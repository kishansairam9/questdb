--- conflicted
+++ resolved
@@ -17,15 +17,12 @@
 package com.nfsdb.lang.cst.impl.qry;
 
 import com.nfsdb.collections.ObjIntHashMap;
-<<<<<<< HEAD
 import com.nfsdb.column.ColumnType;
 import com.nfsdb.column.SymbolTable;
 import com.nfsdb.factory.configuration.RecordColumnMetadata;
-=======
 import com.nfsdb.lang.cst.RecordMetadata;
 import com.nfsdb.storage.ColumnType;
 import com.nfsdb.storage.SymbolTable;
->>>>>>> f2e06fc7
 
 public class SplitRecordMetadata implements RecordMetadata {
     private final RecordMetadata a;
@@ -83,7 +80,6 @@
     public SymbolTable getSymbolTable(int index) {
         return columns[index].getSymbolTable();
     }
-<<<<<<< HEAD
 
     @Override
     public int getColumnIndex(CharSequence name) {
@@ -99,6 +95,13 @@
     public RecordColumnMetadata getColumn(CharSequence name) {
         return columns[getColumnIndex(name)];
     }
-=======
->>>>>>> f2e06fc7
+
+    @Override
+    public SymbolTable getSymbolTable(int index) {
+        if (index < split) {
+            return a.getSymbolTable(index);
+        } else {
+            return b.getSymbolTable(index - split);
+        }
+    }
 }