--- conflicted
+++ resolved
@@ -54,18 +54,7 @@
     return;
   }
 
-<<<<<<< HEAD
-  fail(
-    [
-      "Please update the PR title.",
-      "It should match this format: *type*: *description*",
-      "Where *type* is one of: " +
-        supportedTypes.map((type) => `"${type}"`).join(", "),
-    ].join("\n"),
-  )
-=======
   fail(failMessage);
->>>>>>> 40faeaae
 }
 
 validatePrTitle();