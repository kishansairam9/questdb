--- conflicted
+++ resolved
@@ -115,11 +115,7 @@
                         sharedPool.freeOnExit(walPurgeJob);
 
                         if (!config.getWalApplyPoolConfiguration().isEnabled()) {
-<<<<<<< HEAD
-                            WalUtils.setupWorkerPool(sharedPool, engine, workerPoolManager.getSharedWorkerCount(), ffCache);
-=======
-                            WalUtils.setupWorkerPool(sharedPool, engine, getSharedWorkerCount());
->>>>>>> cb985251
+                            WalUtils.setupWorkerPool(sharedPool, engine, getSharedWorkerCount(), ffCache);
                         }
                     }
 
