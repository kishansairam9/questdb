--- conflicted
+++ resolved
@@ -25,17 +25,8 @@
 package io.questdb;
 
 import io.questdb.cairo.*;
-<<<<<<< HEAD
 import io.questdb.cairo.wal.ApplyWal2TableJob;
-import io.questdb.cutlass.http.HttpServer;
-import io.questdb.cutlass.json.JsonException;
-import io.questdb.cutlass.line.tcp.LineTcpReceiver;
-import io.questdb.cutlass.line.udp.LineUdpReceiver;
-import io.questdb.cutlass.line.udp.LinuxMMLineUdpReceiver;
-import io.questdb.cutlass.pgwire.PGWireServer;
-=======
 import io.questdb.cutlass.Services;
->>>>>>> b3345967
 import io.questdb.cutlass.text.TextImportJob;
 import io.questdb.cutlass.text.TextImportRequestJob;
 import io.questdb.griffin.DatabaseSnapshotAgent;
@@ -85,37 +76,6 @@
                 ServiceLoader.load(FunctionFactory.class, FunctionFactory.class.getClassLoader())
         );
 
-<<<<<<< HEAD
-            final ApplyWal2TableJob applyWal2TableJob = new ApplyWal2TableJob(cairoEngine);
-            workerPool.assign(applyWal2TableJob);
-            workerPool.freeOnHalt(applyWal2TableJob);
-
-            if (configuration.getCairoConfiguration().getSqlCopyInputRoot() != null) {
-                final TextImportRequestJob textImportRequestJob = new TextImportRequestJob(
-                        cairoEngine,
-                        // save CPU resources for collecting and processing jobs
-                        Math.max(1, workerPool.getWorkerCount() - 2),
-                        functionFactoryCache
-                );
-                workerPool.assign(textImportRequestJob);
-                workerPool.freeOnHalt(textImportRequestJob);
-            }
-
-            instancesToClean.add(createHttpServer(workerPool, log, cairoEngine, functionFactoryCache, snapshotAgent, metrics));
-            instancesToClean.add(createMinHttpServer(workerPool, log, cairoEngine, functionFactoryCache, snapshotAgent, metrics));
-
-            if (configuration.getPGWireConfiguration().isEnabled()) {
-                instancesToClean.add(PGWireServer.create(
-                        configuration.getPGWireConfiguration(),
-                        workerPool,
-                        log,
-                        cairoEngine,
-                        functionFactoryCache,
-                        snapshotAgent,
-                        metrics
-                ));
-            }
-=======
         // create the worker pool manager, and configure the shared pool
         workerPoolManager = new WorkerPoolManager(config, metrics.health()) {
             @Override
@@ -135,6 +95,10 @@
                     sharedPool.assign(new GroupByJob(messageBus));
                     sharedPool.assign(new LatestByAllIndexedJob(messageBus));
 
+                    final ApplyWal2TableJob applyWal2TableJob = new ApplyWal2TableJob(engine);
+                    sharedPool.assign(applyWal2TableJob);
+                    sharedPool.freeOnExit(applyWal2TableJob);
+
                     // text import
                     TextImportJob.assignToPool(messageBus, sharedPool);
                     if (cairoConfig.getSqlCopyInputRoot() != null) {
@@ -147,7 +111,6 @@
                         sharedPool.assign(textImportRequestJob);
                         sharedPool.freeOnExit(textImportRequestJob);
                     }
->>>>>>> b3345967
 
                     // telemetry
                     if (!cairoConfig.getTelemetryConfiguration().getDisableCompletely()) {
