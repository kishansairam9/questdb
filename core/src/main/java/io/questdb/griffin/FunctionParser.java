/*******************************************************************************
 *     ___                  _   ____  ____
 *    / _ \ _   _  ___  ___| |_|  _ \| __ )
 *   | | | | | | |/ _ \/ __| __| | | |  _ \
 *   | |_| | |_| |  __/\__ \ |_| |_| | |_) |
 *    \__\_\\__,_|\___||___/\__|____/|____/
 *
 *  Copyright (c) 2014-2019 Appsicle
 *  Copyright (c) 2019-2022 QuestDB
 *
 *  Licensed under the Apache License, Version 2.0 (the "License");
 *  you may not use this file except in compliance with the License.
 *  You may obtain a copy of the License at
 *
 *  http://www.apache.org/licenses/LICENSE-2.0
 *
 *  Unless required by applicable law or agreed to in writing, software
 *  distributed under the License is distributed on an "AS IS" BASIS,
 *  WITHOUT WARRANTIES OR CONDITIONS OF ANY KIND, either express or implied.
 *  See the License for the specific language governing permissions and
 *  limitations under the License.
 *
 ******************************************************************************/

package io.questdb.griffin;

import io.questdb.cairo.CairoConfiguration;
import io.questdb.cairo.ColumnType;
import io.questdb.cairo.ImplicitCastException;
import io.questdb.cairo.sql.*;
import io.questdb.griffin.engine.functions.AbstractUnaryTimestampFunction;
import io.questdb.griffin.engine.functions.CursorFunction;
import io.questdb.griffin.engine.functions.GroupByFunction;
import io.questdb.griffin.engine.functions.bind.IndexedParameterLinkFunction;
import io.questdb.griffin.engine.functions.bind.NamedParameterLinkFunction;
import io.questdb.griffin.engine.functions.cast.*;
import io.questdb.griffin.engine.functions.columns.*;
import io.questdb.griffin.engine.functions.constants.*;
import io.questdb.griffin.model.ExpressionNode;
import io.questdb.griffin.model.IntervalUtils;
import io.questdb.log.Log;
import io.questdb.log.LogFactory;
import io.questdb.std.*;
import org.jetbrains.annotations.NotNull;
import org.jetbrains.annotations.Nullable;

import java.util.ArrayDeque;

import static io.questdb.griffin.SqlKeywords.isNullKeyword;
import static io.questdb.griffin.SqlKeywords.startsWithGeoHashKeyword;

public class FunctionParser implements PostOrderTreeTraversalAlgo.Visitor, Mutable {
    private static final Log LOG = LogFactory.getLog(FunctionParser.class);
    private static final int MATCH_EXACT_MATCH = 3;
    private static final int MATCH_FUZZY_MATCH = 1;
    // order of values matters here, partial match must have greater value than fuzzy match
    private static final int MATCH_NO_MATCH = 0;
    private static final int MATCH_PARTIAL_MATCH = 2;
    private final CairoConfiguration configuration;
    private final FunctionFactoryCache functionFactoryCache;
    private final ArrayDeque<Function> functionStack = new ArrayDeque<>();
    private final Long256Impl long256Sink = new Long256Impl();
    private final ArrayDeque<RecordMetadata> metadataStack = new ArrayDeque<>();
    private final IntList mutableArgPositions = new IntList();
    private final ObjList<Function> mutableArgs = new ObjList<>();
    private final IntStack positionStack = new IntStack();
    private final PostOrderTreeTraversalAlgo traverseAlgo = new PostOrderTreeTraversalAlgo();
    private final IntList undefinedVariables = new IntList();
    private RecordMetadata metadata;
    private SqlCodeGenerator sqlCodeGenerator;
    private SqlExecutionContext sqlExecutionContext;

    public FunctionParser(CairoConfiguration configuration, FunctionFactoryCache functionFactoryCache) {
        this.configuration = configuration;
        this.functionFactoryCache = functionFactoryCache;
    }

    @NotNull
    public static ScalarFunction createColumn(
            int position,
            CharSequence name,
            RecordMetadata metadata
    ) throws SqlException {
        final int index = metadata.getColumnIndexQuiet(name);

        if (index == -1) {
            throw SqlException.invalidColumn(position, name);
        }

        int columnType = metadata.getColumnType(index);
        switch (ColumnType.tagOf(columnType)) {
            case ColumnType.BOOLEAN:
                return BooleanColumn.newInstance(index);
            case ColumnType.BYTE:
                return ByteColumn.newInstance(index);
            case ColumnType.SHORT:
                return ShortColumn.newInstance(index);
            case ColumnType.CHAR:
                return CharColumn.newInstance(index);
            case ColumnType.INT:
                return IntColumn.newInstance(index);
            case ColumnType.LONG:
                return LongColumn.newInstance(index);
            case ColumnType.FLOAT:
                return FloatColumn.newInstance(index);
            case ColumnType.DOUBLE:
                return DoubleColumn.newInstance(index);
            case ColumnType.STRING:
                return StrColumn.newInstance(index);
            case ColumnType.SYMBOL:
                return new SymbolColumn(index, metadata.isSymbolTableStatic(index));
            case ColumnType.BINARY:
                return BinColumn.newInstance(index);
            case ColumnType.DATE:
                return DateColumn.newInstance(index);
            case ColumnType.TIMESTAMP:
                return TimestampColumn.newInstance(index);
            case ColumnType.RECORD:
                return new RecordColumn(index, metadata.getMetadata(index));
            case ColumnType.GEOBYTE:
                return GeoByteColumn.newInstance(index, columnType);
            case ColumnType.GEOSHORT:
                return GeoShortColumn.newInstance(index, columnType);
            case ColumnType.GEOINT:
                return GeoIntColumn.newInstance(index, columnType);
            case ColumnType.GEOLONG:
                return GeoLongColumn.newInstance(index, columnType);
            case ColumnType.NULL:
                return NullConstant.NULL;
            case ColumnType.LONG256:
                return Long256Column.newInstance(index);
            case ColumnType.LONG128:
                return Long128Column.newInstance(index);
            case ColumnType.UUID:
                return UuidColumn.newInstance(index);
            default:
                throw SqlException.position(position)
                        .put("unsupported column type ")
                        .put(ColumnType.nameOf(columnType));
        }
    }

    @Override
    public void clear() {
        this.sqlExecutionContext = null;
    }

    public Function createBindVariable(SqlExecutionContext sqlExecutionContext, int position, CharSequence name, int expressionType) throws SqlException {
        this.sqlExecutionContext = sqlExecutionContext;
        if (name != null) {
            if (name.length() > 0) {
                if (expressionType != ExpressionNode.BIND_VARIABLE) {
                    return new StrConstant(name);
                }
                switch (name.charAt(0)) {
                    case ':':
                        return createNamedParameter(position, name);
                    case '$':
                        return parseIndexedParameter(position, name);
                    default:
                        return new StrConstant(name);
                }
            } else return StrConstant.EMPTY;
        }
        return NullConstant.NULL;
    }

    public Function createImplicitCast(int position, Function function, int toType) throws SqlException {
        Function cast = createImplicitCastOrNull(position, function, toType);
        if (cast != null && cast.isConstant()) {
            Function constant = functionToConstant(cast);
            // incoming function is now converted to a constant and can be closed here
            // since the returning constant will not use the function as underlying arg
            function.close();
            return constant;
        }
        // Do not close incoming function if cast is not a constant
        // it will be used inside the cast as an argument
        return cast;
    }

    public boolean findNoArgFunction(ExpressionNode node) {
        final ObjList<FunctionFactoryDescriptor> overload = functionFactoryCache.getOverloadList(node.token);
        if (overload != null) {
            for (int i = 0, n = overload.size(); i < n; i++) {
                if (overload.getQuick(i).getSigArgCount() == 0) {
                    return true;
                }
            }
        }
        return false;
    }

    public FunctionFactoryCache getFunctionFactoryCache() {
        return functionFactoryCache;
    }

    /**
     * Creates function instance. When node type is {@link ExpressionNode#LITERAL} a column or parameter
     * function is returned. We will be using the supplied {@link #metadata} to resolve type of column. When node token
     * begins with ':' parameter is looked up from the supplied bindVariableService.
     * <p>
     * When node type is {@link ExpressionNode#CONSTANT} a constant function is returned. Type of constant is
     * inferred from value of node token.
     * <p>
     * When node type is {@link ExpressionNode#QUERY} a cursor function is returned. Cursor function can be wrapping
     * stateful instance of {@link RecordCursorFactory} that has to be closed when disposed of.
     * Such instances are added to the supplied list of {@link java.io.Closeable} items.
     * <p>
     * For any other node type a function instance is created using {@link FunctionFactory}
     *
     * @param node             expression node
     * @param metadata         metadata for resolving types of columns.
     * @param executionContext for resolving parameters, which are ':' prefixed literals and creating cursors
     * @return function instance
     * @throws SqlException when function cannot be created. Can be one of list but not limited to
     *                      <ul>
     *                      <li>column not found</li>
     *                      <li>parameter not found</li>
     *                      <li>unknown function name</li>
     *                      <li>function argument mismatch</li>
     *                      <li>sql compilation errors in case of lambda</li>
     *                      </ul>
     */
    public Function parseFunction(
            ExpressionNode node,
            RecordMetadata metadata,
            SqlExecutionContext executionContext
    ) throws SqlException {

        this.sqlExecutionContext = executionContext;

        if (this.metadata != null) {
            metadataStack.push(this.metadata);
        }
        try {
            this.metadata = metadata;
            try {
                traverseAlgo.traverse(node, this);
            } catch (Exception e) {
                // release parsed functions
                for (int i = functionStack.size(); i > 0; i--) {
                    Misc.free(functionStack.poll());
                }
                positionStack.clear();
                throw e;
            }

            final Function function = functionStack.poll();
            positionStack.pop();
            assert positionStack.size() == functionStack.size();
            if (function != null && function.isConstant() && (function instanceof ScalarFunction)) {
                return functionToConstant(function);
            }
            return function;
        } finally {
            if (metadataStack.size() == 0) {
                this.metadata = null;
            } else {
                this.metadata = metadataStack.poll();
            }
        }
    }

    public void setSqlCodeGenerator(SqlCodeGenerator sqlCodeGenerator) {
        this.sqlCodeGenerator = sqlCodeGenerator;
    }

    @Override
    public void visit(ExpressionNode node) throws SqlException {
        int argCount = node.paramCount;
        if (argCount == 0) {
            switch (node.type) {
                case ExpressionNode.LITERAL:
                    functionStack.push(createColumn(node.position, node.token));
                    break;
                case ExpressionNode.BIND_VARIABLE:
                    functionStack.push(createBindVariable0(node.position, node.token));
                    break;
                case ExpressionNode.MEMBER_ACCESS:
                    functionStack.push(new StrConstant(node.token));
                    break;
                case ExpressionNode.CONSTANT:
                    functionStack.push(createConstant(node.position, node.token));
                    break;
                case ExpressionNode.QUERY:
                    functionStack.push(createCursorFunction(node));
                    break;
                default:
                    // lookup zero arg function from symbol table
                    functionStack.push(createFunction(node, null, null));
                    break;
            }
        } else {
            mutableArgs.clear();
            mutableArgs.setPos(argCount);
            mutableArgPositions.clear();
            mutableArgPositions.setPos(argCount);
            for (int n = 0; n < argCount; n++) {
                final Function arg = functionStack.poll();
                final int pos = positionStack.pop();

                mutableArgs.setQuick(n, arg);
                mutableArgPositions.setQuick(n, pos);

                if (arg instanceof GroupByFunction) {
                    Misc.freeObjList(mutableArgs);
                    throw SqlException.position(pos).put("Aggregate function cannot be passed as an argument");
                }
            }
            functionStack.push(createFunction(node, mutableArgs, mutableArgPositions));
        }
        positionStack.push(node.position);
    }

    private static SqlException invalidArgument(ExpressionNode node, ObjList<Function> args, FunctionFactoryDescriptor descriptor) {
        SqlException ex = SqlException.position(node.position);
        ex.put("unexpected argument for function: ");
        ex.put(node.token);
        ex.put(". expected args: ");
        ex.put('(');
        if (descriptor != null) {
            for (int i = 0, n = descriptor.getSigArgCount(); i < n; i++) {
                if (i > 0) {
                    ex.put(',');
                }
                final int mask = descriptor.getArgTypeMask(i);
                ex.put(ColumnType.nameOf(FunctionFactoryDescriptor.toType(mask)));
                if (FunctionFactoryDescriptor.isArray(mask)) {
                    ex.put("[]");
                }
                if (FunctionFactoryDescriptor.isConstant(mask)) {
                    ex.put(" constant");
                }
            }
        }
        ex.put("). actual args: ");
        ex.put('(');
        if (args != null) {
            for (int i = 0, n = args.size(); i < n; i++) {
                if (i > 0) {
                    ex.put(',');
                }
                Function arg = args.getQuick(i);
                ex.put(ColumnType.nameOf(arg.getType()));
                if (arg.isConstant()) {
                    ex.put(" constant");
                }
            }
        }
        ex.put(')');
        Misc.freeObjList(args);
        return ex;
    }

    private static SqlException invalidFunction(ExpressionNode node, ObjList<Function> args) {
        SqlException ex = SqlException.position(node.position);
        ex.put("unknown function name");
        ex.put(": ");
        ex.put(node.token);
        ex.put('(');
        if (args != null) {
            for (int i = 0, n = args.size(); i < n; i++) {
                if (i > 0) {
                    ex.put(',');
                }
                ex.put(ColumnType.nameOf(args.getQuick(i).getType()));
            }
        }
        ex.put(')');
        Misc.freeObjList(args);
        return ex;
    }

    private Function checkAndCreateFunction(
            FunctionFactory factory,
            @Transient ObjList<Function> args,
            @Transient IntList argPositions,
            @Transient ExpressionNode node,
            CairoConfiguration configuration
    ) throws SqlException {
        final int position = node.position;
        Function function;
        try {
            LOG.debug().$("call ").$(node).$(" -> ").$(factory.getSignature()).$();
            function = factory.newInstance(position, args, argPositions, configuration, sqlExecutionContext);
        } catch (SqlException | ImplicitCastException e) {
            Misc.freeObjList(args);
            throw e;
        } catch (Throwable e) {
            LOG.error().$("exception in function factory: ").$(e).$();
            Misc.freeObjList(args);
            throw SqlException.position(position).put("exception in function factory");
        }

        if (function == null) {
            LOG.error().$("NULL function").$(" [signature=").$(factory.getSignature()).$(",class=").$(factory.getClass().getName()).$(']').$();
            Misc.freeObjList(args);
            throw SqlException.position(position).put("bad function factory (NULL), check log");
        }
        return function;
    }

    private long convertToTimestamp(CharSequence str, int position) throws SqlException {
        try {
            return IntervalUtils.parseFloorPartialTimestamp(str);
        } catch (NumericException e) {
            throw SqlException.invalidDate(position);
        }
    }

    private Function createBindVariable0(int position, CharSequence name) throws SqlException {
        if (name.charAt(0) != ':') {
            return parseIndexedParameter(position, name);
        }
        return createNamedParameter(position, name);
    }

    private Function createColumn(int position, CharSequence columnName) throws SqlException {
        return createColumn(position, columnName, metadata);
    }

    private Function createConstant(int position, final CharSequence tok) throws SqlException {

        final int len = tok.length();

        if (isNullKeyword(tok)) {
            return NullConstant.NULL;
        }

        if (Chars.isQuoted(tok)) {
            if (len == 3) {
                // this is 'x' - char
                return CharConstant.newInstance(tok.charAt(1));
            }

            if (len == 2) {
                // empty
                return StrConstant.EMPTY;
            }
            return new StrConstant(tok);
        }

        // special case E'str'
        // we treat it like normal string for now
        if (len > 2 && tok.charAt(0) == 'E' && tok.charAt(1) == '\'') {
            return new StrConstant(Chars.toString(tok, 2, len - 1));
        }

        if (SqlKeywords.isTrueKeyword(tok)) {
            return BooleanConstant.TRUE;
        }

        if (SqlKeywords.isFalseKeyword(tok)) {
            return BooleanConstant.FALSE;
        }

        try {
            return IntConstant.newInstance(Numbers.parseInt(tok));
        } catch (NumericException ignore) {
        }

        try {
            return LongConstant.newInstance(Numbers.parseLong(tok));
        } catch (NumericException ignore) {
        }

        try {
            return DoubleConstant.newInstance(Numbers.parseDouble(tok));
        } catch (NumericException ignore) {
        }

        try {
            return FloatConstant.newInstance(Numbers.parseFloat(tok));
        } catch (NumericException ignore) {
        }

        // type constant for 'CAST' operation

        final short columnType = ColumnType.tagOf(tok);

        if (
                (columnType >= ColumnType.BOOLEAN && columnType <= ColumnType.BINARY)
                        || columnType == ColumnType.REGCLASS
                        || columnType == ColumnType.REGPROCEDURE
                        || columnType == ColumnType.ARRAY_STRING
                        || columnType == ColumnType.UUID
        ) {
            return Constants.getTypeConstant(columnType);
        }

        // geohash type constant

        if (startsWithGeoHashKeyword(tok)) {
            return GeoHashTypeConstant.getInstanceByPrecision(
                    GeoHashUtil.parseGeoHashBits(position, 7, tok));
        }

        if (len > 1 && tok.charAt(0) == '#') {
            ConstantFunction geoConstant = GeoHashUtil.parseGeoHashConstant(position, tok, len);
            if (geoConstant != null) {
                return geoConstant;
            }
        }

        // long256
        if (Numbers.extractLong256(tok, len, long256Sink)) {
            return new Long256Constant(long256Sink); // values are copied from this sink
        }

        throw SqlException.position(position).put("invalid constant: ").put(tok);
    }

    private Function createCursorFunction(ExpressionNode node) throws SqlException {
        assert node.queryModel != null;
<<<<<<< HEAD
        // Disable async offload for in (select ...) sub-queries to avoid infinite loops
        // due to nested reduce calls. See SqlCodeGenerator#testBug484() for the reproducer.
        boolean current = sqlExecutionContext.isParallelFilterEnabled();
        sqlExecutionContext.setParallelFilterEnabled(false);
        try {
            return new CursorFunction(sqlCodeGenerator.generate(node.queryModel, sqlExecutionContext));
        } finally {
            sqlExecutionContext.setParallelFilterEnabled(current);
=======
        // Make sure to override timestamp required flag from base query.
        sqlExecutionContext.pushTimestampRequiredFlag(false);
        try {
            return new CursorFunction(sqlCodeGenerator.generate(node.queryModel, sqlExecutionContext));
        } finally {
            sqlExecutionContext.popTimestampRequiredFlag();
>>>>>>> a9493de9
        }
    }

    private Function createFunction(
            ExpressionNode node,
            @Transient ObjList<Function> args,
            @Transient IntList argPositions
    ) throws SqlException {
        final ObjList<FunctionFactoryDescriptor> overload = functionFactoryCache.getOverloadList(node.token);
        if (overload == null) {
            throw invalidFunction(node, args);
        }

        final int argCount = args == null ? 0 : args.size();
        FunctionFactory candidate = null;
        FunctionFactoryDescriptor candidateDescriptor = null;
        boolean candidateSigVarArgConst = false;
        int candidateSigArgCount = 0;
        int candidateSigArgTypeSum = -1;
        int bestMatch = MATCH_NO_MATCH;

        undefinedVariables.clear();

        // find all undefined args for the purpose of setting
        // their types when we find suitable candidate function
        for (int i = 0; i < argCount; i++) {
            if (args.getQuick(i).isUndefined()) {
                undefinedVariables.add(i);
            }
        }

        for (int i = 0, n = overload.size(); i < n; i++) {
            final FunctionFactoryDescriptor descriptor = overload.getQuick(i);
            final FunctionFactory factory = descriptor.getFactory();
            int sigArgCount = descriptor.getSigArgCount();

            final boolean sigVarArg;
            final boolean sigVarArgConst;


            if (sigArgCount > 0) {
                final int lastSigArgMask = descriptor.getArgTypeMask(sigArgCount - 1);
                sigVarArg = FunctionFactoryDescriptor.toType(lastSigArgMask) == ColumnType.VAR_ARG;
                sigVarArgConst = FunctionFactoryDescriptor.isConstant(lastSigArgMask);
            } else {
                sigVarArg = false;
                sigVarArgConst = false;
            }

            if (sigVarArg) {
                sigArgCount--;
            }

            if (argCount == 0 && sigArgCount == 0) {
                // this is no-arg function, match right away
                return checkAndCreateFunction(factory, args, argPositions, node, configuration);
            }

            // otherwise, is number of arguments the same?
            if (candidateDescriptor == null) {
                candidateDescriptor = descriptor;
            }
            if (sigArgCount == argCount || (sigVarArg && argCount >= sigArgCount)) {
                int match = MATCH_NO_MATCH; // no match
                if (sigArgCount == 0) {
                    match = MATCH_EXACT_MATCH;
                }

                int sigArgTypeSum = 0;
                for (int k = 0; k < sigArgCount; k++) {
                    final Function arg = args.getQuick(k);
                    final int sigArgTypeMask = descriptor.getArgTypeMask(k);

                    if (FunctionFactoryDescriptor.isConstant(sigArgTypeMask) && !arg.isConstant()) {
                        match = MATCH_NO_MATCH; // no match
                        break;
                    }

                    final boolean isArray = FunctionFactoryDescriptor.isArray(sigArgTypeMask);
                    final boolean isScalar = arg instanceof ScalarFunction;
                    if ((isArray && isScalar) || (!isArray && !isScalar)) {
                        match = MATCH_NO_MATCH; // no match
                        break;
                    }

                    final short sigArgType = FunctionFactoryDescriptor.toType(sigArgTypeMask);
                    final int argType = arg.getType();
                    final short argTypeTag = ColumnType.tagOf(argType);
                    final short sigArgTypeTag = ColumnType.tagOf(sigArgType);

                    if (sigArgTypeTag == argTypeTag || (sigArgTypeTag == ColumnType.GEOHASH && ColumnType.isGeoHash(argType))) {
                        switch (match) {
                            case MATCH_NO_MATCH: // was it no match
                                match = MATCH_EXACT_MATCH;
                                break;
                            case MATCH_FUZZY_MATCH: // was it fuzzy match ?
                                match = MATCH_PARTIAL_MATCH; // this is mixed match, fuzzy and exact
                                break;
                            default:
                                // don't change match otherwise
                                break;
                        }
                        continue;
                    }

                    boolean overloadPossible = false;
                    // we do not want to use any overload when checking the output of a cast() function.
                    // the output must be the exact type as specified by a user. that's the whole point of casting. 
                    // for all other functions else we want to explore possible casting opportunities
                    //
                    // output of a cast() function is always the 2nd argument in a function signature
                    if (k != 1 || !Chars.equals("cast", node.token)) {
                        int overloadDistance = ColumnType.overloadDistance(argTypeTag, sigArgType); // NULL to any is 0
                        sigArgTypeSum += overloadDistance;
                        // Overload with cast to higher precision
                        overloadPossible = overloadDistance != ColumnType.NO_OVERLOAD;

                        // Overload when arg is double NaN to func which accepts INT, LONG
                        overloadPossible |= argTypeTag == ColumnType.DOUBLE &&
                                arg.isConstant() &&
                                Double.isNaN(arg.getDouble(null)) &&
                                (sigArgTypeTag == ColumnType.LONG || sigArgTypeTag == ColumnType.INT);

                        // Implicit cast from CHAR to STRING
                        overloadPossible |= argTypeTag == ColumnType.CHAR &&
                                sigArgTypeTag == ColumnType.STRING;

                        // Implicit cast from STRING to TIMESTAMP
                        overloadPossible |= argTypeTag == ColumnType.STRING && arg.isConstant() &&
                                sigArgTypeTag == ColumnType.TIMESTAMP && !factory.isGroupBy();

                        // Implicit cast from STRING to GEOHASH
                        overloadPossible |= argTypeTag == ColumnType.STRING &&
                                sigArgTypeTag == ColumnType.GEOHASH && !factory.isGroupBy();

                        // Implicit cast from SYMBOL to TIMESTAMP
                        overloadPossible |= argTypeTag == ColumnType.SYMBOL && arg.isConstant() &&
                                sigArgTypeTag == ColumnType.TIMESTAMP && !factory.isGroupBy();

                        overloadPossible |= arg.isUndefined();
                    }

                    // can we use overload mechanism?
                    if (overloadPossible) {
                        switch (match) {
                            case MATCH_NO_MATCH: // no match?
                                if (argTypeTag == ColumnType.NULL) {
                                    match = MATCH_PARTIAL_MATCH;
                                } else {
                                    match = MATCH_FUZZY_MATCH; // upgrade to fuzzy match
                                }
                                break;
                            case MATCH_EXACT_MATCH: // was it full match so far? ? oh, well, fuzzy now
                                match = MATCH_PARTIAL_MATCH; // downgrade
                                break;
                            default:
                                break; // don't change match otherwise
                        }
                    } else {
                        // types mismatch
                        match = MATCH_NO_MATCH;
                        break;
                    }
                }

                if (match == MATCH_NO_MATCH) {
                    continue;
                }

                if (match == MATCH_EXACT_MATCH || match >= bestMatch) {
                    // exact match may be?
                    // special case - if signature enforces constant vararg we
                    // have to ensure all args are indeed constant


                    if (match != MATCH_EXACT_MATCH) {
                        if (candidateSigArgTypeSum > sigArgTypeSum || bestMatch < match) {
                            candidate = factory;
                            candidateDescriptor = descriptor;
                            candidateSigArgCount = sigArgCount;
                            candidateSigVarArgConst = sigVarArgConst;
                            candidateSigArgTypeSum = sigArgTypeSum;
                        }
                        bestMatch = match;
                    } else {
                        candidate = factory;
                        candidateDescriptor = descriptor;
                        candidateSigArgCount = sigArgCount;
                        candidateSigVarArgConst = sigVarArgConst;
                        break;
                    }
                }
            }
        }

        if (candidate == null) {
            // no signature match
            throw invalidArgument(node, args, candidateDescriptor);
        }

        if (candidateSigVarArgConst) {
            for (int k = candidateSigArgCount; k < argCount; k++) {
                Function func = args.getQuick(k);
                if (!(func.isConstant() || func.isRuntimeConstant())) {
                    Misc.freeObjList(args);
                    throw SqlException.$(argPositions.getQuick(k), "constant expected");
                }
            }
        }

        // it is possible that we have more undefined variables than
        // args in the descriptor, in case of vararg for example
        for (int i = 0, n = undefinedVariables.size(); i < n; i++) {
            final int pos = undefinedVariables.getQuick(i);
            if (pos < candidateSigArgCount) {
                final int sigArgType = FunctionFactoryDescriptor.toType(candidateDescriptor.getArgTypeMask(pos));
                args.getQuick(pos).assignType(sigArgType, sqlExecutionContext.getBindVariableService());
            } else {
                args.getQuick(pos).assignType(ColumnType.VAR_ARG, sqlExecutionContext.getBindVariableService());
            }
        }

        for (int k = 0; k < candidateSigArgCount; k++) {
            final Function arg = args.getQuick(k);
            final short sigArgTypeTag = FunctionFactoryDescriptor.toType(candidateDescriptor.getArgTypeMask(k));
            final short argTypeTag = ColumnType.tagOf(arg.getType());

            if (argTypeTag == ColumnType.DOUBLE && arg.isConstant() && Double.isNaN(arg.getDouble(null))) {
                // substitute NaNs with appropriate types
                if (sigArgTypeTag == ColumnType.LONG) {
                    args.setQuick(k, LongConstant.NULL);
                } else if (sigArgTypeTag == ColumnType.INT) {
                    args.setQuick(k, IntConstant.NULL);
                }
            } else if ((argTypeTag == ColumnType.STRING || argTypeTag == ColumnType.SYMBOL) && sigArgTypeTag == ColumnType.TIMESTAMP) {
                // convert arguments if necessary
                int position = argPositions.getQuick(k);
                if (arg.isConstant()) {
                    long timestamp = convertToTimestamp(arg.getStr(null), position);
                    args.set(k, TimestampConstant.newInstance(timestamp));
                } else {
                    AbstractUnaryTimestampFunction castFn;
                    if (argTypeTag == ColumnType.STRING) {
                        castFn = new CastStrToTimestampFunctionFactory.Func(arg);
                    } else {
                        castFn = new CastSymbolToTimestampFunctionFactory.Func(arg);
                    }
                    args.setQuick(k, castFn);
                }
            } else if (argTypeTag == ColumnType.UUID && sigArgTypeTag == ColumnType.STRING) {
                args.setQuick(k, new CastUuidToStrFunctionFactory.Func(arg));
            }
        }
        return checkAndCreateFunction(candidate, args, argPositions, node, configuration);
    }

    @Nullable
    private Function createImplicitCastOrNull(int position, Function function, int toType) throws SqlException {
        int fromType = function.getType();
        switch (fromType) {
            case ColumnType.STRING:
            case ColumnType.SYMBOL:
                if (toType == ColumnType.UUID) {
                    return new CastStrToUuidFunctionFactory.Func(function);
                }
                if (toType == ColumnType.TIMESTAMP) {
                    return new CastStrToTimestampFunctionFactory.Func(function);
                }
                if (ColumnType.isGeoHash(toType)) {
                    return CastStrToGeoHashFunctionFactory.newInstance(position, toType, function);
                }
                break;
            case ColumnType.UUID:
                if (toType == ColumnType.STRING) {
                    return new CastUuidToStrFunctionFactory.Func(function);
                }
                break;
            default:
                if (ColumnType.isGeoHash(fromType)) {
                    int fromGeoBits = ColumnType.getGeoHashBits(fromType);
                    int toGeoBits = ColumnType.getGeoHashBits(toType);
                    if (ColumnType.isGeoHash(toType) && toGeoBits < fromGeoBits) {
                        return CastGeoHashToGeoHashFunctionFactory.newInstance(position, function, toType, fromType);
                    }
                }
                break;
        }
        return null;
    }

    private Function createIndexParameter(int variableIndex, int position) throws SqlException {
        Function function = getBindVariableService().getFunction(variableIndex);
        if (function == null) {
            // bind variable is undefined
            return new IndexedParameterLinkFunction(variableIndex, ColumnType.UNDEFINED, position);
        }
        return new IndexedParameterLinkFunction(variableIndex, function.getType(), position);
    }

    private Function createNamedParameter(int position, CharSequence name) throws SqlException {
        Function function = getBindVariableService().getFunction(name);
        if (function == null) {
            throw SqlException.position(position).put("undefined bind variable: ").put(name);
        }
        return new NamedParameterLinkFunction(Chars.toString(name), function.getType());
    }

    private Function functionToConstant(Function function) {
        Function newFunction = functionToConstant0(function);
        // Sometimes functionToConstant0 returns same instance as passed in parameter
        if (newFunction != function) {
            // and we want to close underlying function only in case it's different form returned newFunction
            function.close();
        }
        return newFunction;
    }

    private Function functionToConstant0(Function function) {
        int type = function.getType();
        switch (ColumnType.tagOf(type)) {
            case ColumnType.INT:
                if (function instanceof IntConstant) {
                    return function;
                } else {
                    return IntConstant.newInstance(function.getInt(null));
                }
            case ColumnType.BOOLEAN:
                if (function instanceof BooleanConstant) {
                    return function;
                } else {
                    return BooleanConstant.of(function.getBool(null));
                }
            case ColumnType.BYTE:
                if (function instanceof ByteConstant) {
                    return function;
                } else {
                    return ByteConstant.newInstance(function.getByte(null));
                }
            case ColumnType.SHORT:
                if (function instanceof ShortConstant) {
                    return function;
                } else {
                    return ShortConstant.newInstance(function.getShort(null));
                }
            case ColumnType.CHAR:
                if (function instanceof CharConstant) {
                    return function;
                } else {
                    return CharConstant.newInstance(function.getChar(null));
                }
            case ColumnType.FLOAT:
                if (function instanceof FloatConstant) {
                    return function;
                } else {
                    return FloatConstant.newInstance(function.getFloat(null));
                }
            case ColumnType.DOUBLE:
                if (function instanceof DoubleConstant) {
                    return function;
                } else {
                    return DoubleConstant.newInstance(function.getDouble(null));
                }
            case ColumnType.LONG:
                if (function instanceof LongConstant) {
                    return function;
                } else {
                    return LongConstant.newInstance(function.getLong(null));
                }
            case ColumnType.LONG256:
                if (function instanceof Long256Constant) {
                    return function;
                } else {
                    return new Long256Constant(function.getLong256A(null));
                }
            case ColumnType.GEOBYTE:
                if (function instanceof GeoByteConstant) {
                    return function;
                } else {
                    return new GeoByteConstant(function.getGeoByte(null), type);
                }
            case ColumnType.GEOSHORT:
                if (function instanceof GeoShortConstant) {
                    return function;
                } else {
                    return new GeoShortConstant(function.getGeoShort(null), type);
                }
            case ColumnType.GEOINT:
                if (function instanceof GeoIntConstant) {
                    return function;
                } else {
                    return new GeoIntConstant(function.getGeoInt(null), type);
                }
            case ColumnType.GEOLONG:
                if (function instanceof GeoLongConstant) {
                    return function;
                } else {
                    return new GeoLongConstant(function.getGeoLong(null), type);
                }
            case ColumnType.DATE:
                if (function instanceof DateConstant) {
                    return function;
                } else {
                    return DateConstant.getInstance(function.getDate(null));
                }
            case ColumnType.STRING:
                if (function instanceof StrConstant) {
                    return function;
                } else {
                    return StrConstant.newInstance(function.getStr(null));
                }
            case ColumnType.SYMBOL:
                if (function instanceof SymbolConstant) {
                    return function;
                }
                return SymbolConstant.newInstance(function.getSymbol(null));
            case ColumnType.TIMESTAMP:
                if (function instanceof TimestampConstant) {
                    return function;
                } else {
                    return TimestampConstant.newInstance(function.getTimestamp(null));
                }
            case ColumnType.UUID:
                if (function instanceof UuidConstant) {
                    return function;
                } else {
                    return new UuidConstant(function.getLong128Lo(null), function.getLong128Hi(null));
                }
            default:
                return function;
        }
    }

    @NotNull
    private BindVariableService getBindVariableService() throws SqlException {
        final BindVariableService bindVariableService = sqlExecutionContext.getBindVariableService();
        if (bindVariableService == null) {
            throw SqlException.$(0, "bind variable service is not provided");
        }
        return bindVariableService;
    }

    private Function parseIndexedParameter(int position, CharSequence name) throws SqlException {
        // get variable index from token
        try {
            final int variableIndex = Numbers.parseInt(name, 1, name.length());
            if (variableIndex < 1) {
                throw SqlException.$(position, "invalid bind variable index [value=").put(variableIndex).put(']');
            }
            return createIndexParameter(variableIndex - 1, position);
        } catch (NumericException e) {
            throw SqlException.$(position, "invalid bind variable index [value=").put(name).put(']');
        }
    }

    static {
        for (int i = 0, n = SqlCompiler.sqlControlSymbols.size(); i < n; i++) {
            FunctionFactoryCache.invalidFunctionNames.add(SqlCompiler.sqlControlSymbols.getQuick(i));
        }
        FunctionFactoryCache.invalidFunctionNameChars.add(' ');
        FunctionFactoryCache.invalidFunctionNameChars.add('\"');
        FunctionFactoryCache.invalidFunctionNameChars.add('\'');
    }
}<|MERGE_RESOLUTION|>--- conflicted
+++ resolved
@@ -513,23 +513,17 @@
 
     private Function createCursorFunction(ExpressionNode node) throws SqlException {
         assert node.queryModel != null;
-<<<<<<< HEAD
         // Disable async offload for in (select ...) sub-queries to avoid infinite loops
         // due to nested reduce calls. See SqlCodeGenerator#testBug484() for the reproducer.
-        boolean current = sqlExecutionContext.isParallelFilterEnabled();
+        boolean currentFilterEnabled = sqlExecutionContext.isParallelFilterEnabled();
         sqlExecutionContext.setParallelFilterEnabled(false);
-        try {
-            return new CursorFunction(sqlCodeGenerator.generate(node.queryModel, sqlExecutionContext));
-        } finally {
-            sqlExecutionContext.setParallelFilterEnabled(current);
-=======
         // Make sure to override timestamp required flag from base query.
         sqlExecutionContext.pushTimestampRequiredFlag(false);
         try {
             return new CursorFunction(sqlCodeGenerator.generate(node.queryModel, sqlExecutionContext));
         } finally {
+            sqlExecutionContext.setParallelFilterEnabled(currentFilterEnabled);
             sqlExecutionContext.popTimestampRequiredFlag();
->>>>>>> a9493de9
         }
     }
 
