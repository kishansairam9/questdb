--- conflicted
+++ resolved
@@ -132,29 +132,6 @@
 
             @Override
             public boolean hasNext() {
-<<<<<<< HEAD
-                int rootLen = rootPath.length();
-                while (true) {
-                    if (findPtr == 0) {
-                        findPtr = ff.findFirst(rootPath.$());
-                        rootPath.trimTo(rootLen);
-                        if (findPtr <= 0) {
-                            return false;
-                        }
-                    } else {
-                        if (ff.findNext(findPtr) <= 0) {
-                            return false;
-                        }
-                    }
-
-                    if (ff.isDirOrSoftLinkDirNoDots(rootPath, rootLen, ff.findName(findPtr), ff.findType(findPtr), tableNameSink)) {
-                        if (ff.exists(rootPath.concat(SEQ_DIR).$())) { // is a WAL table
-                            rootPath.trimTo(rootLen).$();
-                            if (record.switchTo(tableNameSink)) {
-                                return true;
-                            }
-                        }
-=======
                 if (tableIndex < 0) {
                     engine.getTableTokens(tableBucket, false);
                     tableIndex = -1;
@@ -166,7 +143,6 @@
                     TableToken tableToken = tableBucket.get(tableIndex);
                     if (engine.isWalTable(tableToken) && record.switchTo(tableToken)) {
                         break;
->>>>>>> 5d42ab69
                     }
                 }
 
