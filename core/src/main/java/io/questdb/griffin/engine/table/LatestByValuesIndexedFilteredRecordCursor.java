/*******************************************************************************
 *     ___                  _   ____  ____
 *    / _ \ _   _  ___  ___| |_|  _ \| __ )
 *   | | | | | | |/ _ \/ __| __| | | |  _ \
 *   | |_| | |_| |  __/\__ \ |_| |_| | |_) |
 *    \__\_\\__,_|\___||___/\__|____/|____/
 *
 *  Copyright (c) 2014-2019 Appsicle
 *  Copyright (c) 2019-2022 QuestDB
 *
 *  Licensed under the Apache License, Version 2.0 (the "License");
 *  you may not use this file except in compliance with the License.
 *  You may obtain a copy of the License at
 *
 *  http://www.apache.org/licenses/LICENSE-2.0
 *
 *  Unless required by applicable law or agreed to in writing, software
 *  distributed under the License is distributed on an "AS IS" BASIS,
 *  WITHOUT WARRANTIES OR CONDITIONS OF ANY KIND, either express or implied.
 *  See the License for the specific language governing permissions and
 *  limitations under the License.
 *
 ******************************************************************************/

package io.questdb.griffin.engine.table;

import io.questdb.cairo.BitmapIndexReader;
<<<<<<< HEAD
import io.questdb.cairo.sql.*;
=======
import io.questdb.cairo.sql.DataFrame;
import io.questdb.cairo.sql.Function;
import io.questdb.cairo.sql.RowCursor;
import io.questdb.cairo.sql.SqlExecutionCircuitBreaker;
import io.questdb.griffin.PlanSink;
import io.questdb.griffin.Plannable;
>>>>>>> cb367bc7
import io.questdb.griffin.SqlException;
import io.questdb.griffin.SqlExecutionContext;
import io.questdb.std.DirectLongList;
import io.questdb.std.IntHashSet;
import io.questdb.std.IntList;
import io.questdb.std.Rows;
import org.jetbrains.annotations.NotNull;
import org.jetbrains.annotations.Nullable;

<<<<<<< HEAD
class LatestByValuesIndexedFilteredRecordCursor extends AbstractDataFrameRecordCursor {
=======
class LatestByValuesIndexedFilteredRecordCursor extends AbstractRecordListCursor implements Plannable {
>>>>>>> cb367bc7

    private final int columnIndex;
    private final IntHashSet deferredSymbolKeys;
    private final Function filter;
    private final IntHashSet found = new IntHashSet();
    private final DirectLongList rows;
    private final IntHashSet symbolKeys;
    private SqlExecutionCircuitBreaker circuitBreaker;
    private long index;
    private boolean isTreeMapBuilt;
    private int keyCount;
    private long lim;

    public LatestByValuesIndexedFilteredRecordCursor(
            int columnIndex,
            DirectLongList rows,
            @NotNull IntHashSet symbolKeys,
            @Nullable IntHashSet deferredSymbolKeys,
            Function filter,
            @NotNull IntList columnIndexes
    ) {
        super(columnIndexes);
        this.rows = rows;
        this.columnIndex = columnIndex;
        this.symbolKeys = symbolKeys;
        this.deferredSymbolKeys = deferredSymbolKeys;
        this.filter = filter;
    }

    @Override
<<<<<<< HEAD
    public boolean hasNext() {
        if (!isTreeMapBuilt) {
            buildTreeMap();
            isTreeMapBuilt = true;
        }
        if (index < lim) {
            long row = rows.get(index++);
            recordA.jumpTo(Rows.toPartitionIndex(row), Rows.toLocalRowID(row));
            return true;
        }
        return false;
    }

    @Override
    public void of(DataFrameCursor dataFrameCursor, SqlExecutionContext executionContext) throws SqlException {
        this.dataFrameCursor = dataFrameCursor;
        recordA.of(dataFrameCursor.getTableReader());
        recordB.of(dataFrameCursor.getTableReader());
        filter.init(this, executionContext);
        circuitBreaker = executionContext.getCircuitBreaker();
        rows.clear();
        found.clear();
        keyCount = -1;
        isTreeMapBuilt = false;
    }

    @Override
    public long size() {
        return isTreeMapBuilt ? lim : -1;
=======
    public void toPlan(PlanSink sink) {
        sink.type("Index backward scan").meta("on").putColumnName(columnIndex);
        sink.optAttr("filter", filter);
>>>>>>> cb367bc7
    }

    @Override
    public void toTop() {
        index = 0;
        filter.toTop();
    }

    private void addFoundKey(int symbolKey, BitmapIndexReader indexReader, int partitionIndex, long rowLo, long rowHi) {
        int index = found.keyIndex(symbolKey);
        if (index > -1) {
            RowCursor cursor = indexReader.getCursor(false, symbolKey, rowLo, rowHi);
            while (cursor.hasNext()) {
                final long row = cursor.next();
                recordA.setRecordIndex(row);
                if (filter.getBool(recordA)) {
                    rows.add(Rows.toRowID(partitionIndex, row));
                    found.addAt(index, symbolKey);
                    break;
                }
            }
        }
    }

    private void buildTreeMap() {
        if (keyCount < 0) {
            keyCount = symbolKeys.size();
            if (deferredSymbolKeys != null) {
                keyCount += deferredSymbolKeys.size();
            }
        }

        DataFrame frame;
        // frame metadata is based on TableReader, which is "full" metadata
        // this cursor works with subset of columns, which warrants column index remap
        int frameColumnIndex = columnIndexes.getQuick(columnIndex);
        while ((frame = dataFrameCursor.next()) != null && found.size() < keyCount) {
            circuitBreaker.statefulThrowExceptionIfTripped();
            final int partitionIndex = frame.getPartitionIndex();
            final BitmapIndexReader indexReader = frame.getBitmapIndexReader(frameColumnIndex, BitmapIndexReader.DIR_BACKWARD);
            final long rowLo = frame.getRowLo();
            final long rowHi = frame.getRowHi() - 1;
            this.recordA.jumpTo(partitionIndex, 0);

            for (int i = 0, n = symbolKeys.size(); i < n; i++) {
                int symbolKey = symbolKeys.get(i);
                addFoundKey(symbolKey, indexReader, partitionIndex, rowLo, rowHi);
            }
            if (deferredSymbolKeys != null) {
                for (int i = 0, n = deferredSymbolKeys.size(); i < n; i++) {
                    int symbolKey = deferredSymbolKeys.get(i);
                    if (!symbolKeys.contains(symbolKey)) {
                        addFoundKey(symbolKey, indexReader, partitionIndex, rowLo, rowHi);
                    }
                }
            }
        }

        rows.sortAsUnsigned();
        index = 0;
        lim = rows.size();
    }
}<|MERGE_RESOLUTION|>--- conflicted
+++ resolved
@@ -25,16 +25,9 @@
 package io.questdb.griffin.engine.table;
 
 import io.questdb.cairo.BitmapIndexReader;
-<<<<<<< HEAD
 import io.questdb.cairo.sql.*;
-=======
-import io.questdb.cairo.sql.DataFrame;
-import io.questdb.cairo.sql.Function;
-import io.questdb.cairo.sql.RowCursor;
-import io.questdb.cairo.sql.SqlExecutionCircuitBreaker;
 import io.questdb.griffin.PlanSink;
 import io.questdb.griffin.Plannable;
->>>>>>> cb367bc7
 import io.questdb.griffin.SqlException;
 import io.questdb.griffin.SqlExecutionContext;
 import io.questdb.std.DirectLongList;
@@ -44,11 +37,7 @@
 import org.jetbrains.annotations.NotNull;
 import org.jetbrains.annotations.Nullable;
 
-<<<<<<< HEAD
-class LatestByValuesIndexedFilteredRecordCursor extends AbstractDataFrameRecordCursor {
-=======
-class LatestByValuesIndexedFilteredRecordCursor extends AbstractRecordListCursor implements Plannable {
->>>>>>> cb367bc7
+class LatestByValuesIndexedFilteredRecordCursor extends AbstractDataFrameRecordCursor implements Plannable {
 
     private final int columnIndex;
     private final IntHashSet deferredSymbolKeys;
@@ -79,7 +68,6 @@
     }
 
     @Override
-<<<<<<< HEAD
     public boolean hasNext() {
         if (!isTreeMapBuilt) {
             buildTreeMap();
@@ -109,11 +97,12 @@
     @Override
     public long size() {
         return isTreeMapBuilt ? lim : -1;
-=======
+    }
+
+    @Override
     public void toPlan(PlanSink sink) {
         sink.type("Index backward scan").meta("on").putColumnName(columnIndex);
         sink.optAttr("filter", filter);
->>>>>>> cb367bc7
     }
 
     @Override
