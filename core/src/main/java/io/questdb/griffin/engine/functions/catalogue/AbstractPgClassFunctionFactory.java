--- conflicted
+++ resolved
@@ -217,42 +217,7 @@
         public void toTop() {
             fixedRelPos = -1;
             record.of(staticReadingRecord);
-<<<<<<< HEAD
-        }
-
-        private boolean next0() {
-            do {
-                final long pUtf8NameZ = ff.findName(findFileStruct);
-                if (ff.isDirOrSoftLinkDirNoDots(path, plimit, pUtf8NameZ, ff.findType(findFileStruct), sink)) {
-                    try {
-                        if (ff.exists(path.concat(TableUtils.META_FILE_NAME).$())) {
-                            // open metadata file and read id
-                            int fd = ff.openRO(path);
-                            if (fd > -1) {
-                                if (ff.read(fd, tempMem, Integer.BYTES, TableUtils.META_OFFSET_TABLE_ID) == Integer.BYTES) {
-                                    intValues[INDEX_OID] = Unsafe.getUnsafe().getInt(tempMem);
-                                    ff.close(fd);
-                                    return true;
-                                }
-                                LOG.error().$("Could not read table id [fd=").$(fd).$(", errno=").$(ff.errno()).I$();
-                                ff.close(fd);
-                            } else {
-                                LOG.error().$("could not read metadata [file=").utf8(path).I$();
-                            }
-                            intValues[INDEX_OID] = -1;
-                            return true;
-                        }
-                    } finally {
-                        path.trimTo(plimit).$();
-                    }
-                }
-            } while (ff.findNext(findFileStruct) > 0);
-
-            findFileStruct = ff.findClose(findFileStruct);
-            return false;
-=======
             tableIndex = -1;
->>>>>>> 5d42ab69
         }
 
         private class DiskReadingRecord implements Record {
