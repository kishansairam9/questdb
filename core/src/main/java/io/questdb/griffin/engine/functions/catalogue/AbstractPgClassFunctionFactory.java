/*******************************************************************************
 *     ___                  _   ____  ____
 *    / _ \ _   _  ___  ___| |_|  _ \| __ )
 *   | | | | | | |/ _ \/ __| __| | | |  _ \
 *   | |_| | |_| |  __/\__ \ |_| |_| | |_) |
 *    \__\_\\__,_|\___||___/\__|____/|____/
 *
 *  Copyright (c) 2014-2019 Appsicle
 *  Copyright (c) 2019-2022 QuestDB
 *
 *  Licensed under the Apache License, Version 2.0 (the "License");
 *  you may not use this file except in compliance with the License.
 *  You may obtain a copy of the License at
 *
 *  http://www.apache.org/licenses/LICENSE-2.0
 *
 *  Unless required by applicable law or agreed to in writing, software
 *  distributed under the License is distributed on an "AS IS" BASIS,
 *  WITHOUT WARRANTIES OR CONDITIONS OF ANY KIND, either express or implied.
 *  See the License for the specific language governing permissions and
 *  limitations under the License.
 *
 ******************************************************************************/

package io.questdb.griffin.engine.functions.catalogue;

import io.questdb.cairo.*;
import io.questdb.cairo.sql.Record;
import io.questdb.cairo.sql.*;
import io.questdb.cutlass.pgwire.PGOids;
import io.questdb.griffin.FunctionFactory;
import io.questdb.griffin.SqlExecutionContext;
import io.questdb.griffin.engine.functions.CursorFunction;
import io.questdb.log.Log;
import io.questdb.log.LogFactory;
import io.questdb.std.*;
import io.questdb.std.str.Path;
import io.questdb.std.str.StringSink;
import org.jetbrains.annotations.Nullable;

import static io.questdb.cutlass.pgwire.PGOids.PG_CATALOG_OID;
import static io.questdb.cutlass.pgwire.PGOids.PG_PUBLIC_OID;

public abstract class AbstractPgClassFunctionFactory implements FunctionFactory {
    private static final int INDEX_OID = 0;
    private static final int INDEX_RELNAME = 1;
    private static final Log LOG = LogFactory.getLog(AbstractPgClassFunctionFactory.class);
    private static final RecordMetadata METADATA;
    private static final String[] relNames = {"pg_class"};
    private static final int fixedClassLen = relNames.length;
    private static final int[] staticOid = {PGOids.PG_CLASS_OID};
    private static final int[] staticRelAllVisible = {0};
    private static final int[] staticRelAm = {0};
    private static final int[] staticRelFileNode = {0};
    private static final int[] staticRelNamespace = {PG_CATALOG_OID};
    private static final int[] staticRelOfType = {0};
    private static final int[] staticRelOwner = {0};
    private static final int[] staticRelRewrite = {0};
    // todo: adjust tablespace
    private static final int[] staticRelTablespace = {0};
    private static final int[] staticRelToastRelId = {0};
    private static final int[] staticRelType = {0};
    private static final int[][] staticIntColumns = {
            staticOid,
            null,
            staticRelNamespace,
            staticRelType,
            staticRelOfType,
            staticRelOwner,
            staticRelAm,
            staticRelFileNode,
            staticRelTablespace,
            null,
            null,
            staticRelAllVisible,
            staticRelToastRelId,
            null,
            null,
            null,
            null,
            null,
            null,
            null,
            null,
            null,
            null,
            null,
            null,
            null,
            null,
            staticRelRewrite
    };

    @Override
    public boolean isCursor() {
        return true;
    }

    @Override
    public Function newInstance(int position, ObjList<Function> args, IntList argPositions, CairoConfiguration configuration, SqlExecutionContext sqlExecutionContext) {
        return new CursorFunction(
                new PgClassCursorFactory(
                        configuration,
                        METADATA
                )
        ) {
            @Override
            public boolean isRuntimeConstant() {
                return true;
            }
        };
    }

    private static class PgClassCursorFactory extends AbstractRecordCursorFactory {

        private final PgClassRecordCursor cursor;
        private final Path path = new Path();
        private final long tempMem;

        public PgClassCursorFactory(CairoConfiguration configuration, RecordMetadata metadata) {
            super(metadata);
            this.tempMem = Unsafe.malloc(Integer.BYTES, MemoryTag.NATIVE_FUNC_RSS);
            this.cursor = new PgClassRecordCursor(configuration, path, tempMem);
        }

        @Override
        public RecordCursor getCursor(SqlExecutionContext executionContext) {
            cursor.of(executionContext.getCairoEngine());
            cursor.toTop();
            return cursor;
        }

        @Override
        public boolean recordCursorSupportsRandomAccess() {
            return false;
        }

        @Override
        protected void _close() {
            Misc.free(path);
            Unsafe.free(tempMem, Integer.BYTES, MemoryTag.NATIVE_FUNC_RSS);
        }
    }

    private static class PgClassRecordCursor implements NoRandomAccessRecordCursor {
        private final DiskReadingRecord diskReadingRecord = new DiskReadingRecord();
        private final FilesFacade ff;
        private final int[] intValues = new int[28];
        private final Path path;
        private final int plimit;
        private final DelegatingRecord record = new DelegatingRecord();
        private final StringSink sink = new StringSink();
        private final StaticReadingRecord staticReadingRecord = new StaticReadingRecord();
        private final long tempMem;
        private CairoEngine engine;
        private long findFileStruct = 0;
        private int fixedRelPos = -1;
        private String tableName;

        public PgClassRecordCursor(CairoConfiguration configuration, Path path, long tempMem) {
            this.ff = configuration.getFilesFacade();
            this.path = path;
            this.path.of(configuration.getRoot()).$();
            this.plimit = this.path.length();
            this.record.of(staticReadingRecord);
            // oid
            this.intValues[0] = 0; // OID
            // relnamespace
            this.intValues[2] = PG_PUBLIC_OID;
            // reltype
            this.intValues[3] = 0;
            // reloftype
            this.intValues[4] = 0;
            // relowner
            this.intValues[5] = 0;
            // relam
            this.intValues[6] = 0;
            // relfilenode
            this.intValues[7] = 0;
            // reltablespace
            this.intValues[8] = 0;
            // relallvisible
            this.intValues[11] = 0;
            // reltoastrelid
            this.intValues[12] = 0;
            // relrewrite
            this.intValues[27] = 0;
            this.tempMem = tempMem;
        }

        @Override
        public void close() {
            findFileStruct = ff.findClose(findFileStruct);
        }

        @Override
        public Record getRecord() {
            return record;
        }

        @Override
        public boolean hasNext() {
            if (++fixedRelPos < fixedClassLen) {
                return true;
            }

            record.of(diskReadingRecord);
            if (findFileStruct == 0) {
                findFileStruct = ff.findFirst(path.trimTo(plimit).$());
                if (findFileStruct > 0) {
                    return next0();
                }

                findFileStruct = 0;
                return false;
            }

            if (ff.findNext(findFileStruct) > 0) {
                return next0();
            }
            return false;
        }

        public void of(CairoEngine engine) {
            this.engine = engine;
        }

        @Override
        public long size() {
            return -1;
        }

        @Override
        public void toTop() {
            findFileStruct = ff.findClose(findFileStruct);
            fixedRelPos = -1;
            record.of(staticReadingRecord);
        }

        private boolean next0() {
            do {
                final long pUtf8NameZ = ff.findName(findFileStruct);
                final long type = ff.findType(findFileStruct);
                if (Files.isDir(pUtf8NameZ, type, sink)) {
                    path.trimTo(plimit);
                    if (ff.exists(path.concat(pUtf8NameZ).concat(TableUtils.META_FILE_NAME).$())) {
                        tableName = engine.getTableNameBySystemName(sink);
                        if (tableName == null) {
                            continue;
                        }

                        // open metadata file and read id
                        long fd = ff.openRO(path);
                        if (fd > -1) {
                            if (ff.read(fd, tempMem, Integer.BYTES, TableUtils.META_OFFSET_TABLE_ID) == Integer.BYTES) {
                                intValues[INDEX_OID] = Unsafe.getUnsafe().getInt(tempMem);
                                ff.close(fd);
                                return true;
                            }
                            LOG.error().$("Could not read table id [fd=").$(fd).$(", errno=").$(ff.errno()).$(']').$();
                            ff.close(fd);
                        } else {
                            LOG.error().$("could not read metadata [file=").$(path).$(']').$();
                        }
                        intValues[INDEX_OID] = -1;
                        return true;
                    }
                }
            } while (ff.findNext(findFileStruct) > 0);

            findFileStruct = ff.findClose(findFileStruct);
            return false;
        }

        private class DiskReadingRecord implements Record {
            private final StringSink utf8SinkB = new StringSink();

            @Override
            public boolean getBool(int col) {
                // most 'bool' fields are false, except 'relispopulated'
                return col == 24;
            }

            @Override
            public char getChar(int col) {
                switch (col) {
                    case 15:
                        // relpersistence
                        return 'p';
                    case 16:
                        // relkind
                        return 'r';
                    default:
                        // relreplident
                        return 'd';
                }
            }

            @Override
            public float getFloat(int col) {
                return -1;
            }

            @Override
            public int getInt(int col) {
                return intValues[col];
            }

            @Override
            public long getLong(int col) {
                return 0;
            }

            @Override
            public short getShort(int col) {
                // todo: do we need the number of columns for 'relnatts'?
                return 0;
            }

            @Override
            public CharSequence getStr(int col) {
                if (col == INDEX_RELNAME) {
                    // relname
                    return sink;
                }
                return null;
            }

            @Override
            public CharSequence getStrB(int col) {
                if (col == INDEX_RELNAME) {
                    // relname
                    return getName(utf8SinkB);
                }
                return null;
            }

            @Override
            public int getStrLen(int col) {
                if (col == INDEX_RELNAME) {
                    // relname
                    return sink.length();
                }
                return -1;
            }

            @Nullable
            private CharSequence getName(StringSink sink) {
                sink.clear();
                if (Chars.utf8DecodeZ(ff.findName(findFileStruct), sink)) {
                    return sink;
                } else {
                    return null;
                }
            }
        }

        private class StaticReadingRecord implements Record {
            @Override
            public boolean getBool(int col) {
                return false;
            }

            @Override
            public char getChar(int col) {
                switch (col) {
                    case 15:
                        // relpersistence
                        return 'u';
                    case 16:
                        // relkind
                        return 'r';
                    default:
                        // relreplident
                        return 'd';
                }
            }

            @Override
            public float getFloat(int col) {
                return -1;
            }

            @Override
            public int getInt(int col) {
                return staticIntColumns[col][fixedRelPos];
            }

            @Override
            public long getLong(int col) {
                return 0;
            }

            @Override
            public short getShort(int col) {
                // todo: do we need the number of columns for 'relnatts'?
                return 0;
            }

            @Override
            public CharSequence getStr(int col) {
                if (col == INDEX_RELNAME) {
                    // relname
<<<<<<< HEAD
                    return tableName;
=======
                    return relNames[fixedRelPos];
>>>>>>> 24e45f2e
                }
                return null;
            }

            @Override
            public CharSequence getStrB(int col) {
                return getStr(col);
            }

            @Override
            public int getStrLen(int col) {
                if (col == INDEX_RELNAME) {
                    // relname
<<<<<<< HEAD
                    return engine.getTableNameBySystemName(sink).length();
                }
                return -1;
            }

            @Nullable
            private CharSequence getName(StringSink sink) {
                sink.clear();
                if (Chars.utf8DecodeZ(ff.findName(findFileStruct), sink)) {
                    return engine.getTableNameBySystemName(sink);
                } else {
                    return null;
                }
            }
=======
                    return relNames[fixedRelPos].length();
                }
                return -1;
            }
>>>>>>> 24e45f2e
        }
    }

    static {
        final GenericRecordMetadata metadata = new GenericRecordMetadata();
        metadata.add(new TableColumnMetadata("oid", ColumnType.INT));
        metadata.add(new TableColumnMetadata("relname", ColumnType.STRING));
        // The OID of the namespace that contains this relation
        // references pg_namespace.oid)
        metadata.add(new TableColumnMetadata("relnamespace", ColumnType.INT));
        // The OID of the data type that corresponds to this table's row type, if any; zero for indexes, sequences, and toast tables, which have no pg_type entry
        // references pg_type.oid
        metadata.add(new TableColumnMetadata("reltype", ColumnType.INT));
        // For typed tables, the OID of the underlying composite type; zero for all other relations
        // references pg_type.oid
        metadata.add(new TableColumnMetadata("reloftype", ColumnType.INT));
        // Owner of the relation
        // references pg_authid.oid
        metadata.add(new TableColumnMetadata("relowner", ColumnType.INT));
        // If this is a table or an index, the access method used (heap, B-tree, hash, etc.); otherwise zero (zero occurs for sequences, as well as relations without storage, such as views)
        // references pg_am.oid
        metadata.add(new TableColumnMetadata("relam", ColumnType.INT));
        // Name of the on-disk file of this relation; zero means this is a “mapped” relation whose disk file name is determined by low-level state
        metadata.add(new TableColumnMetadata("relfilenode", ColumnType.INT));
        // The tablespace in which this relation is stored. If zero, the database's default tablespace is implied. (Not meaningful if the relation has no on-disk file.)
        // references pg_tablespace.oid
        metadata.add(new TableColumnMetadata("reltablespace", ColumnType.INT));
        // Size of the on-disk representation of this table in pages (of size BLCKSZ). This is only an estimate used by the planner. It is updated by VACUUM, ANALYZE, and a few DDL commands such as CREATE INDEX.
        metadata.add(new TableColumnMetadata("relpages", ColumnType.BOOLEAN));
        // Number of live rows in the table. This is only an estimate used by the planner. It is updated by VACUUM, ANALYZE, and a few DDL commands such as CREATE INDEX. If the table has never yet been vacuumed or analyzed, reltuples contains -1 indicating that the row count is unknown.
        metadata.add(new TableColumnMetadata("reltuples", ColumnType.FLOAT));
        // Number of pages that are marked all-visible in the table's visibility map. This is only an estimate used by the planner. It is updated by VACUUM, ANALYZE, and a few DDL commands such as CREATE INDEX.
        metadata.add(new TableColumnMetadata("relallvisible", ColumnType.INT));
        // OID of the TOAST table associated with this table, zero if none. The TOAST table stores large attributes “out of line” in a secondary table.
        // references pg_class.oid
        metadata.add(new TableColumnMetadata("reltoastrelid", ColumnType.INT));
        // True if this is a table and it has (or recently had) any indexes
        metadata.add(new TableColumnMetadata("relhasindex", ColumnType.BOOLEAN));
        // True if this table is shared across all databases in the cluster. Only certain system catalogs (such as pg_database) are shared.
        metadata.add(new TableColumnMetadata("relisshared", ColumnType.BOOLEAN));
        //p = permanent table, u = unlogged table, t = temporary table
        metadata.add(new TableColumnMetadata("relpersistence", ColumnType.CHAR));
        // r = ordinary table,
        // i = index,
        // S = sequence,
        // t = TOAST table,
        // v = view,
        // m = materialized view,
        // c = composite type,
        // f = foreign table,
        // p = partitioned table,
        // I = partitioned index
        metadata.add(new TableColumnMetadata("relkind", ColumnType.CHAR));
        // Number of user columns in the relation (system columns not counted). There must be this many corresponding entries in pg_attribute. See also pg_attribute.attnum.
        metadata.add(new TableColumnMetadata("relnatts", ColumnType.SHORT));
        // Number of CHECK constraints on the table; see pg_constraint catalog
        metadata.add(new TableColumnMetadata("relchecks", ColumnType.SHORT));
        // True if table has (or once had) rules; see pg_rewrite catalog
        metadata.add(new TableColumnMetadata("relhasrules", ColumnType.BOOLEAN));
        // True if table has (or once had) triggers; see pg_trigger catalog
        metadata.add(new TableColumnMetadata("relhastriggers", ColumnType.BOOLEAN));
        // True if table or index has (or once had) any inheritance children
        metadata.add(new TableColumnMetadata("relhassubclass", ColumnType.BOOLEAN));
        // True if table has row-level security enabled; see pg_policy catalog
        metadata.add(new TableColumnMetadata("relrowsecurity", ColumnType.BOOLEAN));
        // True if row-level security (when enabled) will also apply to table owner; see pg_policy catalog
        metadata.add(new TableColumnMetadata("relforcerowsecurity", ColumnType.BOOLEAN));
        // True if relation is populated (this is true for all relations other than some materialized views)
        metadata.add(new TableColumnMetadata("relispopulated", ColumnType.BOOLEAN));
        // Columns used to form “replica identity” for rows: d = default (primary key, if any), n = nothing, f = all columns, i = index with indisreplident set (same as nothing if the index used has been dropped)
        metadata.add(new TableColumnMetadata("relreplident", ColumnType.CHAR));
        // True if table or index is a partition
        metadata.add(new TableColumnMetadata("relispartition", ColumnType.BOOLEAN));
        // For new relations being written during a DDL operation that requires a table rewrite, this contains the OID of the original relation; otherwise zero. That state is only visible internally; this field should never contain anything other than zero for a user-visible relation.
        // references pg_class.oid
        metadata.add(new TableColumnMetadata("relrewrite", ColumnType.INT));
        // All transaction IDs before this one have been replaced with a permanent (“frozen”) transaction ID in this table. This is used to track whether the table needs to be vacuumed in order to prevent transaction ID wraparound or to allow pg_xact to be shrunk. Zero (InvalidTransactionId) if the relation is not a table.
        metadata.add(new TableColumnMetadata("relfrozenxid", ColumnType.LONG));
        // All multixact IDs before this one have been replaced by a transaction ID in this table. This is used to track whether the table needs to be vacuumed in order to prevent multixact ID wraparound or to allow pg_multixact to be shrunk. Zero (InvalidMultiXactId) if the relation is not a table.
        metadata.add(new TableColumnMetadata("relminmxid", ColumnType.LONG));
        metadata.add(new TableColumnMetadata("relacl", ColumnType.STRING));
        metadata.add(new TableColumnMetadata("reloptions", ColumnType.STRING));
        metadata.add(new TableColumnMetadata("relpartbound", ColumnType.STRING));
        metadata.add(new TableColumnMetadata("relhasoids", ColumnType.BOOLEAN));
        metadata.add(new TableColumnMetadata("xmin", ColumnType.LONG));
        METADATA = metadata;
    }
}<|MERGE_RESOLUTION|>--- conflicted
+++ resolved
@@ -321,7 +321,7 @@
             public CharSequence getStr(int col) {
                 if (col == INDEX_RELNAME) {
                     // relname
-                    return sink;
+                    return tableName;
                 }
                 return null;
             }
@@ -339,7 +339,7 @@
             public int getStrLen(int col) {
                 if (col == INDEX_RELNAME) {
                     // relname
-                    return sink.length();
+                    return engine.getTableNameBySystemName(sink).length();
                 }
                 return -1;
             }
@@ -348,7 +348,7 @@
             private CharSequence getName(StringSink sink) {
                 sink.clear();
                 if (Chars.utf8DecodeZ(ff.findName(findFileStruct), sink)) {
-                    return sink;
+                    return engine.getTableNameBySystemName(sink);
                 } else {
                     return null;
                 }
@@ -401,11 +401,7 @@
             public CharSequence getStr(int col) {
                 if (col == INDEX_RELNAME) {
                     // relname
-<<<<<<< HEAD
-                    return tableName;
-=======
                     return relNames[fixedRelPos];
->>>>>>> 24e45f2e
                 }
                 return null;
             }
@@ -419,27 +415,10 @@
             public int getStrLen(int col) {
                 if (col == INDEX_RELNAME) {
                     // relname
-<<<<<<< HEAD
-                    return engine.getTableNameBySystemName(sink).length();
+                    return relNames[fixedRelPos].length();
                 }
                 return -1;
             }
-
-            @Nullable
-            private CharSequence getName(StringSink sink) {
-                sink.clear();
-                if (Chars.utf8DecodeZ(ff.findName(findFileStruct), sink)) {
-                    return engine.getTableNameBySystemName(sink);
-                } else {
-                    return null;
-                }
-            }
-=======
-                    return relNames[fixedRelPos].length();
-                }
-                return -1;
-            }
->>>>>>> 24e45f2e
         }
     }
 
