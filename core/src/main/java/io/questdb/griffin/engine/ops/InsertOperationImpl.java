/*******************************************************************************
 *     ___                  _   ____  ____
 *    / _ \ _   _  ___  ___| |_|  _ \| __ )
 *   | | | | | | |/ _ \/ __| __| | | |  _ \
 *   | |_| | |_| |  __/\__ \ |_| |_| | |_) |
 *    \__\_\\__,_|\___||___/\__|____/|____/
 *
 *  Copyright (c) 2014-2019 Appsicle
 *  Copyright (c) 2019-2022 QuestDB
 *
 *  Licensed under the Apache License, Version 2.0 (the "License");
 *  you may not use this file except in compliance with the License.
 *  You may obtain a copy of the License at
 *
 *  http://www.apache.org/licenses/LICENSE-2.0
 *
 *  Unless required by applicable law or agreed to in writing, software
 *  distributed under the License is distributed on an "AS IS" BASIS,
 *  WITHOUT WARRANTIES OR CONDITIONS OF ANY KIND, either express or implied.
 *  See the License for the specific language governing permissions and
 *  limitations under the License.
 *
 ******************************************************************************/

package io.questdb.griffin.engine.ops;

import io.questdb.cairo.CairoEngine;
import io.questdb.cairo.TableWriterAPI;
import io.questdb.cairo.pool.WriterSource;
import io.questdb.cairo.sql.InsertMethod;
import io.questdb.cairo.sql.InsertOperation;
import io.questdb.cairo.sql.OperationFuture;
import io.questdb.cairo.sql.WriterOutOfDateException;
import io.questdb.griffin.InsertRowImpl;
import io.questdb.griffin.SqlException;
import io.questdb.griffin.SqlExecutionContext;
import io.questdb.std.Chars;
import io.questdb.std.Misc;
import io.questdb.std.ObjList;

public class InsertOperationImpl implements InsertOperation {
<<<<<<< HEAD
    private final long structureVersion;
    private final String tableName;
    private final String systemTableName;
=======
    private final InsertOperationFuture doneFuture = new InsertOperationFuture();
    private final CairoEngine engine;
>>>>>>> 24e45f2e
    private final InsertMethodImpl insertMethod = new InsertMethodImpl();
    private final ObjList<InsertRowImpl> insertRows = new ObjList<>();
    private final long structureVersion;
    private final String tableName;

    public InsertOperationImpl(
            CairoEngine engine,
            String tableName,
            String systemTableName,
            long structureVersion
    ) {
        this.engine = engine;
        this.tableName = tableName;
        this.systemTableName = systemTableName;
        this.structureVersion = structureVersion;
    }

    @Override
    public void addInsertRow(InsertRowImpl row) {
        insertRows.add(row);
    }

    @Override
    public InsertMethod createMethod(SqlExecutionContext executionContext, WriterSource writerSource) throws SqlException {
        initContext(executionContext);
        if (insertMethod.writer == null) {
            final TableWriterAPI writer = writerSource.getTableWriterAPI(executionContext.getCairoSecurityContext(), tableName, "insert");
            if (writer.getStructureVersion() != structureVersion || !Chars.equals(systemTableName, writer.getSystemTableName())) {
                writer.close();
                throw WriterOutOfDateException.INSTANCE;
            }
            insertMethod.writer = writer;
        }
        return insertMethod;
    }

    @Override
<<<<<<< HEAD
    public void addInsertRow(InsertRowImpl row) {
        insertRows.add(row);
=======
    public InsertMethod createMethod(SqlExecutionContext executionContext) throws SqlException {
        return createMethod(executionContext, engine);
>>>>>>> 24e45f2e
    }

    @Override
    public OperationFuture execute(SqlExecutionContext sqlExecutionContext) throws SqlException {
        try (InsertMethod insertMethod = createMethod(sqlExecutionContext)) {
            insertMethod.execute();
            insertMethod.commit();
            return doneFuture;
        }
    }

    @Override
    public String getTableName() {
        return tableName;
    }

    private void initContext(SqlExecutionContext executionContext) throws SqlException {
        for (int i = 0, n = insertRows.size(); i < n; i++) {
            InsertRowImpl row = insertRows.get(i);
            row.initContext(executionContext);
        }
    }

    private class InsertMethodImpl implements InsertMethod {
        private TableWriterAPI writer = null;

        @Override
        public void close() {
            writer = Misc.free(writer);
        }

        @Override
        public void commit() {
            writer.commit();
        }

        @Override
        public long execute() throws SqlException {
            for (int i = 0, n = insertRows.size(); i < n; i++) {
                InsertRowImpl row = insertRows.get(i);
                row.append(writer);
            }
            return insertRows.size();
        }

        @Override
        public TableWriterAPI popWriter() {
            TableWriterAPI w = writer;
            this.writer = null;
            return w;
        }
    }

    private class InsertOperationFuture extends DoneOperationFuture {

        @Override
        public long getAffectedRowsCount() {
            return insertRows.size();
        }

        @Override
        public long getInstanceId() {
            return -3L;
        }
    }
}<|MERGE_RESOLUTION|>--- conflicted
+++ resolved
@@ -39,17 +39,12 @@
 import io.questdb.std.ObjList;
 
 public class InsertOperationImpl implements InsertOperation {
-<<<<<<< HEAD
-    private final long structureVersion;
-    private final String tableName;
-    private final String systemTableName;
-=======
     private final InsertOperationFuture doneFuture = new InsertOperationFuture();
     private final CairoEngine engine;
->>>>>>> 24e45f2e
     private final InsertMethodImpl insertMethod = new InsertMethodImpl();
     private final ObjList<InsertRowImpl> insertRows = new ObjList<>();
     private final long structureVersion;
+    private final String systemTableName;
     private final String tableName;
 
     public InsertOperationImpl(
@@ -84,13 +79,8 @@
     }
 
     @Override
-<<<<<<< HEAD
-    public void addInsertRow(InsertRowImpl row) {
-        insertRows.add(row);
-=======
     public InsertMethod createMethod(SqlExecutionContext executionContext) throws SqlException {
         return createMethod(executionContext, engine);
->>>>>>> 24e45f2e
     }
 
     @Override
@@ -100,11 +90,6 @@
             insertMethod.commit();
             return doneFuture;
         }
-    }
-
-    @Override
-    public String getTableName() {
-        return tableName;
     }
 
     private void initContext(SqlExecutionContext executionContext) throws SqlException {
