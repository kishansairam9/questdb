--- conflicted
+++ resolved
@@ -66,12 +66,8 @@
         RecordChain slaveChain = new RecordChain(slaveFactory.getMetadata(), slaveChainSink, configuration.getSqlHashJoinValuePageSize(), configuration.getSqlHashJoinValueMaxPages());
         this.masterSink = masterSink;
         this.slaveKeySink = slaveKeySink;
-<<<<<<< HEAD
         cursor = new HashJoinRecordCursor(columnSplit, joinKeyMap, slaveChain);
-=======
-        this.cursor = new HashJoinRecordCursor(columnSplit, joinKeyMap, slaveChain);
         this.joinContext = joinContext;
->>>>>>> cb367bc7
     }
 
     @Override
