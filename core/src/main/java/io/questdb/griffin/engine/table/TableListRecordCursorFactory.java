/*******************************************************************************
 *     ___                  _   ____  ____
 *    / _ \ _   _  ___  ___| |_|  _ \| __ )
 *   | | | | | | |/ _ \/ __| __| | | |  _ \
 *   | |_| | |_| |  __/\__ \ |_| |_| | |_) |
 *    \__\_\\__,_|\___||___/\__|____/|____/
 *
 *  Copyright (c) 2014-2019 Appsicle
 *  Copyright (c) 2019-2022 QuestDB
 *
 *  Licensed under the Apache License, Version 2.0 (the "License");
 *  you may not use this file except in compliance with the License.
 *  You may obtain a copy of the License at
 *
 *  http://www.apache.org/licenses/LICENSE-2.0
 *
 *  Unless required by applicable law or agreed to in writing, software
 *  distributed under the License is distributed on an "AS IS" BASIS,
 *  WITHOUT WARRANTIES OR CONDITIONS OF ANY KIND, either express or implied.
 *  See the License for the specific language governing permissions and
 *  limitations under the License.
 *
 ******************************************************************************/
package io.questdb.griffin.engine.table;

import io.questdb.cairo.*;
import io.questdb.cairo.sql.Record;
import io.questdb.cairo.sql.RecordCursor;
import io.questdb.cairo.sql.RecordMetadata;
import io.questdb.griffin.SqlExecutionContext;
import io.questdb.std.ObjList;
import org.jetbrains.annotations.NotNull;

public class TableListRecordCursorFactory extends AbstractRecordCursorFactory {

    public static final String TABLE_NAME_COLUMN = "table";
    private static final RecordMetadata METADATA;
    private final TableListRecordCursor cursor;

    public TableListRecordCursorFactory() {
        super(METADATA);
        cursor = new TableListRecordCursor();
    }

    @Override
    public RecordCursor getCursor(SqlExecutionContext executionContext) {
        return cursor.of(executionContext.getCairoEngine());
    }

    @Override
    public boolean recordCursorSupportsRandomAccess() {
        return false;
    }

    @Override
    protected void _close() {
    }

    private static class TableListRecordCursor implements RecordCursor {
        private final TableListRecord record = new TableListRecord();
        private final ObjList<TableToken> tableBucket = new ObjList<>();
        private CairoEngine engine;
        private int tableIndex = -1;
        private String tableName = null;

        @Override
        public void close() {
        }

        @Override
        public Record getRecord() {
            return record;
        }

        @Override
        public Record getRecordB() {
            throw new UnsupportedOperationException();
        }

        @Override
        public boolean hasNext() {
<<<<<<< HEAD
            int plimit = path.length();
            while (true) {
                if (findPtr == 0) {
                    findPtr = ff.findFirst(path);
                    if (findPtr <= 0) {
                        return false;
                    }
                } else {
                    if (ff.findNext(findPtr) <= 0) {
                        return false;
                    }
                }
                if (ff.isDirOrSoftLinkDirNoDots(path, plimit, ff.findName(findPtr), ff.findType(findPtr), sink)) {
                    path.trimTo(plimit).$();
                    return true;
                }
=======
            if (tableIndex < 0) {
                engine.getTableTokens(tableBucket, false);
                tableIndex = 0;
            }

            if (tableIndex == tableBucket.size()) {
                return false;
>>>>>>> 5d42ab69
            }
            tableName = tableBucket.get(tableIndex++).getTableName();
            return true;
        }

        @Override
        public void recordAt(Record record, long atRowId) {
            throw new UnsupportedOperationException();
        }

        @Override
        public long size() {
            return -1;
        }

        @Override
        public void toTop() {
            tableIndex = -1;
        }

        private TableListRecordCursor of(@NotNull CairoEngine cairoEngine) {
            this.engine = cairoEngine;
            toTop();
            return this;
        }

        public class TableListRecord implements Record {
            @Override
            public CharSequence getStr(int col) {
                if (col == 0) {
                    return tableName;
                }
                return null;
            }

            @Override
            public CharSequence getStrB(int col) {
                return getStr(col);
            }

            @Override
            public int getStrLen(int col) {
                return getStr(col).length();
            }
        }
    }

    static {
        final GenericRecordMetadata metadata = new GenericRecordMetadata();
        metadata.add(new TableColumnMetadata(TABLE_NAME_COLUMN, ColumnType.STRING));
        METADATA = metadata;
    }
}<|MERGE_RESOLUTION|>--- conflicted
+++ resolved
@@ -79,24 +79,6 @@
 
         @Override
         public boolean hasNext() {
-<<<<<<< HEAD
-            int plimit = path.length();
-            while (true) {
-                if (findPtr == 0) {
-                    findPtr = ff.findFirst(path);
-                    if (findPtr <= 0) {
-                        return false;
-                    }
-                } else {
-                    if (ff.findNext(findPtr) <= 0) {
-                        return false;
-                    }
-                }
-                if (ff.isDirOrSoftLinkDirNoDots(path, plimit, ff.findName(findPtr), ff.findType(findPtr), sink)) {
-                    path.trimTo(plimit).$();
-                    return true;
-                }
-=======
             if (tableIndex < 0) {
                 engine.getTableTokens(tableBucket, false);
                 tableIndex = 0;
@@ -104,7 +86,6 @@
 
             if (tableIndex == tableBucket.size()) {
                 return false;
->>>>>>> 5d42ab69
             }
             tableName = tableBucket.get(tableIndex++).getTableName();
             return true;
