/*******************************************************************************
 *     ___                  _   ____  ____
 *    / _ \ _   _  ___  ___| |_|  _ \| __ )
 *   | | | | | | |/ _ \/ __| __| | | |  _ \
 *   | |_| | |_| |  __/\__ \ |_| |_| | |_) |
 *    \__\_\\__,_|\___||___/\__|____/|____/
 *
 *  Copyright (c) 2014-2019 Appsicle
 *  Copyright (c) 2019-2022 QuestDB
 *
 *  Licensed under the Apache License, Version 2.0 (the "License");
 *  you may not use this file except in compliance with the License.
 *  You may obtain a copy of the License at
 *
 *  http://www.apache.org/licenses/LICENSE-2.0
 *
 *  Unless required by applicable law or agreed to in writing, software
 *  distributed under the License is distributed on an "AS IS" BASIS,
 *  WITHOUT WARRANTIES OR CONDITIONS OF ANY KIND, either express or implied.
 *  See the License for the specific language governing permissions and
 *  limitations under the License.
 *
 ******************************************************************************/

package io.questdb.griffin.engine.table;

import io.questdb.cairo.TableUtils;
import io.questdb.cairo.sql.DataFrameCursorFactory;
import io.questdb.cairo.sql.Function;
import io.questdb.cairo.sql.RecordMetadata;
import io.questdb.griffin.PlanSink;
import io.questdb.std.IntList;
import org.jetbrains.annotations.NotNull;

public class LatestByValueDeferredIndexedFilteredRecordCursorFactory extends AbstractDeferredValueRecordCursorFactory {

    public LatestByValueDeferredIndexedFilteredRecordCursorFactory(
            @NotNull RecordMetadata metadata,
            @NotNull DataFrameCursorFactory dataFrameCursorFactory,
            int columnIndex,
            Function symbolFunc,
            @NotNull Function filter,
            @NotNull IntList columnIndexes
    ) {
        super(metadata, dataFrameCursorFactory, columnIndex, symbolFunc, filter, columnIndexes);
    }

    @Override
    public boolean recordCursorSupportsRandomAccess() {
        return true;
    }

    @Override
<<<<<<< HEAD
    protected DataFrameRecordCursor createDataFrameCursorFor(int symbolKey) {
        assert filter != null;
        return new LatestByValueIndexedFilteredRecordCursor(columnIndex, TableUtils.toIndexKey(symbolKey), filter, columnIndexes);
=======
    public void toPlan(PlanSink sink) {
        sink.type("Index backward scan").meta("on").putColumnName(columnIndex);
        super.toPlan(sink);
>>>>>>> cb367bc7
    }

    @Override
    protected AbstractDataFrameRecordCursor createDataFrameCursorFor(int symbolKey) {
        assert filter != null;
        return new LatestByValueIndexedFilteredRecordCursor(columnIndex, TableUtils.toIndexKey(symbolKey), filter, columnIndexes);
    }
}<|MERGE_RESOLUTION|>--- conflicted
+++ resolved
@@ -51,19 +51,13 @@
     }
 
     @Override
-<<<<<<< HEAD
-    protected DataFrameRecordCursor createDataFrameCursorFor(int symbolKey) {
-        assert filter != null;
-        return new LatestByValueIndexedFilteredRecordCursor(columnIndex, TableUtils.toIndexKey(symbolKey), filter, columnIndexes);
-=======
     public void toPlan(PlanSink sink) {
         sink.type("Index backward scan").meta("on").putColumnName(columnIndex);
         super.toPlan(sink);
->>>>>>> cb367bc7
     }
 
     @Override
-    protected AbstractDataFrameRecordCursor createDataFrameCursorFor(int symbolKey) {
+    protected DataFrameRecordCursor createDataFrameCursorFor(int symbolKey) {
         assert filter != null;
         return new LatestByValueIndexedFilteredRecordCursor(columnIndex, TableUtils.toIndexKey(symbolKey), filter, columnIndexes);
     }
