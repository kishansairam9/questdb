/*******************************************************************************
 *     ___                  _   ____  ____
 *    / _ \ _   _  ___  ___| |_|  _ \| __ )
 *   | | | | | | |/ _ \/ __| __| | | |  _ \
 *   | |_| | |_| |  __/\__ \ |_| |_| | |_) |
 *    \__\_\\__,_|\___||___/\__|____/|____/
 *
 *  Copyright (c) 2014-2019 Appsicle
 *  Copyright (c) 2019-2022 QuestDB
 *
 *  Licensed under the Apache License, Version 2.0 (the "License");
 *  you may not use this file except in compliance with the License.
 *  You may obtain a copy of the License at
 *
 *  http://www.apache.org/licenses/LICENSE-2.0
 *
 *  Unless required by applicable law or agreed to in writing, software
 *  distributed under the License is distributed on an "AS IS" BASIS,
 *  WITHOUT WARRANTIES OR CONDITIONS OF ANY KIND, either express or implied.
 *  See the License for the specific language governing permissions and
 *  limitations under the License.
 *
 ******************************************************************************/

package io.questdb.griffin.engine.ops;

import io.questdb.cairo.TableToken;
import io.questdb.std.LongList;
import io.questdb.std.ObjList;

import static io.questdb.griffin.engine.ops.AlterOperation.*;

public class AlterOperationBuilder {
    private final LongList extraInfo = new LongList();
    private final ObjList<CharSequence> extraStrInfo = new ObjList<>();
    private final AlterOperation op;
    private short command;
    private int tableId = -1;
    private int tableNamePosition = -1;
    private TableToken tableToken;

    // builder and the operation it is building share two lists.
    public AlterOperationBuilder() {
        this.op = new AlterOperation(extraInfo, extraStrInfo);
    }

    public void addColumnToList(
            CharSequence columnName,
            int columnNamePosition,
            int type,
            int symbolCapacity,
            boolean cache,
            boolean indexed,
            int indexValueBlockCapacity
    ) {
        assert columnName != null && columnName.length() > 0;
        extraStrInfo.add(columnName);
        extraInfo.add(type);
        extraInfo.add(symbolCapacity);
        extraInfo.add(cache ? 1 : -1);
        extraInfo.add(indexed ? 1 : -1);
        extraInfo.add(indexValueBlockCapacity);
        extraInfo.add(columnNamePosition);
    }

    public void addPartitionToList(long timestamp, int timestampPosition) {
        extraInfo.add(timestamp);
        extraInfo.add(timestampPosition);
    }

    public AlterOperation build() {
<<<<<<< HEAD
        return op.of(command, tableName, tableId, tableNamePosition);
=======
        return resultInstance.of(command, tableToken, tableId, tableNamePosition);
>>>>>>> 5d42ab69
    }

    public void clear() {
        op.clear();
        extraStrInfo.clear();
        extraInfo.clear();
        command = DO_NOTHING;
        tableToken = null;
        tableId = -1;
        tableNamePosition = -1;
    }

    public AlterOperationBuilder ofAddColumn(int tableNamePosition, TableToken tableToken, int tableId) {
        this.command = ADD_COLUMN;
        this.tableNamePosition = tableNamePosition;
        this.tableToken = tableToken;
        this.tableId = tableId;
        return this;
    }

    public void ofAddColumn(
            CharSequence columnName,
            int columnNamePosition,
            int type,
            int symbolCapacity,
            boolean cache,
            boolean indexed,
            int indexValueBlockCapacity
    ) {
        assert columnName != null && columnName.length() > 0;
<<<<<<< HEAD
        extraStrInfo.add(columnName);
        extraInfo.add(type);
        extraInfo.add(symbolCapacity);
        extraInfo.add(cache ? 1 : -1);
        extraInfo.add(indexed ? 1 : -1);
        extraInfo.add(indexValueBlockCapacity);
        extraInfo.add(columnNamePosition);
    }

    public AlterOperationBuilder ofAddIndex(
            int tableNamePosition,
            String tableName,
            int tableId,
            CharSequence columnName,
            int indexValueBlockSize
    ) {
=======
        objCharList.add(columnName);
        longList.add(type);
        longList.add(symbolCapacity);
        longList.add(cache ? 1 : -1);
        longList.add(indexed ? 1 : -1);
        longList.add(indexValueBlockCapacity);
        longList.add(columnNamePosition);
    }

    public AlterOperationBuilder ofAddIndex(int tableNamePosition, TableToken tableToken, int tableId, CharSequence columnName, int indexValueBlockSize) {
>>>>>>> 5d42ab69
        this.command = ADD_INDEX;
        this.tableNamePosition = tableNamePosition;
        this.tableToken = tableToken;
        this.tableId = tableId;
        this.extraStrInfo.add(columnName);
        this.extraInfo.add(indexValueBlockSize);
        return this;
    }

    public AlterOperationBuilder ofAttachPartition(int tableNamePosition, TableToken tableToken, int tableId) {
        this.command = ATTACH_PARTITION;
        this.tableNamePosition = tableNamePosition;
        this.tableToken = tableToken;
        this.tableId = tableId;
        return this;
    }

    public AlterOperationBuilder ofCacheSymbol(int tableNamePosition, TableToken tableToken, int tableId, CharSequence columnName) {
        this.command = ADD_SYMBOL_CACHE;
        this.tableNamePosition = tableNamePosition;
        this.tableToken = tableToken;
        this.tableId = tableId;
        this.extraStrInfo.add(columnName);
        return this;
    }

    public AlterOperationBuilder ofDetachPartition(int tableNamePosition, TableToken tableToken, int tableId) {
        this.command = DETACH_PARTITION;
        this.tableNamePosition = tableNamePosition;
        this.tableToken = tableToken;
        this.tableId = tableId;
        return this;
    }

    public AlterOperationBuilder ofDropColumn(CharSequence columnName) {
        assert columnName != null && columnName.length() > 0;
        this.extraStrInfo.add(columnName);
        return this;
    }

    public AlterOperationBuilder ofDropColumn(int tableNamePosition, TableToken tableToken, int tableId) {
        this.command = DROP_COLUMN;
        this.tableNamePosition = tableNamePosition;
        this.tableToken = tableToken;
        this.tableId = tableId;
        return this;
    }

    public AlterOperationBuilder ofDropIndex(int tableNamePosition, TableToken tableToken, int tableId, CharSequence columnName, int columnNamePosition) {
        this.command = DROP_INDEX;
        this.tableNamePosition = tableNamePosition;
        this.tableToken = tableToken;
        this.tableId = tableId;
        this.extraStrInfo.add(columnName);
        this.extraInfo.add(columnNamePosition);
        return this;
    }

    public AlterOperationBuilder ofDropPartition(int tableNamePosition, TableToken tableToken, int tableId) {
        this.command = DROP_PARTITION;
        this.tableNamePosition = tableNamePosition;
        this.tableToken = tableToken;
        this.tableId = tableId;
        return this;
    }

    public AlterOperationBuilder ofRemoveCacheSymbol(int tableNamePosition, TableToken tableToken, int tableId, CharSequence columnName) {
        assert columnName != null && columnName.length() > 0;
        this.command = REMOVE_SYMBOL_CACHE;
        this.tableNamePosition = tableNamePosition;
        this.tableToken = tableToken;
        this.tableId = tableId;
        this.extraStrInfo.add(columnName);
        return this;
    }

    public AlterOperationBuilder ofRenameColumn(int tableNamePosition, TableToken tableToken, int tableId) {
        this.command = RENAME_COLUMN;
        this.tableNamePosition = tableNamePosition;
        this.tableToken = tableToken;
        this.tableId = tableId;
        return this;
    }

    public void ofRenameColumn(CharSequence columnName, CharSequence newName) {
        extraStrInfo.add(columnName);
        extraStrInfo.add(newName);
    }

    public AlterOperationBuilder ofSetO3MaxLag(int tableNamePosition, TableToken tableToken, int tableId, long o3MaxLag) {
        this.command = SET_PARAM_COMMIT_LAG;
        this.tableNamePosition = tableNamePosition;
<<<<<<< HEAD
        this.tableName = tableName;
        this.extraInfo.add(o3MaxLag);
=======
        this.tableToken = tableToken;
        this.longList.add(o3MaxLag);
>>>>>>> 5d42ab69
        this.tableId = tableId;
        return this;
    }

    public AlterOperationBuilder ofSetParamUncommittedRows(int tableNamePosition, TableToken tableToken, int tableId, int maxUncommittedRows) {
        this.command = SET_PARAM_MAX_UNCOMMITTED_ROWS;
        this.tableNamePosition = tableNamePosition;
<<<<<<< HEAD
        this.tableName = tableName;
        this.extraInfo.add(maxUncommittedRows);
=======
        this.tableToken = tableToken;
        this.longList.add(maxUncommittedRows);
>>>>>>> 5d42ab69
        this.tableId = tableId;
        return this;
    }
}<|MERGE_RESOLUTION|>--- conflicted
+++ resolved
@@ -69,11 +69,7 @@
     }
 
     public AlterOperation build() {
-<<<<<<< HEAD
-        return op.of(command, tableName, tableId, tableNamePosition);
-=======
-        return resultInstance.of(command, tableToken, tableId, tableNamePosition);
->>>>>>> 5d42ab69
+        return op.of(command, tableToken, tableId, tableNamePosition);
     }
 
     public void clear() {
@@ -104,7 +100,6 @@
             int indexValueBlockCapacity
     ) {
         assert columnName != null && columnName.length() > 0;
-<<<<<<< HEAD
         extraStrInfo.add(columnName);
         extraInfo.add(type);
         extraInfo.add(symbolCapacity);
@@ -116,23 +111,11 @@
 
     public AlterOperationBuilder ofAddIndex(
             int tableNamePosition,
-            String tableName,
+            TableToken tableToken,
             int tableId,
             CharSequence columnName,
             int indexValueBlockSize
     ) {
-=======
-        objCharList.add(columnName);
-        longList.add(type);
-        longList.add(symbolCapacity);
-        longList.add(cache ? 1 : -1);
-        longList.add(indexed ? 1 : -1);
-        longList.add(indexValueBlockCapacity);
-        longList.add(columnNamePosition);
-    }
-
-    public AlterOperationBuilder ofAddIndex(int tableNamePosition, TableToken tableToken, int tableId, CharSequence columnName, int indexValueBlockSize) {
->>>>>>> 5d42ab69
         this.command = ADD_INDEX;
         this.tableNamePosition = tableNamePosition;
         this.tableToken = tableToken;
@@ -225,13 +208,8 @@
     public AlterOperationBuilder ofSetO3MaxLag(int tableNamePosition, TableToken tableToken, int tableId, long o3MaxLag) {
         this.command = SET_PARAM_COMMIT_LAG;
         this.tableNamePosition = tableNamePosition;
-<<<<<<< HEAD
-        this.tableName = tableName;
+        this.tableToken = tableToken;
         this.extraInfo.add(o3MaxLag);
-=======
-        this.tableToken = tableToken;
-        this.longList.add(o3MaxLag);
->>>>>>> 5d42ab69
         this.tableId = tableId;
         return this;
     }
@@ -239,13 +217,8 @@
     public AlterOperationBuilder ofSetParamUncommittedRows(int tableNamePosition, TableToken tableToken, int tableId, int maxUncommittedRows) {
         this.command = SET_PARAM_MAX_UNCOMMITTED_ROWS;
         this.tableNamePosition = tableNamePosition;
-<<<<<<< HEAD
-        this.tableName = tableName;
+        this.tableToken = tableToken;
         this.extraInfo.add(maxUncommittedRows);
-=======
-        this.tableToken = tableToken;
-        this.longList.add(maxUncommittedRows);
->>>>>>> 5d42ab69
         this.tableId = tableId;
         return this;
     }
