/*******************************************************************************
 *     ___                  _   ____  ____
 *    / _ \ _   _  ___  ___| |_|  _ \| __ )
 *   | | | | | | |/ _ \/ __| __| | | |  _ \
 *   | |_| | |_| |  __/\__ \ |_| |_| | |_) |
 *    \__\_\\__,_|\___||___/\__|____/|____/
 *
 *  Copyright (c) 2014-2019 Appsicle
 *  Copyright (c) 2019-2022 QuestDB
 *
 *  Licensed under the Apache License, Version 2.0 (the "License");
 *  you may not use this file except in compliance with the License.
 *  You may obtain a copy of the License at
 *
 *  http://www.apache.org/licenses/LICENSE-2.0
 *
 *  Unless required by applicable law or agreed to in writing, software
 *  distributed under the License is distributed on an "AS IS" BASIS,
 *  WITHOUT WARRANTIES OR CONDITIONS OF ANY KIND, either express or implied.
 *  See the License for the specific language governing permissions and
 *  limitations under the License.
 *
 ******************************************************************************/

package io.questdb.griffin.engine.table;

import io.questdb.cairo.*;
import io.questdb.cairo.pool.AbstractMultiTenantPool;
import io.questdb.cairo.pool.ReaderPool;
import io.questdb.cairo.sql.Record;
import io.questdb.cairo.sql.RecordCursor;
import io.questdb.cairo.sql.RecordMetadata;
import io.questdb.griffin.SqlExecutionContext;

import java.util.Iterator;
import java.util.Map;

public final class ReaderPoolRecordCursorFactory extends AbstractRecordCursorFactory {
    private static final RecordMetadata METADATA;
    private static final int OWNER_COLUMN_INDEX = 1;
    private static final int TABLE_COLUMN_INDEX = 0;
    private static final int TIMESTAMP_COLUMN_INDEX = 2;
    private static final int TXN_COLUMN_INDEX = 3;
    private final CairoEngine cairoEngine;

    public ReaderPoolRecordCursorFactory(CairoEngine cairoEngine) {
        super(METADATA);
        this.cairoEngine = cairoEngine;
    }

    @Override
<<<<<<< HEAD
    public RecordCursor getCursor(SqlExecutionContext executionContext) throws SqlException {
        ReaderPoolCursor readerPoolCursor = new ReaderPoolCursor(cairoEngine);
=======
    public RecordCursor getCursor(SqlExecutionContext executionContext) {
        ReaderPoolCursor readerPoolCursor = new ReaderPoolCursor();
>>>>>>> add65949
        readerPoolCursor.of(cairoEngine.getReaderPoolEntries());
        return readerPoolCursor;
    }

    @Override
    public boolean recordCursorSupportsRandomAccess() {
        return false;
    }

    private static class ReaderPoolCursor implements RecordCursor {
        private final CairoEngine cairoEngine;
        private final ReaderPoolEntryRecord record = new ReaderPoolEntryRecord();
        private int allocationIndex = 0;
        private Iterator<Map.Entry<CharSequence, AbstractMultiTenantPool.Entry<ReaderPool.R>>> iterator;
        private long owner;
        private AbstractMultiTenantPool.Entry<ReaderPool.R> poolEntry;
        private Map<CharSequence, AbstractMultiTenantPool.Entry<ReaderPool.R>> readerPoolEntries;
        private CharSequence tableName;
        private long timestamp;
        private long txn;

        public ReaderPoolCursor(CairoEngine cairoEngine) {
            this.cairoEngine = cairoEngine;
        }

        @Override
        public void close() {
        }

        @Override
        public Record getRecord() {
            return record;
        }

        @Override
        public Record getRecordB() {
            throw new UnsupportedOperationException("RecordB not implemented");
        }

        @Override
        public boolean hasNext() {
            return tryAdvance();
        }

        public void of(Map<CharSequence, AbstractMultiTenantPool.Entry<ReaderPool.R>> readerPoolEntries) {
            this.readerPoolEntries = readerPoolEntries;
            toTop();
        }

        @Override
        public void recordAt(Record record, long atRowId) {
            throw new UnsupportedOperationException("Random access not implemented");
        }

        @Override
        public long size() {
            return -1;
        }

        @Override
        public void toTop() {
            iterator = readerPoolEntries.entrySet().iterator();
            allocationIndex = 0;
            poolEntry = null;
            tableName = null;
        }

        private boolean selectPoolEntry() {
            for (; ; ) {
                if (poolEntry == null) {
                    // either we just started the iteration or the last Entry did not have
                    // anything chained. let's advance in the CHM iterator
                    assert allocationIndex == 0;
                    if (!iterator.hasNext()) {
                        return false;
                    }
                    Map.Entry<CharSequence, AbstractMultiTenantPool.Entry<ReaderPool.R>> mapEntry = iterator.next();
                    tableName = mapEntry.getKey();
                    poolEntry = mapEntry.getValue();
                    return true;
                } else if (allocationIndex == ReaderPool.ENTRY_SIZE) {
                    // we exhausted all slots in the current Entry
                    // let's see if there is another Entry chained
                    poolEntry = poolEntry.getNext();
                    allocationIndex = 0;
                } else {
                    // the current entry still has slots to inspect
                    return true;
                }
            }
        }

        private boolean tryAdvance() {
            TableReader reader;
            do {
                if (!selectPoolEntry()) {
                    return false;
                }
                // Volatile read because the owner is set by other thread(s).
                // It ensures everything the other thread wrote to other fields before (volatile) writing the 'owner'
                // will become visible too (Synchronizes-With Order).
                // This does not imply the individual fields will be consistent. Why? There are other threads modifying
                // entries concurrently with us reading them. So e.g. the 'reader' field can be changed after we read
                // 'owner'. So what's the point of volatile read? It ensures we don't read arbitrary stale data.
                owner = poolEntry.getOwnerVolatile(allocationIndex);
                timestamp = poolEntry.getReleaseOrAcquireTime(allocationIndex);
                reader = poolEntry.getTenant(allocationIndex);
                allocationIndex++;
            } while (reader == null);
            txn = reader.getTxn();
            return true;
        }

        private class ReaderPoolEntryRecord implements Record {
            @Override
            public long getLong(int col) {
                switch (col) {
                    case OWNER_COLUMN_INDEX:
                        return owner;
                    case TXN_COLUMN_INDEX:
                        return txn;
                    default:
                        throw CairoException.nonCritical().put("unsupported column number. [column=").put(col).put("]");
                }
            }

            @Override
            public CharSequence getStr(int col) {
                assert col == TABLE_COLUMN_INDEX;
                return cairoEngine.getTableNameBySystemName(tableName);
            }

            @Override
            public CharSequence getStrB(int col) {
                // CharSequence are mutable, but in this case CharSequences were used as map keys
                // hence I don't assume they would be mutable
                // todo: explore what happens when a table is renamed
                return getStr(col);
            }

            @Override
            public long getTimestamp(int col) {
                assert col == TIMESTAMP_COLUMN_INDEX;
                return timestamp;
            }
        }
    }

    static {
        final GenericRecordMetadata metadata = new GenericRecordMetadata();
        metadata.add(TABLE_COLUMN_INDEX, new TableColumnMetadata("table", ColumnType.STRING))
                .add(OWNER_COLUMN_INDEX, new TableColumnMetadata("owner", ColumnType.LONG))
                .add(TIMESTAMP_COLUMN_INDEX, new TableColumnMetadata("timestamp", ColumnType.TIMESTAMP))
                .add(TXN_COLUMN_INDEX, new TableColumnMetadata("txn", ColumnType.LONG));
        METADATA = metadata;
    }
}<|MERGE_RESOLUTION|>--- conflicted
+++ resolved
@@ -49,13 +49,8 @@
     }
 
     @Override
-<<<<<<< HEAD
-    public RecordCursor getCursor(SqlExecutionContext executionContext) throws SqlException {
+    public RecordCursor getCursor(SqlExecutionContext executionContext) {
         ReaderPoolCursor readerPoolCursor = new ReaderPoolCursor(cairoEngine);
-=======
-    public RecordCursor getCursor(SqlExecutionContext executionContext) {
-        ReaderPoolCursor readerPoolCursor = new ReaderPoolCursor();
->>>>>>> add65949
         readerPoolCursor.of(cairoEngine.getReaderPoolEntries());
         return readerPoolCursor;
     }
