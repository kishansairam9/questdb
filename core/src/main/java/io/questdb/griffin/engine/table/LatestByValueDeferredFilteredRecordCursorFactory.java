--- conflicted
+++ resolved
@@ -51,17 +51,13 @@
     }
 
     @Override
-<<<<<<< HEAD
-    protected DataFrameRecordCursor createDataFrameCursorFor(int symbolKey) {
-=======
     public void toPlan(PlanSink sink) {
         sink.type("LatestByValueDeferredFiltered");
         super.toPlan(sink);
     }
 
     @Override
-    protected AbstractDataFrameRecordCursor createDataFrameCursorFor(int symbolKey) {
->>>>>>> cb367bc7
+    protected DataFrameRecordCursor createDataFrameCursorFor(int symbolKey) {
         if (filter == null) {
             return new LatestByValueRecordCursor(columnIndex, symbolKey, columnIndexes);
         }
