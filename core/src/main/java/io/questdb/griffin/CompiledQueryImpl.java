--- conflicted
+++ resolved
@@ -48,11 +48,7 @@
     private InsertOperation insertOperation;
     private RecordCursorFactory recordCursorFactory;
     private SqlExecutionContext sqlExecutionContext;
-<<<<<<< HEAD
     private String sqlStatement;
-=======
-    private CharSequence sqlStatement;
->>>>>>> af9a0963
     // prepared statement name for DEALLOCATE operation
     private CharSequence statementName;
     private TextLoader textLoader;
@@ -114,14 +110,11 @@
     @Override
     public RecordCursorFactory getRecordCursorFactory() {
         return recordCursorFactory;
-<<<<<<< HEAD
     }
 
     @Override
     public String getSqlStatement() {
         return sqlStatement;
-=======
->>>>>>> af9a0963
     }
 
     @Override
@@ -161,29 +154,18 @@
     public CompiledQuery ofUpdate(UpdateOperation updateOperation) {
         this.updateOperation = updateOperation;
         this.type = UPDATE;
-<<<<<<< HEAD
-=======
         return this;
     }
 
     public CompiledQueryImpl withContext(SqlExecutionContext sqlExecutionContext) {
         this.sqlExecutionContext = sqlExecutionContext;
->>>>>>> af9a0963
-        return this;
-    }
-
-    public CompiledQueryImpl withContext(SqlExecutionContext sqlExecutionContext) {
-        this.sqlExecutionContext = sqlExecutionContext;
-        return this;
-    }
-
-<<<<<<< HEAD
+        return this;
+    }
+
     public void withSqlStatement(String sqlStatement) {
         this.sqlStatement = sqlStatement;
     }
 
-=======
->>>>>>> af9a0963
     private CompiledQuery of(short type, RecordCursorFactory factory) {
         this.type = type;
         this.recordCursorFactory = factory;
