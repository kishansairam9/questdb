/*******************************************************************************
 *     ___                  _   ____  ____
 *    / _ \ _   _  ___  ___| |_|  _ \| __ )
 *   | | | | | | |/ _ \/ __| __| | | |  _ \
 *   | |_| | |_| |  __/\__ \ |_| |_| | |_) |
 *    \__\_\\__,_|\___||___/\__|____/|____/
 *
 *  Copyright (c) 2014-2019 Appsicle
 *  Copyright (c) 2019-2022 QuestDB
 *
 *  Licensed under the Apache License, Version 2.0 (the "License");
 *  you may not use this file except in compliance with the License.
 *  You may obtain a copy of the License at
 *
 *  http://www.apache.org/licenses/LICENSE-2.0
 *
 *  Unless required by applicable law or agreed to in writing, software
 *  distributed under the License is distributed on an "AS IS" BASIS,
 *  WITHOUT WARRANTIES OR CONDITIONS OF ANY KIND, either express or implied.
 *  See the License for the specific language governing permissions and
 *  limitations under the License.
 *
 ******************************************************************************/

package io.questdb.griffin;

import io.questdb.MessageBus;
import io.questdb.cairo.*;
import io.questdb.cairo.sql.Record;
import io.questdb.cairo.sql.*;
import io.questdb.cairo.vm.Vm;
import io.questdb.cairo.vm.api.MemoryCM;
import io.questdb.cairo.vm.api.MemoryCMARW;
import io.questdb.cairo.vm.api.MemoryCMR;
import io.questdb.griffin.engine.ops.UpdateOperation;
import io.questdb.log.Log;
import io.questdb.log.LogFactory;
import io.questdb.std.*;
import io.questdb.std.str.Path;

import static io.questdb.cairo.ColumnType.isVariableLength;
import static io.questdb.cairo.TableUtils.dFile;
import static io.questdb.cairo.TableUtils.iFile;

public class UpdateOperatorImpl extends PurgingOperator implements QuietCloseable, UpdateOperator {
    private static final Log LOG = LogFactory.getLog(UpdateOperatorImpl.class);
    private final long dataAppendPageSize;
    private final ObjList<MemoryCMARW> dstColumns = new ObjList<>();
    private final long fileOpenOpts;
    private final ObjList<MemoryCMR> srcColumns = new ObjList<>();
    private IndexBuilder indexBuilder;

    public UpdateOperatorImpl(
            CairoConfiguration configuration,
            MessageBus messageBus,
            TableWriter tableWriter,
            Path path,
            int rootLen
    ) {
        super(LOG, configuration, messageBus, tableWriter, path, rootLen);
        this.indexBuilder = new IndexBuilder();
        this.dataAppendPageSize = configuration.getDataAppendPageSize();
        this.fileOpenOpts = configuration.getWriterFileOpenOpts();
    }

    @Override
    public void close() {
        indexBuilder = Misc.free(indexBuilder);
    }

    public long executeUpdate(SqlExecutionContext sqlExecutionContext, UpdateOperation op) throws ReaderOutOfDateException {

        LOG.info().$("updating [table=").$(tableWriter.getTableName()).$(" instance=").$(op.getCorrelationId()).I$();

        try {
            final int tableId = op.getTableId();
            final long tableVersion = op.getTableVersion();
            final RecordCursorFactory factory = op.getFactory();

            cleanupColumnVersions.clear();

            final String tableName = tableWriter.getTableName();
            if (tableWriter.inTransaction()) {
                LOG.info().$("committing current transaction before UPDATE execution [table=").$(tableName).$(" instance=").$(op.getCorrelationId()).I$();
                tableWriter.commit();
            }

            final TableRecordMetadata tableMetadata = tableWriter.getMetadata();

            // Check that table structure hasn't changed between planning and executing the UPDATE
            if (tableMetadata.getTableId() != tableId || tableWriter.getStructureVersion() != tableVersion) {
                throw ReaderOutOfDateException.of(tableName, tableId, tableMetadata.getTableId(),
                        tableVersion, tableWriter.getStructureVersion());
            }

            // Select the rows to be updated
            final RecordMetadata updateMetadata = factory.getMetadata();
            final int affectedColumnCount = updateMetadata.getColumnCount();

            // Build index column map from table to update to values returned from the update statement row cursors
            updateColumnIndexes.clear();
            for (int i = 0; i < affectedColumnCount; i++) {
                CharSequence columnName = updateMetadata.getColumnName(i);
                int tableColumnIndex = tableMetadata.getColumnIndex(columnName);
                assert tableColumnIndex >= 0;
                updateColumnIndexes.add(tableColumnIndex);
            }

            // Create update memory list of all columns to be updated
            configureColumns(tableMetadata, affectedColumnCount);

            // Start execution frame by frame
            // Partition to update
            int partitionIndex = -1;
            long rowsUpdated = 0;

            // Update may be queued and requester already disconnected, force check someone still waits for it
            op.forceTestTimeout();
            // Row by row updates for now
            // This should happen parallel per file (partition and column)
            // TODO: getCursor will open partitions where their path may be a soft link to the partition in
            //  cold storage, which we want to keep read only. For now updates on such partitions do not fail,
            //  i.e. they go through and modify the cold storage file system.
            try (RecordCursor recordCursor = factory.getCursor(sqlExecutionContext)) {
                Record masterRecord = recordCursor.getRecord();

                long prevRow = 0;
                long minRow = -1L;
                long lastRowId = Long.MIN_VALUE;
                while (recordCursor.hasNext()) {
                    long rowId = masterRecord.getUpdateRowId();

                    // Some joins expand results set and returns same row multiple times
                    if (rowId == lastRowId) {
                        continue;
                    }
                    if (rowId < lastRowId) {
                        // We're assuming, but not enforcing the fact that
                        // factory produces rows in incrementing order.
                        throw CairoException.critical().put("Update statement generated invalid query plan. Rows are not returned in order.");
                    }
                    lastRowId = rowId;

                    final int rowPartitionIndex = Rows.toPartitionIndex(rowId);
                    final long currentRow = Rows.toLocalRowID(rowId);

                    if (rowPartitionIndex != partitionIndex) {
                        if (partitionIndex > -1) {
                            LOG.info()
                                    .$("updating partition [partitionIndex=").$(partitionIndex)
                                    .$(", rowPartitionIndex=").$(rowPartitionIndex)
                                    .$(", rowPartitionTs=").$ts(tableWriter.getPartitionTimestamp(rowPartitionIndex))
                                    .$(", affectedColumnCount=").$(affectedColumnCount)
                                    .$(", prevRow=").$(prevRow)
                                    .$(", minRow=").$(minRow)
                                    .I$();

                            copyColumns(
                                    partitionIndex,
                                    affectedColumnCount,
                                    prevRow,
                                    minRow
                            );

                            updateEffectiveColumnTops(
                                    tableWriter,
                                    partitionIndex,
                                    updateColumnIndexes,
                                    affectedColumnCount,
                                    minRow
                            );

                            rebuildIndexes(tableWriter.getPartitionTimestamp(partitionIndex), tableMetadata, tableWriter);
                        }

                        openColumns(srcColumns, rowPartitionIndex, false);
                        openColumns(dstColumns, rowPartitionIndex, true);

                        partitionIndex = rowPartitionIndex;
                        prevRow = 0;
                        minRow = currentRow;
                    }

                    appendRowUpdate(
                            rowPartitionIndex,
                            affectedColumnCount,
                            prevRow,
                            currentRow,
                            masterRecord,
                            minRow
                    );

                    prevRow = currentRow + 1;
                    rowsUpdated++;

                    op.testTimeout();
                }

                if (partitionIndex > -1) {
                    copyColumns(partitionIndex, affectedColumnCount, prevRow, minRow);

                    updateEffectiveColumnTops(
                            tableWriter,
                            partitionIndex,
                            updateColumnIndexes,
                            affectedColumnCount,
                            minRow
                    );

                    rebuildIndexes(tableWriter.getPartitionTimestamp(partitionIndex), tableMetadata, tableWriter);
                }
            } finally {
                Misc.freeObjList(srcColumns);
                Misc.freeObjList(dstColumns);
                // todo: we are opening columns incrementally, e.g. if we don't have enough objects
                //   but here we're always clearing columns, making incremental "open" pointless
                //   perhaps we should keep N column object max to kick around ?
                srcColumns.clear();
                dstColumns.clear();
            }

            if (partitionIndex > -1) {
                op.forceTestTimeout();
                tableWriter.commit();
                tableWriter.openLastPartition();
                purgeOldColumnVersions();
            }

            LOG.info().$("update finished [table=").$(tableName)
                    .$(", instance=").$(op.getCorrelationId())
                    .$(", updated=").$(rowsUpdated)
                    .$(", txn=").$(tableWriter.getTxn())
                    .I$();

            return rowsUpdated;
        } catch (ReaderOutOfDateException e) {
            throw e;
        } catch (SqlException e) {
<<<<<<< HEAD
            tableWriter.rollbackUpdate();
            throw CairoException.critical().put("could not apply update on SPI side [e=").put((CharSequence) e).put(']');
=======
            throw CairoException.critical(0).put("could not apply update on SPI side [e=").put((CharSequence) e).put(']');
>>>>>>> ade8cb38
        } catch (Throwable th) {
            LOG.error().$("could not update").$(th).$();
            throw th;
        } finally {
            op.closeWriter();
        }
    }

    private static long calculatedEffectiveColumnTop(long firstUpdatedPartitionRowId, long columnTop) {
        if (columnTop > -1L) {
            return Math.min(firstUpdatedPartitionRowId, columnTop);
        }
        return firstUpdatedPartitionRowId;
    }

    private static void fillUpdatesGapWithNull(
            int columnType,
            long fromRow, // inclusive
            long toRow, // exclusive
            MemoryCMARW dstFixMem,
            MemoryCMARW dstVarMem,
            int shl
    ) {
        final short columnTag = ColumnType.tagOf(columnType);
        switch (columnTag) {
            case ColumnType.STRING:
                for (long row = fromRow; row < toRow; row++) {
                    dstFixMem.putLong(dstVarMem.putNullStr());
                }
                break;
            case ColumnType.BINARY:
                for (long row = fromRow; row < toRow; row++) {
                    dstFixMem.putLong(dstVarMem.putNullBin());
                }
                break;
            default:
                final long rowCount = toRow - fromRow;
                TableUtils.setNull(
                        columnType,
                        dstFixMem.appendAddressFor(rowCount << shl),
                        rowCount
                );
                break;
        }
    }

    private static int getFixedColumnSize(int columnType) {
        if (isVariableLength(columnType)) {
            return 3;
        }
        return ColumnType.pow2SizeOf(columnType);
    }

    private static void updateEffectiveColumnTops(
            TableWriter tableWriter,
            int partitionIndex,
            IntList updateColumnIndexes,
            int columnCount,
            long firstUpdatedPartitionRowId
    ) {
        final long partitionTimestamp = tableWriter.getPartitionTimestamp(partitionIndex);

        for (int columnIndex = 0; columnIndex < columnCount; columnIndex++) {
            final int updateColumnIndex = updateColumnIndexes.get(columnIndex);
            final long columnTop = tableWriter.getColumnTop(partitionTimestamp, updateColumnIndex, -1);
            long effectiveColumnTop = calculatedEffectiveColumnTop(firstUpdatedPartitionRowId, columnTop);
            if (effectiveColumnTop > -1L) {
                tableWriter.upsertColumnVersion(partitionTimestamp, updateColumnIndex, effectiveColumnTop);
            }
        }
    }

    private void appendRowUpdate(
            int rowPartitionIndex,
            int affectedColumnCount,
            long prevRow,
            long currentRow,
            Record masterRecord,
            long firstUpdatedRowId
    ) {
        final TableRecordMetadata tableMetadata = tableWriter.getMetadata();
        final long partitionTimestamp = tableWriter.getPartitionTimestamp(rowPartitionIndex);
        for (int i = 0; i < affectedColumnCount; i++) {
            MemoryCMR srcFixMem = srcColumns.get(2 * i);
            MemoryCMARW dstFixMem = dstColumns.get(2 * i);
            MemoryCMR srcVarMem = srcColumns.get(2 * i + 1);
            MemoryCMARW dstVarMem = dstColumns.get(2 * i + 1);

            final int columnIndex = updateColumnIndexes.get(i);
            final long oldColumnTop = tableWriter.getColumnTop(partitionTimestamp, columnIndex, -1);
            final long newColumnTop = calculatedEffectiveColumnTop(firstUpdatedRowId, oldColumnTop);
            final int columnType = tableMetadata.getColumnType(columnIndex);

            if (currentRow > prevRow) {
                copyColumn(
                        prevRow,
                        currentRow,
                        srcFixMem,
                        srcVarMem,
                        dstFixMem,
                        dstVarMem,
                        newColumnTop,
                        oldColumnTop,
                        columnType
                );
            }
            switch (ColumnType.tagOf(columnType)) {
                case ColumnType.INT:
                    dstFixMem.putInt(masterRecord.getInt(i));
                    break;
                case ColumnType.FLOAT:
                    dstFixMem.putFloat(masterRecord.getFloat(i));
                    break;
                case ColumnType.LONG:
                    dstFixMem.putLong(masterRecord.getLong(i));
                    break;
                case ColumnType.TIMESTAMP:
                    dstFixMem.putLong(masterRecord.getTimestamp(i));
                    break;
                case ColumnType.DATE:
                    dstFixMem.putLong(masterRecord.getDate(i));
                    break;
                case ColumnType.DOUBLE:
                    dstFixMem.putDouble(masterRecord.getDouble(i));
                    break;
                case ColumnType.SHORT:
                    dstFixMem.putShort(masterRecord.getShort(i));
                    break;
                case ColumnType.CHAR:
                    dstFixMem.putChar(masterRecord.getChar(i));
                    break;
                case ColumnType.BYTE:
                    dstFixMem.putByte(masterRecord.getByte(i));
                    break;
                case ColumnType.BOOLEAN:
                    dstFixMem.putBool(masterRecord.getBool(i));
                    break;
                case ColumnType.GEOBYTE:
                    dstFixMem.putByte(masterRecord.getGeoByte(i));
                    break;
                case ColumnType.GEOSHORT:
                    dstFixMem.putShort(masterRecord.getGeoShort(i));
                    break;
                case ColumnType.GEOINT:
                    dstFixMem.putInt(masterRecord.getGeoInt(i));
                    break;
                case ColumnType.GEOLONG:
                    dstFixMem.putLong(masterRecord.getGeoLong(i));
                    break;
                case ColumnType.SYMBOL:
                    // Use special method to write new symbol values
                    // which does not update _txn file transient symbol counts
                    // so that if update fails and rolled back ILP will not use "dirty" symbol indexes
                    // pre-looked up during update run to insert rows
                    dstFixMem.putInt(
                            tableWriter.getSymbolIndexNoTransientCountUpdate(updateColumnIndexes.get(i), masterRecord.getSym(i))
                    );
                    break;
                case ColumnType.STRING:
                    dstFixMem.putLong(dstVarMem.putStr(masterRecord.getStr(i)));
                    break;
                case ColumnType.BINARY:
                    dstFixMem.putLong(dstVarMem.putBin(masterRecord.getBin(i)));
                    break;
                case ColumnType.LONG128:
                    dstFixMem.putLong(masterRecord.getLong128Lo(i));
                    dstFixMem.putLong(masterRecord.getLong128Hi(i));
                    break;
                default:
                    throw CairoException.nonCritical()
                            .put("Column type ").put(ColumnType.nameOf(columnType))
                            .put(" not supported for updates");
            }
        }
    }

    private void configureColumns(RecordMetadata metadata, int columnCount) {
        for (int i = dstColumns.size(); i < columnCount; i++) {
            int columnType = metadata.getColumnType(updateColumnIndexes.get(i));
            switch (columnType) {
                default:
                    srcColumns.add(Vm.getCMRInstance());
                    srcColumns.add(null);
                    dstColumns.add(Vm.getCMARWInstance());
                    dstColumns.add(null);
                    break;
                case ColumnType.STRING:
                case ColumnType.BINARY:
                    // Primary and secondary
                    srcColumns.add(Vm.getCMRInstance());
                    srcColumns.add(Vm.getCMRInstance());
                    dstColumns.add(Vm.getCMARWInstance());
                    dstColumns.add(Vm.getCMARWInstance());
                    break;
            }
        }
    }

    private void copyColumn(
            long prevRow,
            long maxRow,
            MemoryCMR srcFixMem,
            MemoryCMR srcVarMem,
            MemoryCMARW dstFixMem,
            MemoryCMARW dstVarMem,
            long newColumnTop,
            long oldColumnTop,
            int columnType
    ) {
        assert newColumnTop <= oldColumnTop || oldColumnTop < 0;

        final int shl = getFixedColumnSize(columnType);

        if (oldColumnTop == -1 && prevRow > 0) {
            // Column did not exist at the partition
            fillUpdatesGapWithNull(columnType, prevRow, maxRow, dstFixMem, dstVarMem, shl);
        }

        if (oldColumnTop == 0) {
            // Column fully exists in the partition
            copyValues(
                    prevRow,
                    maxRow,
                    srcFixMem,
                    srcVarMem,
                    dstFixMem,
                    dstVarMem,
                    columnType,
                    shl
            );
        }

        if (oldColumnTop > 0) {
            if (prevRow >= oldColumnTop) {
                copyValues(
                        prevRow - oldColumnTop,
                        maxRow - oldColumnTop,
                        srcFixMem,
                        srcVarMem, dstFixMem,
                        dstVarMem,
                        columnType,
                        shl
                );
            } else {
                // prevRow < oldColumnTop
                if (maxRow <= oldColumnTop) {
                    if (prevRow > 0) {
                        fillUpdatesGapWithNull(
                                columnType,
                                prevRow,
                                maxRow,
                                dstFixMem,
                                dstVarMem,
                                shl
                        );
                    }
                } else {
                    // prevRow < oldColumnTop &&  oldColumnTop < maxRow
                    if (prevRow > newColumnTop) {
                        fillUpdatesGapWithNull(
                                columnType,
                                prevRow,
                                oldColumnTop,
                                dstFixMem,
                                dstVarMem,
                                shl
                        );
                    }
                    copyValues(
                            0,
                            maxRow - oldColumnTop,
                            srcFixMem,
                            srcVarMem,
                            dstFixMem,
                            dstVarMem,
                            columnType,
                            shl
                    );
                }
            }
        }
    }

    private void copyColumns(int partitionIndex, int affectedColumnCount, long prevRow, long minRow) {
        final TableRecordMetadata tableMetadata = tableWriter.getMetadata();
        final long partitionTimestamp = tableWriter.getPartitionTimestamp(partitionIndex);
        final long maxRow = tableWriter.getPartitionSize(partitionIndex);
        for (int i = 0; i < affectedColumnCount; i++) {
            MemoryCMR srcFixMem = srcColumns.get(2 * i);
            MemoryCMR srcVarMem = srcColumns.get(2 * i + 1);
            MemoryCMARW dstFixMem = dstColumns.get(2 * i);
            MemoryCMARW dstVarMem = dstColumns.get(2 * i + 1);

            final int columnIndex = updateColumnIndexes.getQuick(i);
            final long oldColumnTop = tableWriter.getColumnTop(partitionTimestamp, columnIndex, -1);
            final long newColumnTop = calculatedEffectiveColumnTop(minRow, oldColumnTop);
            final int columnType = tableMetadata.getColumnType(columnIndex);

            if (maxRow > prevRow) {
                copyColumn(
                        prevRow,
                        maxRow,
                        srcFixMem,
                        srcVarMem,
                        dstFixMem,
                        dstVarMem,
                        newColumnTop,
                        oldColumnTop,
                        columnType
                );
            }
        }
    }

    private void copyValues(
            long fromRowId,
            long toRowId,
            MemoryCMR srcFixMem,
            MemoryCMR srcVarMem,
            MemoryCMARW dstFixMem,
            MemoryCMARW dstVarMem,
            int columnType,
            int shl
    ) {
        long address = srcFixMem.addressOf(fromRowId << shl);
        switch (ColumnType.tagOf(columnType)) {
            case ColumnType.STRING:
            case ColumnType.BINARY:
                long varStartOffset = srcFixMem.getLong(fromRowId * Long.BYTES);
                long varEndOffset = srcFixMem.getLong((toRowId) * Long.BYTES);
                long varAddress = srcVarMem.addressOf(varStartOffset);
                long copyToOffset = dstVarMem.getAppendOffset();
                dstVarMem.putBlockOfBytes(varAddress, varEndOffset - varStartOffset);
                dstFixMem.extend((toRowId + 1) << shl);
                Vect.shiftCopyFixedSizeColumnData(
                        varStartOffset - copyToOffset,
                        address + Long.BYTES,
                        0,
                        toRowId - fromRowId - 1,
                        dstFixMem.getAppendAddress()
                );
                dstFixMem.jumpTo((toRowId + 1) << shl);
                break;
            default:
                dstFixMem.putBlockOfBytes(address, (toRowId - fromRowId) << shl);
                break;
        }
    }

    private void openColumns(ObjList<? extends MemoryCM> columns, int partitionIndex, boolean forWrite) {
        long partitionTimestamp = tableWriter.getPartitionTimestamp(partitionIndex);
        long partitionNameTxn = tableWriter.getPartitionNameTxn(partitionIndex);
        RecordMetadata metadata = tableWriter.getMetadata();
        try {
            path.trimTo(rootLen);
            TableUtils.setPathForPartition(path, tableWriter.getPartitionBy(), partitionTimestamp, false);
            TableUtils.txnPartitionConditionally(path, partitionNameTxn);
            int pathTrimToLen = path.length();
            for (int i = 0, n = updateColumnIndexes.size(); i < n; i++) {
                int columnIndex = updateColumnIndexes.get(i);
                CharSequence name = metadata.getColumnName(columnIndex);
                int columnType = metadata.getColumnType(columnIndex);

                final long columnTop = tableWriter.getColumnTop(partitionTimestamp, columnIndex, -1L);

                if (forWrite) {
                    long existingVersion = tableWriter.getColumnNameTxn(partitionTimestamp, columnIndex);
                    tableWriter.upsertColumnVersion(partitionTimestamp, columnIndex, columnTop);
                    if (columnTop > -1) {
                        // columnTop == -1 means column did not exist at the partition
                        cleanupColumnVersions.add(columnIndex, existingVersion, partitionTimestamp, partitionNameTxn);
                    }
                }

                long columnNameTxn = tableWriter.getColumnNameTxn(partitionTimestamp, columnIndex);
                if (isVariableLength(columnType)) {
                    MemoryCMR colMemIndex = (MemoryCMR) columns.get(2 * i);
                    colMemIndex.close();
                    assert !colMemIndex.isOpen();
                    MemoryCMR colMemVar = (MemoryCMR) columns.get(2 * i + 1);
                    colMemVar.close();
                    assert !colMemVar.isOpen();

                    if (forWrite || columnTop != -1) {
                        colMemIndex.of(
                                ff,
                                iFile(path.trimTo(pathTrimToLen), name, columnNameTxn),
                                dataAppendPageSize,
                                -1,
                                MemoryTag.MMAP_UPDATE,
                                fileOpenOpts
                        );
                        colMemVar.of(
                                ff,
                                dFile(path.trimTo(pathTrimToLen), name, columnNameTxn),
                                dataAppendPageSize,
                                -1,
                                MemoryTag.MMAP_UPDATE,
                                fileOpenOpts
                        );
                    }
                } else {
                    MemoryCMR colMem = (MemoryCMR) columns.get(2 * i);
                    colMem.close();
                    assert !colMem.isOpen();

                    if (forWrite || columnTop != -1) {
                        colMem.of(
                                ff,
                                dFile(path.trimTo(pathTrimToLen), name, columnNameTxn),
                                dataAppendPageSize,
                                -1,
                                MemoryTag.MMAP_UPDATE,
                                fileOpenOpts
                        );
                    }
                }
                if (forWrite) {
                    if (isVariableLength(columnType)) {
                        ((MemoryCMARW) columns.get(2 * i)).putLong(0);
                    }
                }
            }
        } finally {
            path.trimTo(rootLen);
        }
    }

    private void rebuildIndexes(
            long partitionTimestamp,
            TableRecordMetadata tableMetadata,
            TableWriter tableWriter
    ) {
        int pathTrimToLen = path.length();
        indexBuilder.of(path.trimTo(rootLen), configuration);
        for (int i = 0, n = updateColumnIndexes.size(); i < n; i++) {
            int columnIndex = updateColumnIndexes.get(i);
            if (tableMetadata.isColumnIndexed(columnIndex)) {
                CharSequence colName = tableMetadata.getColumnName(columnIndex);
                indexBuilder.reindexAfterUpdate(partitionTimestamp, colName, tableWriter);
            }
        }
        indexBuilder.clear();
        path.trimTo(pathTrimToLen);
    }
}<|MERGE_RESOLUTION|>--- conflicted
+++ resolved
@@ -236,12 +236,7 @@
         } catch (ReaderOutOfDateException e) {
             throw e;
         } catch (SqlException e) {
-<<<<<<< HEAD
-            tableWriter.rollbackUpdate();
             throw CairoException.critical().put("could not apply update on SPI side [e=").put((CharSequence) e).put(']');
-=======
-            throw CairoException.critical(0).put("could not apply update on SPI side [e=").put((CharSequence) e).put(']');
->>>>>>> ade8cb38
         } catch (Throwable th) {
             LOG.error().$("could not update").$(th).$();
             throw th;
