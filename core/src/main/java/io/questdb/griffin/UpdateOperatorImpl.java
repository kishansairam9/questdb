--- conflicted
+++ resolved
@@ -70,12 +70,8 @@
 
     public long executeUpdate(SqlExecutionContext sqlExecutionContext, UpdateOperation op) throws TableReferenceOutOfDateException {
 
-<<<<<<< HEAD
-        LOG.info().$("updating [table=").utf8(tableWriter.getTableName()).$(" instance=").$(op.getCorrelationId()).I$();
-=======
         TableToken tableToken = tableWriter.getTableToken();
         LOG.info().$("updating [table=").$(tableToken).$(" instance=").$(op.getCorrelationId()).I$();
->>>>>>> 5d42ab69
 
         try {
             final int tableId = op.getTableId();
@@ -85,11 +81,7 @@
             cleanupColumnVersions.clear();
 
             if (tableWriter.inTransaction()) {
-<<<<<<< HEAD
-                LOG.info().$("committing current transaction before UPDATE execution [table=").utf8(tableName).$(" instance=").$(op.getCorrelationId()).I$();
-=======
                 LOG.info().$("committing current transaction before UPDATE execution [table=").$(tableToken).$(" instance=").$(op.getCorrelationId()).I$();
->>>>>>> 5d42ab69
                 tableWriter.commit();
             }
 
@@ -152,7 +144,7 @@
                     if (rowPartitionIndex != partitionIndex) {
                         if (tableWriter.isPartitionReadOnly(rowPartitionIndex)) {
                             throw CairoException.critical(0)
-                                    .put("cannot update read-only partition [table=").put(tableName)
+                                    .put("cannot update read-only partition [table=").put(tableToken.getTableName())
                                     .put(", partitionTimestamp=").ts(tableWriter.getPartitionTimestamp(rowPartitionIndex))
                                     .put(']');
                         }
