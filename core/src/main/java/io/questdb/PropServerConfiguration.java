/*******************************************************************************
 *     ___                  _   ____  ____
 *    / _ \ _   _  ___  ___| |_|  _ \| __ )
 *   | | | | | | |/ _ \/ __| __| | | |  _ \
 *   | |_| | |_| |  __/\__ \ |_| |_| | |_) |
 *    \__\_\\__,_|\___||___/\__|____/|____/
 *
 *  Copyright (c) 2014-2019 Appsicle
 *  Copyright (c) 2019-2022 QuestDB
 *
 *  Licensed under the Apache License, Version 2.0 (the "License");
 *  you may not use this file except in compliance with the License.
 *  You may obtain a copy of the License at
 *
 *  http://www.apache.org/licenses/LICENSE-2.0
 *
 *  Unless required by applicable law or agreed to in writing, software
 *  distributed under the License is distributed on an "AS IS" BASIS,
 *  WITHOUT WARRANTIES OR CONDITIONS OF ANY KIND, either express or implied.
 *  See the License for the specific language governing permissions and
 *  limitations under the License.
 *
 ******************************************************************************/

package io.questdb;

import io.questdb.cairo.*;
import io.questdb.cairo.security.AllowAllCairoSecurityContext;
import io.questdb.cairo.sql.SqlExecutionCircuitBreakerConfiguration;
import io.questdb.cutlass.http.*;
import io.questdb.cutlass.http.processors.JsonQueryProcessorConfiguration;
import io.questdb.cutlass.http.processors.StaticContentProcessorConfiguration;
import io.questdb.cutlass.json.JsonException;
import io.questdb.cutlass.json.JsonLexer;
import io.questdb.cutlass.line.*;
import io.questdb.cutlass.line.tcp.LineTcpReceiverConfiguration;
import io.questdb.cutlass.line.udp.LineUdpReceiverConfiguration;
import io.questdb.cutlass.pgwire.PGWireConfiguration;
import io.questdb.cutlass.text.CsvFileIndexer;
import io.questdb.cutlass.text.TextConfiguration;
import io.questdb.cutlass.text.types.InputFormatConfiguration;
import io.questdb.log.Log;
import io.questdb.metrics.MetricsConfiguration;
import io.questdb.mp.WorkerPoolConfiguration;
import io.questdb.network.*;
import io.questdb.std.*;
import io.questdb.std.datetime.DateFormat;
import io.questdb.std.datetime.DateLocale;
import io.questdb.std.datetime.DateLocaleFactory;
import io.questdb.std.datetime.microtime.*;
import io.questdb.std.datetime.millitime.DateFormatFactory;
import io.questdb.std.datetime.millitime.Dates;
import io.questdb.std.datetime.millitime.MillisecondClock;
import io.questdb.std.datetime.millitime.MillisecondClockImpl;
import io.questdb.std.str.Path;
import io.questdb.std.str.StringSink;
import org.jetbrains.annotations.Nullable;

import java.io.File;
import java.io.IOException;
import java.util.*;

public class PropServerConfiguration implements ServerConfiguration {
    public static final long COMMIT_INTERVAL_DEFAULT = 2000;
    public static final String CONFIG_DIRECTORY = "conf";
    public static final String DB_DIRECTORY = "db";
    public static final String SNAPSHOT_DIRECTORY = "snapshot";
    public static final String TMP_DIRECTORY = "tmp";
    private static final Map<PropertyKey, String> DEPRECATED_SETTINGS = new HashMap<>();
    private static final Map<String, String> OBSOLETE_SETTINGS = new HashMap<>();
    private static final LowerCaseCharSequenceIntHashMap WRITE_FO_OPTS = new LowerCaseCharSequenceIntHashMap();
    private final CharSequenceHashSet allowedVolumePaths = new CharSequenceHashSet();
    private final DateFormat backupDirTimestampFormat;
    private final int backupMkdirMode;
    private final String backupRoot;
    private final CharSequence backupTempDirName;
    private final int binaryEncodingMaxLength;
    private final BuildInformation buildInformation;
    private final boolean cairoAttachPartitionCopy;
    private final String cairoAttachPartitionSuffix;
    private final CairoConfiguration cairoConfiguration = new PropCairoConfiguration();
    private final int cairoMaxCrashFiles;
    private final int cairoPageFrameReduceColumnListCapacity;
    private final int cairoPageFrameReduceQueueCapacity;
    private final int cairoPageFrameReduceRowIdListCapacity;
    private final int cairoPageFrameReduceShardCount;
    private final int cairoPageFrameReduceTaskPoolCapacity;
    private final int cairoSqlCopyLogRetentionDays;
    private final int cairoSqlCopyQueueCapacity;
    private final String cairoSqlCopyRoot;
    private final String cairoSqlCopyWorkRoot;
    private final long cairoTableRegistryAutoReloadFrequency;
    private final PropSqlExecutionCircuitBreakerConfiguration circuitBreakerConfiguration = new PropSqlExecutionCircuitBreakerConfiguration();
    private final int circuitBreakerThrottle;
    private final long circuitBreakerTimeout;
    private final int columnIndexerQueueCapacity;
    private final int columnPurgeQueueCapacity;
    private final long columnPurgeRetryDelay;
    private final long columnPurgeRetryDelayLimit;
    private final double columnPurgeRetryDelayMultiplier;
    private final int columnPurgeTaskPoolCapacity;
    private final int commitMode;
    private final String confRoot;
    private final int createAsSelectRetryCount;
    private final String dbDirectory;
    private final CharSequence defaultMapType;
    private final boolean defaultSymbolCacheFlag;
    private final int defaultSymbolCapacity;
    private final int fileOperationRetryCount;
    private final PropHttpContextConfiguration httpContextConfiguration = new PropHttpContextConfiguration();
    private final IODispatcherConfiguration httpIODispatcherConfiguration = new PropHttpIODispatcherConfiguration();
    private final PropHttpMinIODispatcherConfiguration httpMinIODispatcherConfiguration = new PropHttpMinIODispatcherConfiguration();
    private final PropHttpMinServerConfiguration httpMinServerConfiguration = new PropHttpMinServerConfiguration();
    private final boolean httpMinServerEnabled;
    private final HttpServerConfiguration httpServerConfiguration = new PropHttpServerConfiguration();
    private final boolean httpServerEnabled;
    private final int httpSqlCacheBlockCount;
    private final boolean httpSqlCacheEnabled;
    private final int httpSqlCacheRowCount;
    private final WaitProcessorConfiguration httpWaitProcessorConfiguration = new PropWaitProcessorConfiguration();
    private final long idleCheckInterval;
    private final boolean ilpAutoCreateNewColumns;
    private final boolean ilpAutoCreateNewTables;
    private final long inactiveReaderTTL;
    private final long inactiveWalWriterTTL;
    private final long inactiveWriterTTL;
    private final int indexValueBlockSize;
    private final InputFormatConfiguration inputFormatConfiguration;
    private final long instanceHashHi;
    private final long instanceHashLo;
    private final boolean ioURingEnabled;
    private final boolean isReadOnlyInstance;
    private final boolean isWalSupported;
    private final JsonQueryProcessorConfiguration jsonQueryProcessorConfiguration = new PropJsonQueryProcessorConfiguration();
    private final int latestByQueueCapacity;
    private final boolean lineTcpEnabled;
    private final WorkerPoolConfiguration lineTcpIOWorkerPoolConfiguration = new PropLineTcpIOWorkerPoolConfiguration();
    private final LineTcpReceiverConfiguration lineTcpReceiverConfiguration = new PropLineTcpReceiverConfiguration();
    private final IODispatcherConfiguration lineTcpReceiverDispatcherConfiguration = new PropLineTcpReceiverIODispatcherConfiguration();
    private final WorkerPoolConfiguration lineTcpWriterWorkerPoolConfiguration = new PropLineTcpWriterWorkerPoolConfiguration();
    private final int lineUdpCommitMode;
    private final int lineUdpCommitRate;
    private final boolean lineUdpEnabled;
    private final int lineUdpGroupIPv4Address;
    private final int lineUdpMsgBufferSize;
    private final int lineUdpMsgCount;
    private final boolean lineUdpOwnThread;
    private final int lineUdpOwnThreadAffinity;
    private final int lineUdpReceiveBufferSize;
    private final LineUdpReceiverConfiguration lineUdpReceiverConfiguration = new PropLineUdpReceiverConfiguration();
    private final LineProtoTimestampAdapter lineUdpTimestampAdapter;
    private final boolean lineUdpUnicast;
    private final DateLocale locale;
    private final Log log;
    private final int maxFileNameLength;
    private final long maxRerunWaitCapMs;
    private final int maxSwapFileCount;
    private final int maxUncommittedRows;
    private final MetricsConfiguration metricsConfiguration = new PropMetricsConfiguration();
    private final boolean metricsEnabled;
    private final int mkdirMode;
    private final int o3CallbackQueueCapacity;
    private final int o3ColumnMemorySize;
    private final int o3CopyQueueCapacity;
    private final long o3MaxLag;
    private final long o3MinLagUs;
    private final int o3OpenColumnQueueCapacity;
    private final int o3PartitionPurgeListCapacity;
    private final int o3PartitionQueueCapacity;
    private final int o3PurgeDiscoveryQueueCapacity;
    private final boolean o3QuickSortEnabled;
    private final int parallelIndexThreshold;
    private final boolean parallelIndexingEnabled;
    private final boolean pgEnabled;
    private final PGWireConfiguration pgWireConfiguration = new PropPGWireConfiguration();
    private final PropPGWireDispatcherConfiguration propPGWireDispatcherConfiguration = new PropPGWireDispatcherConfiguration();
    private final int queryCacheEventQueueCapacity;
    private final int readerPoolMaxSegments;
    private final double rerunExponentialWaitMultiplier;
    private final int rerunInitialWaitQueueSize;
    private final int rerunMaxProcessingQueueSize;
    private final int rndFunctionMemoryMaxPages;
    private final int rndFunctionMemoryPageSize;
    private final String root;
    private final int sampleByIndexSearchPageSize;
    private final int[] sharedWorkerAffinity;
    private final int sharedWorkerCount;
    private final boolean sharedWorkerHaltOnError;
    private final WorkerPoolConfiguration sharedWorkerPoolConfiguration = new PropWorkerPoolConfiguration();
    private final long sharedWorkerSleepThreshold;
    private final long sharedWorkerSleepTimeout;
    private final long sharedWorkerYieldThreshold;
    private final boolean simulateCrashEnabled;
    private final String snapshotInstanceId;
    private final boolean snapshotRecoveryEnabled;
    private final String snapshotRoot;
    private final long spinLockTimeout;
    private final int sqlAnalyticColumnPoolCapacity;
    private final int sqlAnalyticRowIdMaxPages;
    private final int sqlAnalyticRowIdPageSize;
    private final int sqlAnalyticStoreMaxPages;
    private final int sqlAnalyticStorePageSize;
    private final int sqlAnalyticTreeKeyMaxPages;
    private final int sqlAnalyticTreeKeyPageSize;
    private final int sqlBindVariablePoolSize;
    private final int sqlCharacterStoreCapacity;
    private final int sqlCharacterStoreSequencePoolCapacity;
    private final int sqlColumnCastModelPoolCapacity;
    private final int sqlColumnPoolCapacity;
    private final double sqlCompactMapLoadFactor;
    private final int sqlCopyBufferSize;
    private final int sqlCopyModelPoolCapacity;
    private final int sqlCreateTableModelPoolCapacity;
    private final int sqlDistinctTimestampKeyCapacity;
    private final double sqlDistinctTimestampLoadFactor;
    private final int sqlDoubleToStrCastScale;
    private final int sqlExpressionPoolCapacity;
    private final double sqlFastMapLoadFactor;
    private final int sqlFloatToStrCastScale;
    private final int sqlGroupByMapCapacity;
    private final int sqlGroupByPoolCapacity;
    private final int sqlHashJoinLightValueMaxPages;
    private final int sqlHashJoinLightValuePageSize;
    private final int sqlHashJoinValueMaxPages;
    private final int sqlHashJoinValuePageSize;
    private final int sqlInsertModelPoolCapacity;
    private final int sqlJitBindVarsMemoryMaxPages;
    private final int sqlJitBindVarsMemoryPageSize;
    private final boolean sqlJitDebugEnabled;
    private final int sqlJitIRMemoryMaxPages;
    private final int sqlJitIRMemoryPageSize;
    private final int sqlJitMode;
    private final int sqlJitPageAddressCacheThreshold;
    private final int sqlJitRowsThreshold;
    private final int sqlJoinContextPoolCapacity;
    private final int sqlJoinMetadataMaxResizes;
    private final int sqlJoinMetadataPageSize;
    private final long sqlLatestByRowCount;
    private final int sqlLexerPoolCapacity;
    private final int sqlMapKeyCapacity;
    private final int sqlMapMaxPages;
    private final int sqlMapMaxResizes;
    private final int sqlMapPageSize;
    private final int sqlMaxNegativeLimit;
    private final int sqlMaxSymbolNotEqualsCount;
    private final int sqlModelPoolCapacity;
    private final int sqlPageFrameMaxRows;
    private final int sqlPageFrameMinRows;
    private final boolean sqlParallelFilterEnabled;
    private final boolean sqlParallelFilterPreTouchEnabled;
    private final int sqlRenameTableModelPoolCapacity;
    private final int sqlSmallMapKeyCapacity;
    private final int sqlSortKeyMaxPages;
    private final long sqlSortKeyPageSize;
    private final int sqlSortLightValueMaxPages;
    private final long sqlSortLightValuePageSize;
    private final int sqlSortValueMaxPages;
    private final int sqlSortValuePageSize;
    private final int sqlStrFunctionBufferMaxSize;
    private final int sqlTxnScoreboardEntryCount;
    private final int sqlWithClauseModelPoolCapacity;
    private final StaticContentProcessorConfiguration staticContentProcessorConfiguration = new PropStaticContentProcessorConfiguration();
    private final String systemTableNamePrefix;
    private final TelemetryConfiguration telemetryConfiguration = new PropTelemetryConfiguration();
    private final boolean telemetryDisableCompletely;
    private final boolean telemetryEnabled;
    private final boolean telemetryHideTables;
    private final int telemetryQueueCapacity;
    private final TextConfiguration textConfiguration = new PropTextConfiguration();
    private final int vectorAggregateQueueCapacity;
    private final WorkerPoolConfiguration walApplyPoolConfiguration = new PropWalApplyPoolConfiguration();
    private final long walApplySleepTimeout;
    private final int[] walApplyWorkerAffinity;
    private final int walApplyWorkerCount;
    private final boolean walApplyWorkerHaltOnError;
    private final long walApplyWorkerSleepThreshold;
    private final long walApplyWorkerYieldThreshold;
    private final boolean walEnabledDefault;
    private final long walPurgeInterval;
    private final int walRecreateDistressedSequencerAttempts;
    private final long walSegmentRolloverRowCount;
    private final int walTxnNotificationQueueCapacity;
    private final long workStealTimeoutNanos;
    private final long writerAsyncCommandBusyWaitTimeout;
    private final long writerAsyncCommandMaxWaitTimeout;
    private final int writerAsyncCommandQueueCapacity;
    private final long writerAsyncCommandQueueSlotSize;
    private final long writerDataAppendPageSize;
    private final long writerDataIndexKeyAppendPageSize;
    private final long writerDataIndexValueAppendPageSize;
    private final long writerFileOpenOpts;
    private final long writerMiscAppendPageSize;
    private final int writerTickRowsCountMod;
    private long cairoSqlCopyMaxIndexChunkSize;
    private int connectionPoolInitialCapacity;
    private int connectionStringPoolCapacity;
    private int dateAdapterPoolCapacity;
    private short floatDefaultColumnType;
    private boolean httpAllowDeflateBeforeSend;
    private boolean httpFrozenClock;
    private int httpMinBindIPv4Address;
    private int httpMinBindPort;
    private boolean httpMinNetConnectionHint;
    private int httpMinNetConnectionLimit;
    private long httpMinNetConnectionQueueTimeout;
    private int httpMinNetConnectionRcvBuf;
    private int httpMinNetConnectionSndBuf;
    private long httpMinNetConnectionTimeout;
    private int[] httpMinWorkerAffinity;
    private int httpMinWorkerCount;
    private boolean httpMinWorkerHaltOnError;
    private long httpMinWorkerSleepThreshold;
    private long httpMinWorkerSleepTimeout;
    private long httpMinWorkerYieldThreshold;
    private int httpNetBindIPv4Address;
    private int httpNetBindPort;
    private boolean httpNetConnectionHint;
    private int httpNetConnectionLimit;
    private long httpNetConnectionQueueTimeout;
    private int httpNetConnectionRcvBuf;
    private int httpNetConnectionSndBuf;
    private long httpNetConnectionTimeout;
    private boolean httpReadOnlySecurityContext;
    private boolean httpServerKeepAlive;
    private String httpVersion;
    private int[] httpWorkerAffinity;
    private int httpWorkerCount;
    private boolean httpWorkerHaltOnError;
    private long httpWorkerSleepThreshold;
    private long httpWorkerSleepTimeout;
    private long httpWorkerYieldThreshold;
    private CharSequence indexFileName;
    private short integerDefaultColumnType;
    private boolean interruptOnClosedConnection;
    private int jsonCacheLimit;
    private int jsonCacheSize;
    private int jsonQueryConnectionCheckFrequency;
    private int jsonQueryDoubleScale;
    private int jsonQueryFloatScale;
    private String keepAliveHeader;
    private String lineTcpAuthDbPath;
    private long lineTcpCommitIntervalDefault;
    private double lineTcpCommitIntervalFraction;
    private int lineTcpConnectionPoolInitialCapacity;
    private int lineTcpDefaultPartitionBy;
    private boolean lineTcpDisconnectOnError;
    private int[] lineTcpIOWorkerAffinity;
    private int lineTcpIOWorkerCount;
    private boolean lineTcpIOWorkerPoolHaltOnError;
    private long lineTcpIOWorkerSleepThreshold;
    private long lineTcpIOWorkerYieldThreshold;
    private long lineTcpMaintenanceInterval;
    private int lineTcpMaxMeasurementSize;
    private int lineTcpMsgBufferSize;
    private int lineTcpNetBindIPv4Address;
    private int lineTcpNetBindPort;
    private boolean lineTcpNetConnectionHint;
    private int lineTcpNetConnectionLimit;
    private long lineTcpNetConnectionQueueTimeout;
    private int lineTcpNetConnectionRcvBuf;
    private long lineTcpNetConnectionTimeout;
    private LineProtoTimestampAdapter lineTcpTimestampAdapter;
    private int lineTcpWriterQueueCapacity;
    private int[] lineTcpWriterWorkerAffinity;
    private int lineTcpWriterWorkerCount;
    private boolean lineTcpWriterWorkerPoolHaltOnError;
    private long lineTcpWriterWorkerSleepThreshold;
    private long lineTcpWriterWorkerYieldThreshold;
    private int lineUdpBindIPV4Address;
    private int lineUdpDefaultPartitionBy;
    private int lineUdpPort;
    private long maxHttpQueryResponseRowLimit;
    private double maxRequiredDelimiterStdDev;
    private double maxRequiredLineLengthStdDev;
    private int metadataStringPoolCapacity;
    private MimeTypesCache mimeTypesCache;
    private long minIdleMsBeforeWriterRelease;
    private int multipartHeaderBufferSize;
    private long multipartIdleSpinCount;
    private int netTestConnectionBufferSize;
    private int pgBinaryParamsCapacity;
    private int pgCharacterStoreCapacity;
    private int pgCharacterStorePoolCapacity;
    private int pgConnectionPoolInitialCapacity;
    private boolean pgDaemonPool;
    private DateLocale pgDefaultLocale;
    private boolean pgHaltOnError;
    private int pgInsertCacheBlockCount;
    private boolean pgInsertCacheEnabled;
    private int pgInsertCacheRowCount;
    private int pgInsertPoolCapacity;
    private int pgMaxBlobSizeOnQuery;
    private int pgNamedStatementCacheCapacity;
    private int pgNamesStatementPoolCapacity;
    private int pgNetBindIPv4Address;
    private int pgNetBindPort;
    private boolean pgNetConnectionHint;
    private int pgNetConnectionLimit;
    private long pgNetConnectionQueueTimeout;
    private int pgNetConnectionRcvBuf;
    private int pgNetConnectionSndBuf;
    private long pgNetIdleConnectionTimeout;
    private String pgPassword;
    private int pgPendingWritersCacheCapacity;
    private String pgReadOnlyPassword;
    private boolean pgReadOnlySecurityContext;
    private boolean pgReadOnlyUserEnabled;
    private String pgReadOnlyUsername;
    private int pgRecvBufferSize;
    private int pgSelectCacheBlockCount;
    private boolean pgSelectCacheEnabled;
    private int pgSelectCacheRowCount;
    private int pgSendBufferSize;
    private int pgUpdateCacheBlockCount;
    private boolean pgUpdateCacheEnabled;
    private int pgUpdateCacheRowCount;
    private String pgUsername;
    private int[] pgWorkerAffinity;
    private int pgWorkerCount;
    private long pgWorkerSleepThreshold;
    private long pgWorkerYieldThreshold;
    private String publicDirectory;
    private int recvBufferSize;
    private int requestHeaderBufferSize;
    private int rollBufferLimit;
    private int rollBufferSize;
    private int sendBufferSize;
    private boolean stringAsTagSupported;
    private boolean stringToCharCastAllowed;
    private boolean symbolAsFieldSupported;
    private long symbolCacheWaitUsBeforeReload;
    private int textAnalysisMaxLines;
    private int textLexerStringPoolCapacity;
    private int timestampAdapterPoolCapacity;
    private int utf8SinkSize;

    public PropServerConfiguration(
            String root,
            Properties properties,
            @Nullable Map<String, String> env,
            Log log,
            final BuildInformation buildInformation
    ) throws ServerConfigurationException, JsonException {

        this.log = log;
        this.isReadOnlyInstance = getBoolean(properties, env, PropertyKey.READ_ONLY_INSTANCE, false);
        this.cairoTableRegistryAutoReloadFrequency = getLong(properties, env, PropertyKey.CAIRO_TABLE_REGISTRY_AUTO_RELOAD_FREQUENCY, 500);

        boolean configValidationStrict = getBoolean(properties, env, PropertyKey.CONFIG_VALIDATION_STRICT, false);
        validateProperties(properties, configValidationStrict);

        this.mkdirMode = getInt(properties, env, PropertyKey.CAIRO_MKDIR_MODE, 509);
        this.maxFileNameLength = getInt(properties, env, PropertyKey.CAIRO_MAX_FILE_NAME_LENGTH, 127);
        this.walEnabledDefault = getBoolean(properties, env, PropertyKey.CAIRO_WAL_ENABLED_DEFAULT, false);
        this.walPurgeInterval = getLong(properties, env, PropertyKey.CAIRO_WAL_PURGE_INTERVAL, 30_000);
        this.walTxnNotificationQueueCapacity = getQueueCapacity(properties, env, PropertyKey.CAIRO_WAL_TXN_NOTIFICATION_QUEUE_CAPACITY, 4096);
        this.walRecreateDistressedSequencerAttempts = getInt(properties, env, PropertyKey.CAIRO_WAL_RECREATE_DISTRESSED_SEQUENCER_ATTEMPTS, 3);
        this.isWalSupported = getBoolean(properties, env, PropertyKey.CAIRO_WAL_SUPPORTED, false);
        this.walSegmentRolloverRowCount = getLong(properties, env, PropertyKey.CAIRO_WAL_SEGMENT_ROLLOVER_ROW_COUNT, 200_000);

        this.dbDirectory = getString(properties, env, PropertyKey.CAIRO_ROOT, DB_DIRECTORY);
        String tmpRoot;
        if (new File(this.dbDirectory).isAbsolute()) {
            this.root = this.dbDirectory;
            this.confRoot = rootSubdir(this.root, CONFIG_DIRECTORY); // ../conf
            this.snapshotRoot = rootSubdir(this.root, SNAPSHOT_DIRECTORY); // ../snapshot
            tmpRoot = rootSubdir(this.root, TMP_DIRECTORY); // ../tmp
        } else {
            this.root = new File(root, this.dbDirectory).getAbsolutePath();
            this.confRoot = new File(root, CONFIG_DIRECTORY).getAbsolutePath();
            this.snapshotRoot = new File(root, SNAPSHOT_DIRECTORY).getAbsolutePath();
            tmpRoot = new File(root, TMP_DIRECTORY).getAbsolutePath();
        }
        this.cairoAttachPartitionSuffix = getString(properties, env, PropertyKey.CAIRO_ATTACH_PARTITION_SUFFIX, TableUtils.ATTACHABLE_DIR_MARKER);
        this.cairoAttachPartitionCopy = getBoolean(properties, env, PropertyKey.CAIRO_ATTACH_PARTITION_COPY, false);

        this.snapshotInstanceId = getString(properties, env, PropertyKey.CAIRO_SNAPSHOT_INSTANCE_ID, "");
        this.snapshotRecoveryEnabled = getBoolean(properties, env, PropertyKey.CAIRO_SNAPSHOT_RECOVERY_ENABLED, true);
        this.simulateCrashEnabled = getBoolean(properties, env, PropertyKey.CAIRO_SIMULATE_CRASH_ENABLED, false);

        int cpuAvailable = Runtime.getRuntime().availableProcessors();
        int cpuUsed = 0;
        int cpuSpare = 0;
        if (cpuAvailable > 16) {
            cpuSpare = 2;
        } else if (cpuAvailable > 8) {
            cpuSpare = 1;
        }
        final FilesFacade ff = cairoConfiguration.getFilesFacade();
        try (Path path = new Path()) {
            extractAllowedVolumePaths(overrideWithEnv(properties, env, PropertyKey.CAIRO_CREATE_ALLOWED_VOLUME_PATHS), ',', path);
            ff.mkdirs(path.of(this.root).slash$(), this.mkdirMode);
            path.of(this.root).concat(TableUtils.TAB_INDEX_FILE_NAME).$();
            final int tableIndexFd = TableUtils.openFileRWOrFail(ff, path, CairoConfiguration.O_NONE);
            final long fileSize = ff.length(tableIndexFd);
            if (fileSize < Long.BYTES) {
                if (!ff.allocate(tableIndexFd, Files.PAGE_SIZE)) {
                    ff.close(tableIndexFd);
                    throw CairoException.critical(ff.errno()).put("Could not allocate [file=").put(path).put(", actual=").put(fileSize).put(", desired=").put(Files.PAGE_SIZE).put(']');
                }
            }

            final long tableIndexMem = TableUtils.mapRWOrClose(ff, tableIndexFd, Files.PAGE_SIZE, MemoryTag.MMAP_DEFAULT);
            Rnd rnd = new Rnd(getCairoConfiguration().getMicrosecondClock().getTicks(), getCairoConfiguration().getMillisecondClock().getTicks());
            if (Os.compareAndSwap(tableIndexMem + Long.BYTES, 0, rnd.nextLong()) == 0) {
                Unsafe.getUnsafe().putLong(tableIndexMem + Long.BYTES * 2, rnd.nextLong());
            }
            this.instanceHashLo = Unsafe.getUnsafe().getLong(tableIndexMem + Long.BYTES);
            this.instanceHashHi = Unsafe.getUnsafe().getLong(tableIndexMem + Long.BYTES * 2);
            ff.munmap(tableIndexMem, Files.PAGE_SIZE, MemoryTag.MMAP_DEFAULT);
            ff.close(tableIndexFd);

            this.httpMinServerEnabled = getBoolean(properties, env, PropertyKey.HTTP_MIN_ENABLED, true);
            if (httpMinServerEnabled) {
                this.httpMinWorkerHaltOnError = getBoolean(properties, env, PropertyKey.HTTP_MIN_WORKER_HALT_ON_ERROR, false);
                this.httpMinWorkerCount = getInt(properties, env, PropertyKey.HTTP_MIN_WORKER_COUNT, cpuAvailable > 16 ? 1 : 0);
                cpuUsed += this.httpMinWorkerCount;
                this.httpMinWorkerAffinity = getAffinity(properties, env, PropertyKey.HTTP_MIN_WORKER_AFFINITY, httpMinWorkerCount);
                this.httpMinWorkerYieldThreshold = getLong(properties, env, PropertyKey.HTTP_MIN_WORKER_YIELD_THRESHOLD, 10);
                this.httpMinWorkerSleepThreshold = getLong(properties, env, PropertyKey.HTTP_MIN_WORKER_SLEEP_THRESHOLD, 100);
                this.httpMinWorkerSleepTimeout = getLong(properties, env, PropertyKey.HTTP_MIN_WORKER_SLEEP_TIMEOUT, 50);

                // deprecated
                String httpMinBindTo = getString(properties, env, PropertyKey.HTTP_MIN_BIND_TO, "0.0.0.0:9003");

                parseBindTo(properties, env, PropertyKey.HTTP_MIN_NET_BIND_TO, httpMinBindTo, (a, p) -> {
                    httpMinBindIPv4Address = a;
                    httpMinBindPort = p;
                });

                this.httpMinNetConnectionLimit = getInt(properties, env, PropertyKey.HTTP_MIN_NET_CONNECTION_LIMIT, 4);

                // deprecated
                this.httpMinNetConnectionTimeout = getLong(properties, env, PropertyKey.HTTP_MIN_NET_IDLE_CONNECTION_TIMEOUT, 5 * 60 * 1000L);
                this.httpMinNetConnectionTimeout = getLong(properties, env, PropertyKey.HTTP_MIN_NET_CONNECTION_TIMEOUT, this.httpMinNetConnectionTimeout);

                // deprecated
                this.httpMinNetConnectionQueueTimeout = getLong(properties, env, PropertyKey.HTTP_MIN_NET_QUEUED_CONNECTION_TIMEOUT, 5 * 1000L);
                this.httpMinNetConnectionQueueTimeout = getLong(properties, env, PropertyKey.HTTP_MIN_NET_CONNECTION_QUEUE_TIMEOUT, this.httpMinNetConnectionQueueTimeout);

                // deprecated
                this.httpMinNetConnectionSndBuf = getIntSize(properties, env, PropertyKey.HTTP_MIN_NET_SND_BUF_SIZE, 1024);
                this.httpMinNetConnectionSndBuf = getIntSize(properties, env, PropertyKey.HTTP_MIN_NET_CONNECTION_SNDBUF, this.httpMinNetConnectionSndBuf);

                // deprecated
                this.httpMinNetConnectionRcvBuf = getIntSize(properties, env, PropertyKey.HTTP_NET_RCV_BUF_SIZE, 1024);
                this.httpMinNetConnectionRcvBuf = getIntSize(properties, env, PropertyKey.HTTP_MIN_NET_CONNECTION_RCVBUF, this.httpMinNetConnectionRcvBuf);
                this.httpMinNetConnectionHint = getBoolean(properties, env, PropertyKey.HTTP_MIN_NET_CONNECTION_HINT, false);
            }

            this.httpServerEnabled = getBoolean(properties, env, PropertyKey.HTTP_ENABLED, true);
            if (httpServerEnabled) {
                this.connectionPoolInitialCapacity = getInt(properties, env, PropertyKey.HTTP_CONNECTION_POOL_INITIAL_CAPACITY, 4);
                this.connectionStringPoolCapacity = getInt(properties, env, PropertyKey.HTTP_CONNECTION_STRING_POOL_CAPACITY, 128);
                this.multipartHeaderBufferSize = getIntSize(properties, env, PropertyKey.HTTP_MULTIPART_HEADER_BUFFER_SIZE, 512);
                this.multipartIdleSpinCount = getLong(properties, env, PropertyKey.HTTP_MULTIPART_IDLE_SPIN_COUNT, 10_000);
                this.recvBufferSize = getIntSize(properties, env, PropertyKey.HTTP_RECEIVE_BUFFER_SIZE, Numbers.SIZE_1MB);
                this.requestHeaderBufferSize = getIntSize(properties, env, PropertyKey.HTTP_REQUEST_HEADER_BUFFER_SIZE, 32 * 2014);
                this.httpWorkerCount = getInt(properties, env, PropertyKey.HTTP_WORKER_COUNT, 0);
                cpuUsed += this.httpWorkerCount;
                this.httpWorkerAffinity = getAffinity(properties, env, PropertyKey.HTTP_WORKER_AFFINITY, httpWorkerCount);
                this.httpWorkerHaltOnError = getBoolean(properties, env, PropertyKey.HTTP_WORKER_HALT_ON_ERROR, false);
                this.httpWorkerYieldThreshold = getLong(properties, env, PropertyKey.HTTP_WORKER_YIELD_THRESHOLD, 10);
                this.httpWorkerSleepThreshold = getLong(properties, env, PropertyKey.HTTP_WORKER_SLEEP_THRESHOLD, 10_000);
                this.httpWorkerSleepTimeout = getLong(properties, env, PropertyKey.HTTP_WORKER_SLEEP_TIMEOUT, 10);
                this.sendBufferSize = getIntSize(properties, env, PropertyKey.HTTP_SEND_BUFFER_SIZE, 2 * Numbers.SIZE_1MB);
                this.indexFileName = getString(properties, env, PropertyKey.HTTP_STATIC_INDEX_FILE_NAME, "index.html");
                this.httpFrozenClock = getBoolean(properties, env, PropertyKey.HTTP_FROZEN_CLOCK, false);
                this.httpAllowDeflateBeforeSend = getBoolean(properties, env, PropertyKey.HTTP_ALLOW_DEFLATE_BEFORE_SEND, false);
                this.httpServerKeepAlive = getBoolean(properties, env, PropertyKey.HTTP_SERVER_KEEP_ALIVE, true);
                this.httpVersion = getString(properties, env, PropertyKey.HTTP_VERSION, "HTTP/1.1");
                if (!httpVersion.endsWith(" ")) {
                    httpVersion += ' ';
                }

                int keepAliveTimeout = getInt(properties, env, PropertyKey.HTTP_KEEP_ALIVE_TIMEOUT, 5);
                int keepAliveMax = getInt(properties, env, PropertyKey.HTTP_KEEP_ALIVE_MAX, 10_000);

                if (keepAliveTimeout > 0 && keepAliveMax > 0) {
                    this.keepAliveHeader = "Keep-Alive: timeout=" + keepAliveTimeout + ", max=" + keepAliveMax + Misc.EOL;
                } else {
                    this.keepAliveHeader = null;
                }

                final String publicDirectory = getString(properties, env, PropertyKey.HTTP_STATIC_PUBLIC_DIRECTORY, "public");
                // translate public directory into absolute path
                // this will generate some garbage, but this is ok - we're just doing this once on startup
                if (new File(publicDirectory).isAbsolute()) {
                    this.publicDirectory = publicDirectory;
                } else {
                    this.publicDirectory = new File(root, publicDirectory).getAbsolutePath();
                }

                // maintain deprecated property name for the time being
                this.httpNetConnectionLimit = getInt(properties, env, PropertyKey.HTTP_NET_ACTIVE_CONNECTION_LIMIT, 64);
                this.httpNetConnectionLimit = getInt(properties, env, PropertyKey.HTTP_NET_CONNECTION_LIMIT, this.httpNetConnectionLimit);
                this.httpNetConnectionHint = getBoolean(properties, env, PropertyKey.HTTP_NET_CONNECTION_HINT, false);
                // deprecated
                this.httpNetConnectionTimeout = getLong(properties, env, PropertyKey.HTTP_NET_IDLE_CONNECTION_TIMEOUT, 5 * 60 * 1000L);
                this.httpNetConnectionTimeout = getLong(properties, env, PropertyKey.HTTP_NET_CONNECTION_TIMEOUT, this.httpNetConnectionTimeout);

                // deprecated
                this.httpNetConnectionQueueTimeout = getLong(properties, env, PropertyKey.HTTP_NET_QUEUED_CONNECTION_TIMEOUT, 5 * 1000L);
                this.httpNetConnectionQueueTimeout = getLong(properties, env, PropertyKey.HTTP_NET_CONNECTION_QUEUE_TIMEOUT, this.httpNetConnectionQueueTimeout);

                // deprecated
                this.httpNetConnectionSndBuf = getIntSize(properties, env, PropertyKey.HTTP_NET_SND_BUF_SIZE, 2 * Numbers.SIZE_1MB);
                this.httpNetConnectionSndBuf = getIntSize(properties, env, PropertyKey.HTTP_NET_CONNECTION_SNDBUF, this.httpNetConnectionSndBuf);

                // deprecated
                this.httpNetConnectionRcvBuf = getIntSize(properties, env, PropertyKey.HTTP_NET_RCV_BUF_SIZE, 2 * Numbers.SIZE_1MB);
                this.httpNetConnectionRcvBuf = getIntSize(properties, env, PropertyKey.HTTP_NET_CONNECTION_RCVBUF, this.httpNetConnectionRcvBuf);

                this.dateAdapterPoolCapacity = getInt(properties, env, PropertyKey.HTTP_TEXT_DATE_ADAPTER_POOL_CAPACITY, 16);
                this.jsonCacheLimit = getIntSize(properties, env, PropertyKey.HTTP_TEXT_JSON_CACHE_LIMIT, 16384);
                this.jsonCacheSize = getIntSize(properties, env, PropertyKey.HTTP_TEXT_JSON_CACHE_SIZE, 8192);
                this.maxRequiredDelimiterStdDev = getDouble(properties, env, PropertyKey.HTTP_TEXT_MAX_REQUIRED_DELIMITER_STDDEV, 0.1222d);
                this.maxRequiredLineLengthStdDev = getDouble(properties, env, PropertyKey.HTTP_TEXT_MAX_REQUIRED_LINE_LENGTH_STDDEV, 0.8);
                this.metadataStringPoolCapacity = getInt(properties, env, PropertyKey.HTTP_TEXT_METADATA_STRING_POOL_CAPACITY, 128);

                this.rollBufferLimit = getIntSize(properties, env, PropertyKey.HTTP_TEXT_ROLL_BUFFER_LIMIT, 1024 * 4096);
                this.rollBufferSize = getIntSize(properties, env, PropertyKey.HTTP_TEXT_ROLL_BUFFER_SIZE, 1024);
                this.textAnalysisMaxLines = getInt(properties, env, PropertyKey.HTTP_TEXT_ANALYSIS_MAX_LINES, 1000);
                this.textLexerStringPoolCapacity = getInt(properties, env, PropertyKey.HTTP_TEXT_LEXER_STRING_POOL_CAPACITY, 64);
                this.timestampAdapterPoolCapacity = getInt(properties, env, PropertyKey.HTTP_TEXT_TIMESTAMP_ADAPTER_POOL_CAPACITY, 64);
                this.utf8SinkSize = getIntSize(properties, env, PropertyKey.HTTP_TEXT_UTF8_SINK_SIZE, 4096);

                this.jsonQueryConnectionCheckFrequency = getInt(properties, env, PropertyKey.HTTP_JSON_QUERY_CONNECTION_CHECK_FREQUENCY, 1_000_000);
                this.jsonQueryFloatScale = getInt(properties, env, PropertyKey.HTTP_JSON_QUERY_FLOAT_SCALE, 4);
                this.jsonQueryDoubleScale = getInt(properties, env, PropertyKey.HTTP_JSON_QUERY_DOUBLE_SCALE, 12);
                this.httpReadOnlySecurityContext = getBoolean(properties, env, PropertyKey.HTTP_SECURITY_READONLY, false);
                this.maxHttpQueryResponseRowLimit = getLong(properties, env, PropertyKey.HTTP_SECURITY_MAX_RESPONSE_ROWS, Long.MAX_VALUE);
                this.interruptOnClosedConnection = getBoolean(properties, env, PropertyKey.HTTP_SECURITY_INTERRUPT_ON_CLOSED_CONNECTION, true);

                String httpBindTo = getString(properties, env, PropertyKey.HTTP_BIND_TO, "0.0.0.0:9000");
                parseBindTo(properties, env, PropertyKey.HTTP_NET_BIND_TO, httpBindTo, (a, p) -> {
                    httpNetBindIPv4Address = a;
                    httpNetBindPort = p;
                });

                // load mime types
                path.of(new File(new File(root, CONFIG_DIRECTORY), "mime.types").getAbsolutePath()).$();
                this.mimeTypesCache = new MimeTypesCache(FilesFacadeImpl.INSTANCE, path);
            }

            this.maxRerunWaitCapMs = getLong(properties, env, PropertyKey.HTTP_BUSY_RETRY_MAXIMUM_WAIT_BEFORE_RETRY, 1000);
            this.rerunExponentialWaitMultiplier = getDouble(properties, env, PropertyKey.HTTP_BUSY_RETRY_EXPONENTIAL_WAIT_MULTIPLIER, 2.0);
            this.rerunInitialWaitQueueSize = getIntSize(properties, env, PropertyKey.HTTP_BUSY_RETRY_INITIAL_WAIT_QUEUE_SIZE, 64);
            this.rerunMaxProcessingQueueSize = getIntSize(properties, env, PropertyKey.HTTP_BUSY_RETRY_MAX_PROCESSING_QUEUE_SIZE, 4096);

            this.circuitBreakerThrottle = getInt(properties, env, PropertyKey.CIRCUIT_BREAKER_THROTTLE, 2_000_000);
            this.circuitBreakerTimeout = (long) (getDouble(properties, env, PropertyKey.QUERY_TIMEOUT_SEC, 60) * Timestamps.SECOND_MILLIS);
            this.netTestConnectionBufferSize = getInt(properties, env, PropertyKey.CIRCUIT_BREAKER_BUFFER_SIZE, 64);
            this.netTestConnectionBufferSize = getInt(properties, env, PropertyKey.NET_TEST_CONNECTION_BUFFER_SIZE, netTestConnectionBufferSize);

            this.pgEnabled = getBoolean(properties, env, PropertyKey.PG_ENABLED, true);
            if (pgEnabled) {
                // deprecated
                pgNetConnectionLimit = getInt(properties, env, PropertyKey.PG_NET_ACTIVE_CONNECTION_LIMIT, 64);
                pgNetConnectionLimit = getInt(properties, env, PropertyKey.PG_NET_CONNECTION_LIMIT, pgNetConnectionLimit);
                pgNetConnectionHint = getBoolean(properties, env, PropertyKey.PG_NET_CONNECTION_HINT, false);
                parseBindTo(properties, env, PropertyKey.PG_NET_BIND_TO, "0.0.0.0:8812", (a, p) -> {
                    pgNetBindIPv4Address = a;
                    pgNetBindPort = p;
                });

                // deprecated
                this.pgNetIdleConnectionTimeout = getLong(properties, env, PropertyKey.PG_NET_IDLE_TIMEOUT, 300_000);
                this.pgNetIdleConnectionTimeout = getLong(properties, env, PropertyKey.PG_NET_CONNECTION_TIMEOUT, this.pgNetIdleConnectionTimeout);
                this.pgNetConnectionQueueTimeout = getLong(properties, env, PropertyKey.PG_NET_CONNECTION_QUEUE_TIMEOUT, 300_000);

                // deprecated
                this.pgNetConnectionRcvBuf = getIntSize(properties, env, PropertyKey.PG_NET_RECV_BUF_SIZE, -1);
                this.pgNetConnectionRcvBuf = getIntSize(properties, env, PropertyKey.PG_NET_CONNECTION_RCVBUF, this.pgNetConnectionRcvBuf);

                // deprecated
                this.pgNetConnectionSndBuf = getIntSize(properties, env, PropertyKey.PG_NET_SEND_BUF_SIZE, -1);
                this.pgNetConnectionSndBuf = getIntSize(properties, env, PropertyKey.PG_NET_CONNECTION_SNDBUF, this.pgNetConnectionSndBuf);

                this.pgCharacterStoreCapacity = getInt(properties, env, PropertyKey.PG_CHARACTER_STORE_CAPACITY, 4096);
                this.pgBinaryParamsCapacity = getInt(properties, env, PropertyKey.PG_BINARY_PARAM_COUNT_CAPACITY, 2);
                this.pgCharacterStorePoolCapacity = getInt(properties, env, PropertyKey.PG_CHARACTER_STORE_POOL_CAPACITY, 64);
                this.pgConnectionPoolInitialCapacity = getInt(properties, env, PropertyKey.PG_CONNECTION_POOL_CAPACITY, 4);
                this.pgPassword = getString(properties, env, PropertyKey.PG_PASSWORD, "quest");
                this.pgUsername = getString(properties, env, PropertyKey.PG_USER, "admin");
                this.pgReadOnlyPassword = getString(properties, env, PropertyKey.PG_RO_PASSWORD, "quest");
                this.pgReadOnlyUsername = getString(properties, env, PropertyKey.PG_RO_USER, "user");
                this.pgReadOnlyUserEnabled = getBoolean(properties, env, PropertyKey.PG_RO_USER_ENABLED, false);
                this.pgReadOnlySecurityContext = getBoolean(properties, env, PropertyKey.PG_SECURITY_READONLY, false);
                this.pgMaxBlobSizeOnQuery = getIntSize(properties, env, PropertyKey.PG_MAX_BLOB_SIZE_ON_QUERY, 512 * 1024);
                this.pgRecvBufferSize = getIntSize(properties, env, PropertyKey.PG_RECV_BUFFER_SIZE, Numbers.SIZE_1MB);
                this.pgSendBufferSize = getIntSize(properties, env, PropertyKey.PG_SEND_BUFFER_SIZE, Numbers.SIZE_1MB);
                final String dateLocale = getString(properties, env, PropertyKey.PG_DATE_LOCALE, "en");
                this.pgDefaultLocale = DateLocaleFactory.INSTANCE.getLocale(dateLocale);
                if (this.pgDefaultLocale == null) {
                    throw ServerConfigurationException.forInvalidKey(PropertyKey.PG_DATE_LOCALE.getPropertyPath(), dateLocale);
                }
                this.pgWorkerCount = getInt(properties, env, PropertyKey.PG_WORKER_COUNT, 0);
                cpuUsed += this.pgWorkerCount;
                this.pgWorkerAffinity = getAffinity(properties, env, PropertyKey.PG_WORKER_AFFINITY, pgWorkerCount);
                this.pgHaltOnError = getBoolean(properties, env, PropertyKey.PG_HALT_ON_ERROR, false);
                this.pgWorkerYieldThreshold = getLong(properties, env, PropertyKey.PG_WORKER_YIELD_THRESHOLD, 10);
                this.pgWorkerSleepThreshold = getLong(properties, env, PropertyKey.PG_WORKER_SLEEP_THRESHOLD, 10_000);
                this.pgDaemonPool = getBoolean(properties, env, PropertyKey.PG_DAEMON_POOL, true);
                this.pgSelectCacheEnabled = getBoolean(properties, env, PropertyKey.PG_SELECT_CACHE_ENABLED, true);
                this.pgSelectCacheBlockCount = getInt(properties, env, PropertyKey.PG_SELECT_CACHE_BLOCK_COUNT, 8);
                this.pgSelectCacheRowCount = getInt(properties, env, PropertyKey.PG_SELECT_CACHE_ROW_COUNT, 8);
                this.pgInsertCacheEnabled = getBoolean(properties, env, PropertyKey.PG_INSERT_CACHE_ENABLED, true);
                this.pgInsertCacheBlockCount = getInt(properties, env, PropertyKey.PG_INSERT_CACHE_BLOCK_COUNT, 4);
                this.pgInsertCacheRowCount = getInt(properties, env, PropertyKey.PG_INSERT_CACHE_ROW_COUNT, 4);
                this.pgInsertPoolCapacity = getInt(properties, env, PropertyKey.PG_INSERT_POOL_CAPACITY, 16);
                this.pgUpdateCacheEnabled = getBoolean(properties, env, PropertyKey.PG_UPDATE_CACHE_ENABLED, true);
                this.pgUpdateCacheBlockCount = getInt(properties, env, PropertyKey.PG_UPDATE_CACHE_BLOCK_COUNT, 4);
                this.pgUpdateCacheRowCount = getInt(properties, env, PropertyKey.PG_UPDATE_CACHE_ROW_COUNT, 4);
                this.pgNamedStatementCacheCapacity = getInt(properties, env, PropertyKey.PG_NAMED_STATEMENT_CACHE_CAPACITY, 32);
                this.pgNamesStatementPoolCapacity = getInt(properties, env, PropertyKey.PG_NAMED_STATEMENT_POOL_CAPACITY, 32);
                this.pgPendingWritersCacheCapacity = getInt(properties, env, PropertyKey.PG_PENDING_WRITERS_CACHE_CAPACITY, 16);
            }

            this.walApplyWorkerCount = getInt(properties, env, PropertyKey.WAL_APPLY_WORKER_COUNT, 0);
            this.walApplyWorkerAffinity = getAffinity(properties, env, PropertyKey.WAL_APPLY_WORKER_AFFINITY, walApplyWorkerCount);
            this.walApplyWorkerHaltOnError = getBoolean(properties, env, PropertyKey.WAL_APPLY_WORKER_HALT_ON_ERROR, false);
            this.walApplyWorkerSleepThreshold = getLong(properties, env, PropertyKey.WAL_APPLY_WORKER_SLEEP_THRESHOLD, 10_000);
            this.walApplySleepTimeout = getLong(properties, env, PropertyKey.WAL_APPLY_WORKER_SLEEP_TIMEOUT, 10);
            this.walApplyWorkerYieldThreshold = getLong(properties, env, PropertyKey.WAL_APPLY_WORKER_YIELD_THRESHOLD, 10);

            this.commitMode = getCommitMode(properties, env, PropertyKey.CAIRO_COMMIT_MODE);
            this.createAsSelectRetryCount = getInt(properties, env, PropertyKey.CAIRO_CREATE_AS_SELECT_RETRY_COUNT, 5);
            this.defaultMapType = getString(properties, env, PropertyKey.CAIRO_DEFAULT_MAP_TYPE, "fast");
            this.defaultSymbolCacheFlag = getBoolean(properties, env, PropertyKey.CAIRO_DEFAULT_SYMBOL_CACHE_FLAG, true);
            this.defaultSymbolCapacity = getInt(properties, env, PropertyKey.CAIRO_DEFAULT_SYMBOL_CAPACITY, 256);
            this.fileOperationRetryCount = getInt(properties, env, PropertyKey.CAIRO_FILE_OPERATION_RETRY_COUNT, 30);
            this.idleCheckInterval = getLong(properties, env, PropertyKey.CAIRO_IDLE_CHECK_INTERVAL, 5 * 60 * 1000L);
            this.inactiveReaderTTL = getLong(properties, env, PropertyKey.CAIRO_INACTIVE_READER_TTL, 120_000);
            this.inactiveWriterTTL = getLong(properties, env, PropertyKey.CAIRO_INACTIVE_WRITER_TTL, 600_000);
            this.inactiveWalWriterTTL = getLong(properties, env, PropertyKey.CAIRO_INACTIVE_WAL_WRITER_TTL, 60_000);
            this.indexValueBlockSize = Numbers.ceilPow2(getIntSize(properties, env, PropertyKey.CAIRO_INDEX_VALUE_BLOCK_SIZE, 256));
            this.maxSwapFileCount = getInt(properties, env, PropertyKey.CAIRO_MAX_SWAP_FILE_COUNT, 30);
            this.parallelIndexThreshold = getInt(properties, env, PropertyKey.CAIRO_PARALLEL_INDEX_THRESHOLD, 100000);
            this.readerPoolMaxSegments = getInt(properties, env, PropertyKey.CAIRO_READER_POOL_MAX_SEGMENTS, 5);
            this.spinLockTimeout = getLong(properties, env, PropertyKey.CAIRO_SPIN_LOCK_TIMEOUT, 1_000);
            this.httpSqlCacheEnabled = getBoolean(properties, env, PropertyKey.HTTP_QUERY_CACHE_ENABLED, true);
            this.httpSqlCacheBlockCount = getInt(properties, env, PropertyKey.HTTP_QUERY_CACHE_BLOCK_COUNT, 4);
            this.httpSqlCacheRowCount = getInt(properties, env, PropertyKey.HTTP_QUERY_CACHE_ROW_COUNT, 4);
            this.sqlCharacterStoreCapacity = getInt(properties, env, PropertyKey.CAIRO_CHARACTER_STORE_CAPACITY, 1024);
            this.sqlCharacterStoreSequencePoolCapacity = getInt(properties, env, PropertyKey.CAIRO_CHARACTER_STORE_SEQUENCE_POOL_CAPACITY, 64);
            this.sqlColumnPoolCapacity = getInt(properties, env, PropertyKey.CAIRO_COLUMN_POOL_CAPACITY, 4096);
            this.sqlCompactMapLoadFactor = getDouble(properties, env, PropertyKey.CAIRO_COMPACT_MAP_LOAD_FACTOR, 0.7);
            this.sqlExpressionPoolCapacity = getInt(properties, env, PropertyKey.CAIRO_EXPRESSION_POOL_CAPACITY, 8192);
            this.sqlFastMapLoadFactor = getDouble(properties, env, PropertyKey.CAIRO_FAST_MAP_LOAD_FACTOR, 0.5);
            this.sqlJoinContextPoolCapacity = getInt(properties, env, PropertyKey.CAIRO_SQL_JOIN_CONTEXT_POOL_CAPACITY, 64);
            this.sqlLexerPoolCapacity = getInt(properties, env, PropertyKey.CAIRO_LEXER_POOL_CAPACITY, 2048);
            this.sqlMapKeyCapacity = getInt(properties, env, PropertyKey.CAIRO_SQL_MAP_KEY_CAPACITY, 2048 * 1024);
            this.sqlSmallMapKeyCapacity = getInt(properties, env, PropertyKey.CAIRO_SQL_SMALL_MAP_KEY_CAPACITY, 1024);
            this.sqlMapPageSize = getIntSize(properties, env, PropertyKey.CAIRO_SQL_MAP_PAGE_SIZE, 4 * Numbers.SIZE_1MB);
            this.sqlMapMaxPages = getIntSize(properties, env, PropertyKey.CAIRO_SQL_MAP_MAX_PAGES, Integer.MAX_VALUE);
            this.sqlMapMaxResizes = getIntSize(properties, env, PropertyKey.CAIRO_SQL_MAP_MAX_RESIZES, Integer.MAX_VALUE);
            this.sqlModelPoolCapacity = getInt(properties, env, PropertyKey.CAIRO_MODEL_POOL_CAPACITY, 1024);
            this.sqlMaxNegativeLimit = getInt(properties, env, PropertyKey.CAIRO_SQL_MAX_NEGATIVE_LIMIT, 10_000);
            this.sqlSortKeyPageSize = getLongSize(properties, env, PropertyKey.CAIRO_SQL_SORT_KEY_PAGE_SIZE, 4 * Numbers.SIZE_1MB);
            this.sqlSortKeyMaxPages = getIntSize(properties, env, PropertyKey.CAIRO_SQL_SORT_KEY_MAX_PAGES, Integer.MAX_VALUE);
            this.sqlSortLightValuePageSize = getLongSize(properties, env, PropertyKey.CAIRO_SQL_SORT_LIGHT_VALUE_PAGE_SIZE, 8 * 1048576);
            this.sqlSortLightValueMaxPages = getIntSize(properties, env, PropertyKey.CAIRO_SQL_SORT_LIGHT_VALUE_MAX_PAGES, Integer.MAX_VALUE);
            this.sqlHashJoinValuePageSize = getIntSize(properties, env, PropertyKey.CAIRO_SQL_HASH_JOIN_VALUE_PAGE_SIZE, 16777216);
            this.sqlHashJoinValueMaxPages = getIntSize(properties, env, PropertyKey.CAIRO_SQL_HASH_JOIN_VALUE_MAX_PAGES, Integer.MAX_VALUE);
            this.sqlLatestByRowCount = getInt(properties, env, PropertyKey.CAIRO_SQL_LATEST_BY_ROW_COUNT, 1000);
            this.sqlHashJoinLightValuePageSize = getIntSize(properties, env, PropertyKey.CAIRO_SQL_HASH_JOIN_LIGHT_VALUE_PAGE_SIZE, 1048576);
            this.sqlHashJoinLightValueMaxPages = getIntSize(properties, env, PropertyKey.CAIRO_SQL_HASH_JOIN_LIGHT_VALUE_MAX_PAGES, Integer.MAX_VALUE);
            this.sqlSortValuePageSize = getIntSize(properties, env, PropertyKey.CAIRO_SQL_SORT_VALUE_PAGE_SIZE, 16777216);
            this.sqlSortValueMaxPages = getIntSize(properties, env, PropertyKey.CAIRO_SQL_SORT_VALUE_MAX_PAGES, Integer.MAX_VALUE);
            this.workStealTimeoutNanos = getLong(properties, env, PropertyKey.CAIRO_WORK_STEAL_TIMEOUT_NANOS, 10_000);
            this.parallelIndexingEnabled = getBoolean(properties, env, PropertyKey.CAIRO_PARALLEL_INDEXING_ENABLED, true);
            this.sqlJoinMetadataPageSize = getIntSize(properties, env, PropertyKey.CAIRO_SQL_JOIN_METADATA_PAGE_SIZE, 16384);
            this.sqlJoinMetadataMaxResizes = getIntSize(properties, env, PropertyKey.CAIRO_SQL_JOIN_METADATA_MAX_RESIZES, Integer.MAX_VALUE);
            this.sqlAnalyticColumnPoolCapacity = getInt(properties, env, PropertyKey.CAIRO_SQL_ANALYTIC_COLUMN_POOL_CAPACITY, 64);
            this.sqlCreateTableModelPoolCapacity = getInt(properties, env, PropertyKey.CAIRO_SQL_CREATE_TABEL_MODEL_POOL_CAPACITY, 16);
            this.sqlColumnCastModelPoolCapacity = getInt(properties, env, PropertyKey.CAIRO_SQL_COLUMN_CAST_MODEL_POOL_CAPACITY, 16);
            this.sqlRenameTableModelPoolCapacity = getInt(properties, env, PropertyKey.CAIRO_SQL_RENAME_TABLE_MODEL_POOL_CAPACITY, 16);
            this.sqlWithClauseModelPoolCapacity = getInt(properties, env, PropertyKey.CAIRO_SQL_WITH_CLAUSE_MODEL_POOL_CAPACITY, 128);
            this.sqlInsertModelPoolCapacity = getInt(properties, env, PropertyKey.CAIRO_SQL_INSERT_MODEL_POOL_CAPACITY, 64);
            this.sqlCopyModelPoolCapacity = getInt(properties, env, PropertyKey.CAIRO_SQL_COPY_MODEL_POOL_CAPACITY, 32);
            this.sqlCopyBufferSize = getIntSize(properties, env, PropertyKey.CAIRO_SQL_COPY_BUFFER_SIZE, 2 * Numbers.SIZE_1MB);
            this.columnPurgeQueueCapacity = getQueueCapacity(properties, env, PropertyKey.CAIRO_SQL_COLUMN_PURGE_QUEUE_CAPACITY, 128);
            this.columnPurgeTaskPoolCapacity = getIntSize(properties, env, PropertyKey.CAIRO_SQL_COLUMN_PURGE_TASK_POOL_CAPACITY, 256);
            this.columnPurgeRetryDelayLimit = getLong(properties, env, PropertyKey.CAIRO_SQL_COLUMN_PURGE_RETRY_DELAY_LIMIT, 60_000_000L);
            this.columnPurgeRetryDelay = getLong(properties, env, PropertyKey.CAIRO_SQL_COLUMN_PURGE_RETRY_DELAY, 10_000);
            this.columnPurgeRetryDelayMultiplier = getDouble(properties, env, PropertyKey.CAIRO_SQL_COLUMN_PURGE_RETRY_DELAY_MULTIPLIER, 10.0);
            this.systemTableNamePrefix = getString(properties, env, PropertyKey.CAIRO_SQL_SYSTEM_TABLE_PREFIX, "sys.");

            this.cairoPageFrameReduceQueueCapacity = Numbers.ceilPow2(getInt(properties, env, PropertyKey.CAIRO_PAGE_FRAME_REDUCE_QUEUE_CAPACITY, 64));
            this.cairoPageFrameReduceRowIdListCapacity = Numbers.ceilPow2(getInt(properties, env, PropertyKey.CAIRO_PAGE_FRAME_ROWID_LIST_CAPACITY, 256));
            this.cairoPageFrameReduceColumnListCapacity = Numbers.ceilPow2(getInt(properties, env, PropertyKey.CAIRO_PAGE_FRAME_COLUMN_LIST_CAPACITY, 16));
            this.sqlParallelFilterEnabled = getBoolean(properties, env, PropertyKey.CAIRO_SQL_PARALLEL_FILTER_ENABLED, true);
            this.sqlParallelFilterPreTouchEnabled = getBoolean(properties, env, PropertyKey.CAIRO_SQL_PARALLEL_FILTER_PRETOUCH_ENABLED, true);
            this.cairoPageFrameReduceShardCount = getInt(properties, env, PropertyKey.CAIRO_PAGE_FRAME_SHARD_COUNT, 4);
            this.cairoPageFrameReduceTaskPoolCapacity = getInt(properties, env, PropertyKey.CAIRO_PAGE_FRAME_TASK_POOL_CAPACITY, 4);

            this.writerDataIndexKeyAppendPageSize = Files.ceilPageSize(getLongSize(properties, env, PropertyKey.CAIRO_WRITER_DATA_INDEX_KEY_APPEND_PAGE_SIZE, 512 * 1024));
            this.writerDataIndexValueAppendPageSize = Files.ceilPageSize(getLongSize(properties, env, PropertyKey.CAIRO_WRITER_DATA_INDEX_VALUE_APPEND_PAGE_SIZE, 16 * Numbers.SIZE_1MB));
            this.writerDataAppendPageSize = Files.ceilPageSize(getLongSize(properties, env, PropertyKey.CAIRO_WRITER_DATA_APPEND_PAGE_SIZE, 16 * Numbers.SIZE_1MB));
            this.writerMiscAppendPageSize = Files.ceilPageSize(getLongSize(properties, env, PropertyKey.CAIRO_WRITER_MISC_APPEND_PAGE_SIZE, Files.PAGE_SIZE));

            this.sampleByIndexSearchPageSize = getIntSize(properties, env, PropertyKey.CAIRO_SQL_SAMPLEBY_PAGE_SIZE, 0);
            this.sqlDoubleToStrCastScale = getInt(properties, env, PropertyKey.CAIRO_SQL_DOUBLE_CAST_SCALE, 12);
            this.sqlFloatToStrCastScale = getInt(properties, env, PropertyKey.CAIRO_SQL_FLOAT_CAST_SCALE, 4);
            this.sqlGroupByMapCapacity = getInt(properties, env, PropertyKey.CAIRO_SQL_GROUPBY_MAP_CAPACITY, 1024);
            this.sqlGroupByPoolCapacity = getInt(properties, env, PropertyKey.CAIRO_SQL_GROUPBY_POOL_CAPACITY, 1024);
            this.sqlMaxSymbolNotEqualsCount = getInt(properties, env, PropertyKey.CAIRO_SQL_MAX_SYMBOL_NOT_EQUALS_COUNT, 100);
            this.sqlBindVariablePoolSize = getInt(properties, env, PropertyKey.CAIRO_SQL_BIND_VARIABLE_POOL_SIZE, 8);
            final String sqlCopyFormatsFile = getString(properties, env, PropertyKey.CAIRO_SQL_COPY_FORMATS_FILE, "/text_loader.json");
            final String dateLocale = getString(properties, env, PropertyKey.CAIRO_DATE_LOCALE, "en");
            this.locale = DateLocaleFactory.INSTANCE.getLocale(dateLocale);
            if (this.locale == null) {
                throw ServerConfigurationException.forInvalidKey(PropertyKey.CAIRO_DATE_LOCALE.getPropertyPath(), dateLocale);
            }
            this.sqlDistinctTimestampKeyCapacity = getInt(properties, env, PropertyKey.CAIRO_SQL_DISTINCT_TIMESTAMP_KEY_CAPACITY, 512);
            this.sqlDistinctTimestampLoadFactor = getDouble(properties, env, PropertyKey.CAIRO_SQL_DISTINCT_TIMESTAMP_LOAD_FACTOR, 0.5);
            this.sqlPageFrameMinRows = getInt(properties, env, PropertyKey.CAIRO_SQL_PAGE_FRAME_MIN_ROWS, 1_000);
            this.sqlPageFrameMaxRows = getInt(properties, env, PropertyKey.CAIRO_SQL_PAGE_FRAME_MAX_ROWS, 1_000_000);

            this.sqlJitMode = getSqlJitMode(properties, env);
            this.sqlJitIRMemoryPageSize = getIntSize(properties, env, PropertyKey.CAIRO_SQL_JIT_IR_MEMORY_PAGE_SIZE, 8 * 1024);
            this.sqlJitIRMemoryMaxPages = getInt(properties, env, PropertyKey.CAIRO_SQL_JIT_IR_MEMORY_MAX_PAGES, 8);
            this.sqlJitBindVarsMemoryPageSize = getIntSize(properties, env, PropertyKey.CAIRO_SQL_JIT_BIND_VARS_MEMORY_PAGE_SIZE, 4 * 1024);
            this.sqlJitBindVarsMemoryMaxPages = getInt(properties, env, PropertyKey.CAIRO_SQL_JIT_BIND_VARS_MEMORY_MAX_PAGES, 8);
            this.sqlJitRowsThreshold = getIntSize(properties, env, PropertyKey.CAIRO_SQL_JIT_ROWS_THRESHOLD, 1024 * 1024);
            this.sqlJitPageAddressCacheThreshold = getIntSize(properties, env, PropertyKey.CAIRO_SQL_JIT_PAGE_ADDRESS_CACHE_THRESHOLD, 1024 * 1024);
            this.sqlJitDebugEnabled = getBoolean(properties, env, PropertyKey.CAIRO_SQL_JIT_DEBUG_ENABLED, false);

            String value = getString(properties, env, PropertyKey.CAIRO_WRITER_FO_OPTS, "o_none");
            long lopts = CairoConfiguration.O_NONE;
            String[] opts = value.split("\\|");
            for (String opt : opts) {
                int index = WRITE_FO_OPTS.keyIndex(opt.trim());
                if (index < 0) {
                    lopts |= WRITE_FO_OPTS.valueAt(index);
                }
            }
            writerFileOpenOpts = lopts;

            this.inputFormatConfiguration = new InputFormatConfiguration(
                    new DateFormatFactory(),
                    DateLocaleFactory.INSTANCE,
                    new TimestampFormatFactory(),
                    this.locale
            );

            try (JsonLexer lexer = new JsonLexer(1024, 1024)) {
                inputFormatConfiguration.parseConfiguration(lexer, confRoot, sqlCopyFormatsFile);
            }

            this.cairoSqlCopyRoot = getString(properties, env, PropertyKey.CAIRO_SQL_COPY_ROOT, null);
            String cairoSqlCopyWorkRoot = getString(properties, env, PropertyKey.CAIRO_SQL_COPY_WORK_ROOT, tmpRoot);
            if (cairoSqlCopyRoot != null) {
                this.cairoSqlCopyWorkRoot = getCanonicalPath(cairoSqlCopyWorkRoot);
            } else {
                this.cairoSqlCopyWorkRoot = null;
            }

            if (pathEquals(root, this.cairoSqlCopyWorkRoot) ||
                    pathEquals(this.root, this.cairoSqlCopyWorkRoot) ||
                    pathEquals(this.confRoot, this.cairoSqlCopyWorkRoot) ||
                    pathEquals(this.snapshotRoot, this.cairoSqlCopyWorkRoot)) {
                throw new ServerConfigurationException("Configuration value for " + PropertyKey.CAIRO_SQL_COPY_WORK_ROOT.getPropertyPath() + " can't point to root, data, conf or snapshot dirs. ");
            }

            this.cairoSqlCopyMaxIndexChunkSize = getLongSize(properties, env, PropertyKey.CAIRO_SQL_COPY_MAX_INDEX_CHUNK_SIZE, 100 * Numbers.SIZE_1MB);
            this.cairoSqlCopyMaxIndexChunkSize -= (cairoSqlCopyMaxIndexChunkSize % CsvFileIndexer.INDEX_ENTRY_SIZE);
            if (this.cairoSqlCopyMaxIndexChunkSize < 16) {
                throw new ServerConfigurationException("invalid configuration value [key=" + PropertyKey.CAIRO_SQL_COPY_MAX_INDEX_CHUNK_SIZE.getPropertyPath() +
                        ", description=max import chunk size can't be smaller than 16]");
            }
            this.cairoSqlCopyQueueCapacity = Numbers.ceilPow2(getInt(properties, env, PropertyKey.CAIRO_SQL_COPY_QUEUE_CAPACITY, 32));
            this.cairoSqlCopyLogRetentionDays = getInt(properties, env, PropertyKey.CAIRO_SQL_COPY_LOG_RETENTION_DAYS, 3);
            this.o3MinLagUs = getLong(properties, env, PropertyKey.CAIRO_O3_MIN_LAG, 1_000) * 1_000L;

            this.backupRoot = getString(properties, env, PropertyKey.CAIRO_SQL_BACKUP_ROOT, null);
            this.backupDirTimestampFormat = getTimestampFormat(properties, env);
            this.backupTempDirName = getString(properties, env, PropertyKey.CAIRO_SQL_BACKUP_DIR_TMP_NAME, "tmp");
            this.backupMkdirMode = getInt(properties, env, PropertyKey.CAIRO_SQL_BACKUP_MKDIR_MODE, 509);
            this.columnIndexerQueueCapacity = getQueueCapacity(properties, env, PropertyKey.CAIRO_COLUMN_INDEXER_QUEUE_CAPACITY, 64);
            this.vectorAggregateQueueCapacity = getQueueCapacity(properties, env, PropertyKey.CAIRO_VECTOR_AGGREGATE_QUEUE_CAPACITY, 128);
            this.o3CallbackQueueCapacity = getQueueCapacity(properties, env, PropertyKey.CAIRO_O3_CALLBACK_QUEUE_CAPACITY, 128);
            this.o3PartitionQueueCapacity = getQueueCapacity(properties, env, PropertyKey.CAIRO_O3_PARTITION_QUEUE_CAPACITY, 128);
            this.o3OpenColumnQueueCapacity = getQueueCapacity(properties, env, PropertyKey.CAIRO_O3_OPEN_COLUMN_QUEUE_CAPACITY, 128);
            this.o3CopyQueueCapacity = getQueueCapacity(properties, env, PropertyKey.CAIRO_O3_COPY_QUEUE_CAPACITY, 128);
            this.o3PurgeDiscoveryQueueCapacity = Numbers.ceilPow2(getInt(properties, env, PropertyKey.CAIRO_O3_PURGE_DISCOVERY_QUEUE_CAPACITY, 128));
            this.o3ColumnMemorySize = (int) Files.ceilPageSize(getIntSize(properties, env, PropertyKey.CAIRO_O3_COLUMN_MEMORY_SIZE, 8 * Numbers.SIZE_1MB));
            this.maxUncommittedRows = getInt(properties, env, PropertyKey.CAIRO_MAX_UNCOMMITTED_ROWS, 500_000);

            long o3MaxLag = getLong(properties, env, PropertyKey.CAIRO_COMMIT_LAG, 10 * Dates.MINUTE_MILLIS);
            this.o3MaxLag = getLong(properties, env, PropertyKey.CAIRO_O3_MAX_LAG, o3MaxLag) * 1_000;

            this.o3QuickSortEnabled = getBoolean(properties, env, PropertyKey.CAIRO_O3_QUICKSORT_ENABLED, false);
            this.rndFunctionMemoryPageSize = Numbers.ceilPow2(getIntSize(properties, env, PropertyKey.CAIRO_RND_MEMORY_PAGE_SIZE, 8192));
            this.rndFunctionMemoryMaxPages = Numbers.ceilPow2(getInt(properties, env, PropertyKey.CAIRO_RND_MEMORY_MAX_PAGES, 128));
            this.sqlStrFunctionBufferMaxSize = Numbers.ceilPow2(getInt(properties, env, PropertyKey.CAIRO_SQL_STR_FUNCTION_BUFFER_MAX_SIZE, Numbers.SIZE_1MB));
            this.sqlAnalyticStorePageSize = Numbers.ceilPow2(getIntSize(properties, env, PropertyKey.CAIRO_SQL_ANALYTIC_STORE_PAGE_SIZE, Numbers.SIZE_1MB));
            this.sqlAnalyticStoreMaxPages = getInt(properties, env, PropertyKey.CAIRO_SQL_ANALYTIC_STORE_MAX_PAGES, Integer.MAX_VALUE);
            this.sqlAnalyticRowIdPageSize = Numbers.ceilPow2(getIntSize(properties, env, PropertyKey.CAIRO_SQL_ANALYTIC_ROWID_PAGE_SIZE, 512 * 1024));
            this.sqlAnalyticRowIdMaxPages = getInt(properties, env, PropertyKey.CAIRO_SQL_ANALYTIC_ROWID_MAX_PAGES, Integer.MAX_VALUE);
            this.sqlAnalyticTreeKeyPageSize = Numbers.ceilPow2(getIntSize(properties, env, PropertyKey.CAIRO_SQL_ANALYTIC_TREE_PAGE_SIZE, 512 * 1024));
            this.sqlAnalyticTreeKeyMaxPages = getInt(properties, env, PropertyKey.CAIRO_SQL_ANALYTIC_TREE_MAX_PAGES, Integer.MAX_VALUE);
            this.sqlTxnScoreboardEntryCount = Numbers.ceilPow2(getInt(properties, env, PropertyKey.CAIRO_O3_TXN_SCOREBOARD_ENTRY_COUNT, 16384));
            this.latestByQueueCapacity = Numbers.ceilPow2(getInt(properties, env, PropertyKey.CAIRO_LATESTBY_QUEUE_CAPACITY, 32));
            this.telemetryEnabled = getBoolean(properties, env, PropertyKey.TELEMETRY_ENABLED, true);
            this.telemetryDisableCompletely = getBoolean(properties, env, PropertyKey.TELEMETRY_DISABLE_COMPLETELY, false);
            this.telemetryQueueCapacity = Numbers.ceilPow2(getInt(properties, env, PropertyKey.TELEMETRY_QUEUE_CAPACITY, 512));
            this.telemetryHideTables = getBoolean(properties, env, PropertyKey.TELEMETRY_HIDE_TABLES, true);
            this.o3PartitionPurgeListCapacity = getInt(properties, env, PropertyKey.CAIRO_O3_PARTITION_PURGE_LIST_INITIAL_CAPACITY, 1);
            this.ioURingEnabled = getBoolean(properties, env, PropertyKey.CAIRO_IO_URING_ENABLED, true);
            this.cairoMaxCrashFiles = getInt(properties, env, PropertyKey.CAIRO_MAX_CRASH_FILES, 100);

            parseBindTo(properties, env, PropertyKey.LINE_UDP_BIND_TO, "0.0.0.0:9009", (a, p) -> {
                this.lineUdpBindIPV4Address = a;
                this.lineUdpPort = p;
            });

            this.lineUdpGroupIPv4Address = getIPv4Address(properties, env, PropertyKey.LINE_UDP_JOIN, "232.1.2.3");
            this.lineUdpCommitRate = getInt(properties, env, PropertyKey.LINE_UDP_COMMIT_RATE, 1_000_000);
            this.lineUdpMsgBufferSize = getIntSize(properties, env, PropertyKey.LINE_UDP_MSG_BUFFER_SIZE, 2048);
            this.lineUdpMsgCount = getInt(properties, env, PropertyKey.LINE_UDP_MSG_COUNT, 10_000);
            this.lineUdpReceiveBufferSize = getIntSize(properties, env, PropertyKey.LINE_UDP_RECEIVE_BUFFER_SIZE, 8 * Numbers.SIZE_1MB);
            this.lineUdpEnabled = getBoolean(properties, env, PropertyKey.LINE_UDP_ENABLED, true);
            this.lineUdpOwnThreadAffinity = getInt(properties, env, PropertyKey.LINE_UDP_OWN_THREAD_AFFINITY, -1);
            this.lineUdpOwnThread = getBoolean(properties, env, PropertyKey.LINE_UDP_OWN_THREAD, false);
            this.lineUdpUnicast = getBoolean(properties, env, PropertyKey.LINE_UDP_UNICAST, false);
            this.lineUdpCommitMode = getCommitMode(properties, env, PropertyKey.LINE_UDP_COMMIT_MODE);
            this.lineUdpTimestampAdapter = getLineTimestampAdaptor(properties, env, PropertyKey.LINE_UDP_TIMESTAMP);
            String defaultUdpPartitionByProperty = getString(properties, env, PropertyKey.LINE_DEFAULT_PARTITION_BY, "DAY");
            this.lineUdpDefaultPartitionBy = PartitionBy.fromString(defaultUdpPartitionByProperty);
            if (this.lineUdpDefaultPartitionBy == -1) {
                log.info().$("invalid partition by ").$(lineUdpDefaultPartitionBy).$("), will use DAY for UDP").$();
                this.lineUdpDefaultPartitionBy = PartitionBy.DAY;
            }

            this.lineTcpEnabled = getBoolean(properties, env, PropertyKey.LINE_TCP_ENABLED, true);
            if (lineTcpEnabled) {
                // obsolete
                lineTcpNetConnectionLimit = getInt(properties, env, PropertyKey.LINE_TCP_NET_ACTIVE_CONNECTION_LIMIT, 256);
                lineTcpNetConnectionLimit = getInt(properties, env, PropertyKey.LINE_TCP_NET_CONNECTION_LIMIT, lineTcpNetConnectionLimit);
                lineTcpNetConnectionHint = getBoolean(properties, env, PropertyKey.LINE_TCP_NET_CONNECTION_HINT, false);
                parseBindTo(properties, env, PropertyKey.LINE_TCP_NET_BIND_TO, "0.0.0.0:9009", (a, p) -> {
                    lineTcpNetBindIPv4Address = a;
                    lineTcpNetBindPort = p;
                });

                // deprecated
                this.lineTcpNetConnectionTimeout = getLong(properties, env, PropertyKey.LINE_TCP_NET_IDLE_TIMEOUT, 0);
                this.lineTcpNetConnectionTimeout = getLong(properties, env, PropertyKey.LINE_TCP_NET_CONNECTION_TIMEOUT, this.lineTcpNetConnectionTimeout);

                // deprecated
                this.lineTcpNetConnectionQueueTimeout = getLong(properties, env, PropertyKey.LINE_TCP_NET_QUEUED_TIMEOUT, 5_000);
                this.lineTcpNetConnectionQueueTimeout = getLong(properties, env, PropertyKey.LINE_TCP_NET_CONNECTION_QUEUE_TIMEOUT, this.lineTcpNetConnectionQueueTimeout);

                // deprecated
                this.lineTcpNetConnectionRcvBuf = getIntSize(properties, env, PropertyKey.LINE_TCP_NET_RECV_BUF_SIZE, -1);
                this.lineTcpNetConnectionRcvBuf = getIntSize(properties, env, PropertyKey.LINE_TCP_NET_CONNECTION_RCVBUF, this.lineTcpNetConnectionRcvBuf);

                this.lineTcpConnectionPoolInitialCapacity = getInt(properties, env, PropertyKey.LINE_TCP_CONNECTION_POOL_CAPACITY, 8);
                this.lineTcpTimestampAdapter = getLineTimestampAdaptor(properties, env, PropertyKey.LINE_TCP_TIMESTAMP);
                this.lineTcpMsgBufferSize = getIntSize(properties, env, PropertyKey.LINE_TCP_MSG_BUFFER_SIZE, 32768);
                this.lineTcpMaxMeasurementSize = getIntSize(properties, env, PropertyKey.LINE_TCP_MAX_MEASUREMENT_SIZE, 32768);
                if (lineTcpMaxMeasurementSize > lineTcpMsgBufferSize) {
                    throw new IllegalArgumentException(
                            PropertyKey.LINE_TCP_MAX_MEASUREMENT_SIZE.getPropertyPath() + " (" + this.lineTcpMaxMeasurementSize + ") cannot be more than line.tcp.msg.buffer.size (" + this.lineTcpMsgBufferSize + ")");
                }
                this.lineTcpWriterQueueCapacity = getQueueCapacity(properties, env, PropertyKey.LINE_TCP_WRITER_QUEUE_CAPACITY, 128);
                this.lineTcpWriterWorkerCount = getInt(properties, env, PropertyKey.LINE_TCP_WRITER_WORKER_COUNT, 1);
                cpuUsed += this.lineTcpWriterWorkerCount;
                this.lineTcpWriterWorkerAffinity = getAffinity(properties, env, PropertyKey.LINE_TCP_WRITER_WORKER_AFFINITY, lineTcpWriterWorkerCount);
                this.lineTcpWriterWorkerPoolHaltOnError = getBoolean(properties, env, PropertyKey.LINE_TCP_WRITER_HALT_ON_ERROR, false);
                this.lineTcpWriterWorkerYieldThreshold = getLong(properties, env, PropertyKey.LINE_TCP_WRITER_WORKER_YIELD_THRESHOLD, 10);
                this.lineTcpWriterWorkerSleepThreshold = getLong(properties, env, PropertyKey.LINE_TCP_WRITER_WORKER_SLEEP_THRESHOLD, 10_000);
                this.symbolCacheWaitUsBeforeReload = getLong(properties, env, PropertyKey.LINE_TCP_SYMBOL_CACHE_WAIT_US_BEFORE_RELOAD, 500_000);

                int ilpTcpWorkerCount;
                if (cpuAvailable < 9) {
                    ilpTcpWorkerCount = 0;
                } else if (cpuAvailable < 17) {
                    ilpTcpWorkerCount = 2;
                } else {
                    ilpTcpWorkerCount = 6;
                }
                this.lineTcpIOWorkerCount = getInt(properties, env, PropertyKey.LINE_TCP_IO_WORKER_COUNT, ilpTcpWorkerCount);
                cpuUsed += this.lineTcpIOWorkerCount;
                this.lineTcpIOWorkerAffinity = getAffinity(properties, env, PropertyKey.LINE_TCP_IO_WORKER_AFFINITY, lineTcpIOWorkerCount);
                this.lineTcpIOWorkerPoolHaltOnError = getBoolean(properties, env, PropertyKey.LINE_TCP_IO_HALT_ON_ERROR, false);
                this.lineTcpIOWorkerYieldThreshold = getLong(properties, env, PropertyKey.LINE_TCP_IO_WORKER_YIELD_THRESHOLD, 10);
                this.lineTcpIOWorkerSleepThreshold = getLong(properties, env, PropertyKey.LINE_TCP_IO_WORKER_SLEEP_THRESHOLD, 10_000);
                this.lineTcpMaintenanceInterval = getLong(properties, env, PropertyKey.LINE_TCP_MAINTENANCE_JOB_INTERVAL, 1000);
                this.lineTcpCommitIntervalFraction = getDouble(properties, env, PropertyKey.LINE_TCP_COMMIT_INTERVAL_FRACTION, 0.5);
                this.lineTcpCommitIntervalDefault = getLong(properties, env, PropertyKey.LINE_TCP_COMMIT_INTERVAL_DEFAULT, COMMIT_INTERVAL_DEFAULT);
                if (this.lineTcpCommitIntervalDefault < 1L) {
                    log.info().$("invalid default commit interval ").$(lineTcpCommitIntervalDefault).$("), will use ").$(COMMIT_INTERVAL_DEFAULT).$();
                    this.lineTcpCommitIntervalDefault = COMMIT_INTERVAL_DEFAULT;
                }
                this.lineTcpAuthDbPath = getString(properties, env, PropertyKey.LINE_TCP_AUTH_DB_PATH, null);
                // deprecated
                String defaultTcpPartitionByProperty = getString(properties, env, PropertyKey.LINE_TCP_DEFAULT_PARTITION_BY, "DAY");
                defaultTcpPartitionByProperty = getString(properties, env, PropertyKey.LINE_DEFAULT_PARTITION_BY, defaultTcpPartitionByProperty);
                this.lineTcpDefaultPartitionBy = PartitionBy.fromString(defaultTcpPartitionByProperty);
                if (this.lineTcpDefaultPartitionBy == -1) {
                    log.info().$("invalid partition by ").$(defaultTcpPartitionByProperty).$("), will use DAY for TCP").$();
                    this.lineTcpDefaultPartitionBy = PartitionBy.DAY;
                }
                if (null != lineTcpAuthDbPath) {
                    this.lineTcpAuthDbPath = new File(root, this.lineTcpAuthDbPath).getAbsolutePath();
                }
                this.minIdleMsBeforeWriterRelease = getLong(properties, env, PropertyKey.LINE_TCP_MIN_IDLE_MS_BEFORE_WRITER_RELEASE, 500);
                this.lineTcpDisconnectOnError = getBoolean(properties, env, PropertyKey.LINE_TCP_DISCONNECT_ON_ERROR, true);
                this.stringToCharCastAllowed = getBoolean(properties, env, PropertyKey.LINE_TCP_UNDOCUMENTED_STRING_TO_CHAR_CAST_ALLOWED, false);
                this.symbolAsFieldSupported = getBoolean(properties, env, PropertyKey.LINE_TCP_UNDOCUMENTED_SYMBOL_AS_FIELD_SUPPORTED, false);
                this.stringAsTagSupported = getBoolean(properties, env, PropertyKey.LINE_TCP_UNDOCUMENTED_STRING_AS_TAG_SUPPORTED, false);
                String floatDefaultColumnTypeName = getString(properties, env, PropertyKey.LINE_FLOAT_DEFAULT_COLUMN_TYPE, ColumnType.nameOf(ColumnType.DOUBLE));
                this.floatDefaultColumnType = ColumnType.tagOf(floatDefaultColumnTypeName);
                if (floatDefaultColumnType != ColumnType.DOUBLE && floatDefaultColumnType != ColumnType.FLOAT) {
                    log.info().$("invalid default column type for float ").$(floatDefaultColumnTypeName).$("), will use DOUBLE").$();
                    this.floatDefaultColumnType = ColumnType.DOUBLE;
                }
                String integerDefaultColumnTypeName = getString(properties, env, PropertyKey.LINE_INTEGER_DEFAULT_COLUMN_TYPE, ColumnType.nameOf(ColumnType.LONG));
                this.integerDefaultColumnType = ColumnType.tagOf(integerDefaultColumnTypeName);
                if (integerDefaultColumnType != ColumnType.LONG && integerDefaultColumnType != ColumnType.INT && integerDefaultColumnType != ColumnType.SHORT && integerDefaultColumnType != ColumnType.BYTE) {
                    log.info().$("invalid default column type for integer ").$(integerDefaultColumnTypeName).$("), will use LONG").$();
                    this.integerDefaultColumnType = ColumnType.LONG;
                }
            }
            this.ilpAutoCreateNewColumns = getBoolean(properties, env, PropertyKey.LINE_AUTO_CREATE_NEW_COLUMNS, true);
            this.ilpAutoCreateNewTables = getBoolean(properties, env, PropertyKey.LINE_AUTO_CREATE_NEW_TABLES, true);

            this.sharedWorkerCount = getInt(properties, env, PropertyKey.SHARED_WORKER_COUNT, Math.max(2, cpuAvailable - cpuSpare - cpuUsed));
            this.sharedWorkerAffinity = getAffinity(properties, env, PropertyKey.SHARED_WORKER_AFFINITY, sharedWorkerCount);
            this.sharedWorkerHaltOnError = getBoolean(properties, env, PropertyKey.SHARED_WORKER_HALT_ON_ERROR, false);
            this.sharedWorkerYieldThreshold = getLong(properties, env, PropertyKey.SHARED_WORKER_YIELD_THRESHOLD, 10);
            this.sharedWorkerSleepThreshold = getLong(properties, env, PropertyKey.SHARED_WORKER_SLEEP_THRESHOLD, 10_000);
            this.sharedWorkerSleepTimeout = getLong(properties, env, PropertyKey.SHARED_WORKER_SLEEP_TIMEOUT, 10);

            this.metricsEnabled = getBoolean(properties, env, PropertyKey.METRICS_ENABLED, false);
            this.writerAsyncCommandBusyWaitTimeout = getLong(properties, env, PropertyKey.CAIRO_WRITER_ALTER_BUSY_WAIT_TIMEOUT, 500);
            this.writerAsyncCommandMaxWaitTimeout = getLong(properties, env, PropertyKey.CAIRO_WRITER_ALTER_MAX_WAIT_TIMEOUT, 30_000);
            this.writerTickRowsCountMod = Numbers.ceilPow2(getInt(properties, env, PropertyKey.CAIRO_WRITER_TICK_ROWS_COUNT, 1024)) - 1;
            this.writerAsyncCommandQueueCapacity = Numbers.ceilPow2(getInt(properties, env, PropertyKey.CAIRO_WRITER_COMMAND_QUEUE_CAPACITY, 32));
            this.writerAsyncCommandQueueSlotSize = Numbers.ceilPow2(getLongSize(properties, env, PropertyKey.CAIRO_WRITER_COMMAND_QUEUE_SLOT_SIZE, 2048));

            this.queryCacheEventQueueCapacity = Numbers.ceilPow2(getInt(properties, env, PropertyKey.CAIRO_QUERY_CACHE_EVENT_QUEUE_CAPACITY, 4));

            this.buildInformation = buildInformation;
            this.binaryEncodingMaxLength = getInt(properties, env, PropertyKey.BINARYDATA_ENCODING_MAXLENGTH, 32768);
        }
    }

    public static String rootSubdir(CharSequence dbRoot, CharSequence subdir) {
        if (dbRoot != null) {
            int len = dbRoot.length();
            int end = len;
            boolean needsSlash = true;
            for (int i = len - 1; i > -1; --i) {
                if (dbRoot.charAt(i) == Files.SEPARATOR) {
                    if (i == len - 1) {
                        continue;
                    }
                    end = i + 1;
                    needsSlash = false;
                    break;
                }
            }
            StringSink sink = Misc.getThreadLocalBuilder();
            sink.put(dbRoot, 0, end);
            if (needsSlash) {
                sink.put(Files.SEPARATOR);
            }
            return sink.put(subdir).toString();
        }
        return null;
    }

    @Override
    public CairoConfiguration getCairoConfiguration() {
        return cairoConfiguration;
    }

    @Override
    public HttpMinServerConfiguration getHttpMinServerConfiguration() {
        return httpMinServerConfiguration;
    }

    @Override
    public HttpServerConfiguration getHttpServerConfiguration() {
        return httpServerConfiguration;
    }

    @Override
    public LineTcpReceiverConfiguration getLineTcpReceiverConfiguration() {
        return lineTcpReceiverConfiguration;
    }

    @Override
    public LineUdpReceiverConfiguration getLineUdpReceiverConfiguration() {
        return lineUdpReceiverConfiguration;
    }

    @Override
    public MetricsConfiguration getMetricsConfiguration() {
        return metricsConfiguration;
    }

    @Override
    public PGWireConfiguration getPGWireConfiguration() {
        return pgWireConfiguration;
    }

    @Override
    public WorkerPoolConfiguration getWalApplyPoolConfiguration() {
        return walApplyPoolConfiguration;
    }

    @Override
    public WorkerPoolConfiguration getWorkerPoolConfiguration() {
        return sharedWorkerPoolConfiguration;
    }

    private static void registerDeprecated(PropertyKey old, PropertyKey... replacements) {
        registerReplacements(DEPRECATED_SETTINGS, old, replacements);
    }

    private static void registerObsolete(String old, PropertyKey... replacements) {
        registerReplacements(OBSOLETE_SETTINGS, old, replacements);
    }

    private static <KeyT> void registerReplacements(
            Map<KeyT, String> map,
            KeyT old,
            PropertyKey... replacements) {
        StringBuilder sb = new StringBuilder("Replaced by ");
        for (int index = 0; index < replacements.length; ++index) {
            if (index > 0) {
                sb.append(index < (replacements.length - 1)
                        ? ", "
                        : " and ");
            }
            String replacement = replacements[index].getPropertyPath();
            sb.append('`');
            sb.append(replacement);
            sb.append('`');
        }
        map.put(old, sb.toString());
    }

    private void extractAllowedVolumePaths(@Nullable String paths, char separator, Path path) throws ServerConfigurationException {
        if (paths != null) {
            FilesFacade ff = getCairoConfiguration().getFilesFacade();
            final int len = paths.length();
            int start = 0, end;
            int separatorCount = 0;
            for (int i = 0; i < len; i++) {
                if (separator == paths.charAt(i)) {
                    separatorCount++;
                    while (start < len && paths.charAt(start) == ' ') { // left trim
                        start++;
                    }
                    end = i;
                    while (end > start && paths.charAt(end - 1) == ' ') { // right trim
                        end--;
                    }
                    if (end > start) {
                        if (!ff.isDirOrSoftLinkDir(path.of(paths, start, end).$())) {
                            throw ServerConfigurationException.forInvalidVolumePath(path);
                        }
                        allowedVolumePaths.add(path);
                    } else {
                        throw new ServerConfigurationException("volume path cannot be empty");
                    }
                    start = i + 1;
                }
            }
            while (start < len && paths.charAt(start) == ' ') { // left trim
                start++;
            }
            end = len;
            while (end > start && paths.charAt(end - 1) == ' ') { // right trim
                end--;
            }
            if (end > start) {
                if (!ff.isDirOrSoftLinkDir(path.of(paths, start, end).$())) {
                    throw ServerConfigurationException.forInvalidVolumePath(path);
                }
                allowedVolumePaths.add(path);
            } else if (separatorCount > 0) {
                throw new ServerConfigurationException("volume path cannot be empty");
            }
        }
    }

    private int[] getAffinity(Properties properties, @Nullable Map<String, String> env, PropertyKey key, int workerCount) throws ServerConfigurationException {
        final int[] result = new int[workerCount];
        String value = overrideWithEnv(properties, env, key);
        if (value == null) {
            Arrays.fill(result, -1);
        } else {
            String[] affinity = value.split(",");
            if (affinity.length != workerCount) {
                throw ServerConfigurationException.forInvalidKey(key.getPropertyPath(), "wrong number of affinity values");
            }
            for (int i = 0; i < workerCount; i++) {
                try {
                    result[i] = Numbers.parseInt(affinity[i]);
                } catch (NumericException e) {
                    throw ServerConfigurationException.forInvalidKey(key.getPropertyPath(), "Invalid affinity value: " + affinity[i]);
                }
            }
        }
        return result;
    }

    private int getCommitMode(Properties properties, @Nullable Map<String, String> env, PropertyKey key) {
        final String commitMode = overrideWithEnv(properties, env, key);

        if (commitMode == null) {
            return CommitMode.NOSYNC;
        }

        if (Chars.equalsLowerCaseAscii(commitMode, "nosync")) {
            return CommitMode.NOSYNC;
        }

        if (Chars.equalsLowerCaseAscii(commitMode, "async")) {
            return CommitMode.ASYNC;
        }

        if (Chars.equalsLowerCaseAscii(commitMode, "sync")) {
            return CommitMode.SYNC;
        }

        return CommitMode.NOSYNC;
    }

    private double getDouble(Properties properties, @Nullable Map<String, String> env, PropertyKey key, double defaultValue) throws ServerConfigurationException {
        final String value = overrideWithEnv(properties, env, key);
        try {
            return value != null ? Numbers.parseDouble(value) : defaultValue;
        } catch (NumericException e) {
            throw ServerConfigurationException.forInvalidKey(key.getPropertyPath(), value);
        }
    }

    private int getInt(Properties properties, @Nullable Map<String, String> env, PropertyKey key, int defaultValue) throws ServerConfigurationException {
        final String value = overrideWithEnv(properties, env, key);
        try {
            return value != null ? Numbers.parseInt(value) : defaultValue;
        } catch (NumericException e) {
            throw ServerConfigurationException.forInvalidKey(key.getPropertyPath(), value);
        }
    }

    private LineProtoTimestampAdapter getLineTimestampAdaptor(Properties properties, Map<String, String> env, PropertyKey propNm) {
        final String lineUdpTimestampSwitch = getString(properties, env, propNm, "n");
        switch (lineUdpTimestampSwitch) {
            case "u":
                return LineProtoMicroTimestampAdapter.INSTANCE;
            case "ms":
                return LineProtoMilliTimestampAdapter.INSTANCE;
            case "s":
                return LineProtoSecondTimestampAdapter.INSTANCE;
            case "m":
                return LineProtoMinuteTimestampAdapter.INSTANCE;
            case "h":
                return LineProtoHourTimestampAdapter.INSTANCE;
            default:
                return LineProtoNanoTimestampAdapter.INSTANCE;
        }
    }

    private long getLong(Properties properties, @Nullable Map<String, String> env, PropertyKey key, long defaultValue) throws ServerConfigurationException {
        final String value = overrideWithEnv(properties, env, key);
        try {
            return value != null ? Numbers.parseLong(value) : defaultValue;
        } catch (NumericException e) {
            throw ServerConfigurationException.forInvalidKey(key.getPropertyPath(), value);
        }
    }

    private long getLongSize(Properties properties, @Nullable Map<String, String> env, PropertyKey key, long defaultValue) throws ServerConfigurationException {
        final String value = overrideWithEnv(properties, env, key);
        try {
            return value != null ? Numbers.parseLongSize(value) : defaultValue;
        } catch (NumericException e) {
            throw ServerConfigurationException.forInvalidKey(key.getPropertyPath(), value);
        }
    }

    private int getQueueCapacity(Properties properties, @Nullable Map<String, String> env, PropertyKey key, int defaultValue) throws ServerConfigurationException {
        final int value = getInt(properties, env, key, defaultValue);
        if (!Numbers.isPow2(value)) {
            throw ServerConfigurationException.forInvalidKey(key.getPropertyPath(), "Value must be power of 2, e.g. 1,2,4,8,16,32,64...");
        }
        return value;
    }

    private int getSqlJitMode(Properties properties, @Nullable Map<String, String> env) {
        final String jitMode = overrideWithEnv(properties, env, PropertyKey.CAIRO_SQL_JIT_MODE);

        if (jitMode == null) {
            return SqlJitMode.JIT_MODE_ENABLED;
        }

        if (Chars.equalsLowerCaseAscii(jitMode, "on")) {
            return SqlJitMode.JIT_MODE_ENABLED;
        }

        if (Chars.equalsLowerCaseAscii(jitMode, "off")) {
            return SqlJitMode.JIT_MODE_DISABLED;
        }

        if (Chars.equalsLowerCaseAscii(jitMode, "scalar")) {
            return SqlJitMode.JIT_MODE_FORCE_SCALAR;
        }

        return SqlJitMode.JIT_MODE_ENABLED;
    }

    private String getString(Properties properties, @Nullable Map<String, String> env, PropertyKey key, String defaultValue) {
        String value = overrideWithEnv(properties, env, key);
        if (value == null) {
            return defaultValue;
        }
        return value;
    }

    private DateFormat getTimestampFormat(Properties properties, @Nullable Map<String, String> env) {
        final String pattern = overrideWithEnv(properties, env, PropertyKey.CAIRO_SQL_BACKUP_DIR_DATETIME_FORMAT);
        TimestampFormatCompiler compiler = new TimestampFormatCompiler();
        //noinspection ReplaceNullCheck
        if (null != pattern) {
            return compiler.compile(pattern);
        }
        return compiler.compile("yyyy-MM-dd");
    }

    private String overrideWithEnv(Properties properties, @Nullable Map<String, String> env, PropertyKey key) {
        String envCandidate = "QDB_" + key.getPropertyPath().replace('.', '_').toUpperCase();
        String envValue = env != null ? env.get(envCandidate) : null;
        if (envValue != null) {
            log.info().$("env config [key=").$(envCandidate).I$();
            return envValue;
        }
        return properties.getProperty(key.getPropertyPath());
    }

    private boolean pathEquals(String p1, String p2) {
        try {
            if (p1 == null || p2 == null) {
                return false;
            }
            //unfortunately java.io.Files.isSameFile() doesn't work on files that don't exist
            return new File(p1).getCanonicalPath().replace(File.separatorChar, '/')
                    .equals(new File(p2).getCanonicalPath().replace(File.separatorChar, '/'));
        } catch (IOException e) {
            log.info().$("Can't validate configuration property [key=").$(PropertyKey.CAIRO_SQL_COPY_WORK_ROOT.getPropertyPath())
                    .$(", value=").$(p2).$("]");
            return false;
        }
    }

    private void validateProperties(Properties properties, boolean configValidationStrict) throws ServerConfigurationException {
        ValidationResult validation = validate(properties);
        if (validation != null) {
            if (validation.isError && configValidationStrict) {
                throw new ServerConfigurationException(validation.message);
            } else {
                log.advisory().$(validation.message).$();
            }
        }
    }

    static ValidationResult validate(Properties properties) {
        // Settings that used to be valid but no longer are.
        Map<String, String> obsolete = new HashMap<>();

        // Settings that are still valid but are now superseded by newer ones.
        Map<String, String> deprecated = new HashMap<>();

        // Settings that are not recognized.
        Set<String> incorrect = new HashSet<>();

        for (String propName : properties.stringPropertyNames()) {
            Optional<PropertyKey> prop = PropertyKey.getByString(propName);
            if (prop.isPresent()) {
                String deprecationMsg = DEPRECATED_SETTINGS.get(prop.get());
                if (deprecationMsg != null) {
                    deprecated.put(propName, deprecationMsg);
                }
            } else {
                String obsoleteMsg = OBSOLETE_SETTINGS.get(propName);
                if (obsoleteMsg != null) {
                    obsolete.put(propName, obsoleteMsg);
                } else {
                    incorrect.add(propName);
                }
            }
        }

        if (obsolete.isEmpty() && deprecated.isEmpty() && incorrect.isEmpty()) {
            return null;
        }

        boolean isError = false;

        StringBuilder sb = new StringBuilder("Configuration issues:\n");

        if (!incorrect.isEmpty()) {
            isError = true;
            sb.append("    Invalid settings (not recognized, probable typos):\n");
            for (String key : incorrect) {
                sb.append("        * ");
                sb.append(key);
                sb.append('\n');
            }
        }

        if (!obsolete.isEmpty()) {
            isError = true;
            sb.append("    Obsolete settings (no longer recognized):\n");
            for (Map.Entry<String, String> entry : obsolete.entrySet()) {
                sb.append("        * ");
                sb.append(entry.getKey());
                sb.append(": ");
                sb.append(entry.getValue());
                sb.append('\n');
            }
        }

        if (!deprecated.isEmpty()) {
            sb.append("    Deprecated settings (recognized but superseded by newer settings):\n");
            for (Map.Entry<String, String> entry : deprecated.entrySet()) {
                sb.append("        * ");
                sb.append(entry.getKey());
                sb.append(": ");
                sb.append(entry.getValue());
                sb.append('\n');
            }
        }

        return new ValidationResult(isError, sb.toString());
    }

    protected boolean getBoolean(Properties properties, @Nullable Map<String, String> env, PropertyKey key, boolean defaultValue) {
        final String value = overrideWithEnv(properties, env, key);
        return value == null ? defaultValue : Boolean.parseBoolean(value);
    }

    String getCanonicalPath(String path) throws ServerConfigurationException {
        try {
            return new File(path).getCanonicalPath();
        } catch (IOException e) {
            throw new ServerConfigurationException("Cannot calculate canonical path for configuration property [key=" + PropertyKey.CAIRO_SQL_COPY_WORK_ROOT.getPropertyPath() + ",value=" + path + "]");
        }
    }

    @SuppressWarnings("SameParameterValue")
    protected int getIPv4Address(Properties properties, Map<String, String> env, PropertyKey key, String defaultValue) throws ServerConfigurationException {
        final String value = getString(properties, env, key, defaultValue);
        try {
            return Net.parseIPv4(value);
        } catch (NetworkError e) {
            throw ServerConfigurationException.forInvalidKey(key.getPropertyPath(), value);
        }
    }

    protected int getIntSize(Properties properties, @Nullable Map<String, String> env, PropertyKey key, int defaultValue) throws ServerConfigurationException {
        final String value = overrideWithEnv(properties, env, key);
        try {
            return value != null ? Numbers.parseIntSize(value) : defaultValue;
        } catch (NumericException e) {
            throw ServerConfigurationException.forInvalidKey(key.getPropertyPath(), value);
        }
    }

    protected void parseBindTo(
            Properties properties,
            Map<String, String> env,
            PropertyKey key,
            String defaultValue,
            BindToParser parser
    ) throws ServerConfigurationException {

        final String bindTo = getString(properties, env, key, defaultValue);
        final int colonIndex = bindTo.indexOf(':');
        if (colonIndex == -1) {
            throw ServerConfigurationException.forInvalidKey(key.getPropertyPath(), bindTo);
        }

        final String ipv4Str = bindTo.substring(0, colonIndex);
        final int ipv4;
        try {
            ipv4 = Net.parseIPv4(ipv4Str);
        } catch (NetworkError e) {
            throw ServerConfigurationException.forInvalidKey(key.getPropertyPath(), ipv4Str);
        }

        final String portStr = bindTo.substring(colonIndex + 1);
        final int port;
        try {
            port = Numbers.parseInt(portStr);
        } catch (NumericException e) {
            throw ServerConfigurationException.forInvalidKey(key.getPropertyPath(), portStr);
        }

        parser.onReady(ipv4, port);
    }

    @FunctionalInterface
    protected interface BindToParser {
        void onReady(int address, int port);
    }

    static class ValidationResult {
        final boolean isError;
        final String message;

        private ValidationResult(boolean isError, String message) {
            this.isError = isError;
            this.message = message;
        }
    }

    private class PropCairoConfiguration implements CairoConfiguration {

        @Override
        public boolean attachPartitionCopy() {
            return cairoAttachPartitionCopy;
        }

        @Override
        public boolean enableTestFactories() {
            return false;
        }

        @Override
<<<<<<< HEAD
        public CharSequenceHashSet getAllowedVolumePaths() {
            return allowedVolumePaths;
=======
        public boolean getAllowTableRegistrySharedWrite() {
            return false;
>>>>>>> 5d42ab69
        }

        @Override
        public int getAnalyticColumnPoolCapacity() {
            return sqlAnalyticColumnPoolCapacity;
        }

        @Override
        public String getAttachPartitionSuffix() {
            return cairoAttachPartitionSuffix;
        }

        @Override
        public DateFormat getBackupDirTimestampFormat() {
            return backupDirTimestampFormat;
        }

        @Override
        public int getBackupMkDirMode() {
            return backupMkdirMode;
        }

        @Override
        public CharSequence getBackupRoot() {
            return backupRoot;
        }

        @Override
        public CharSequence getBackupTempDirName() {
            return backupTempDirName;
        }

        @Override
        public int getBinaryEncodingMaxLength() {
            return binaryEncodingMaxLength;
        }

        @Override
        public int getBindVariablePoolSize() {
            return sqlBindVariablePoolSize;
        }

        @Override
        public BuildInformation getBuildInformation() {
            return buildInformation;
        }

        @Override
        public SqlExecutionCircuitBreakerConfiguration getCircuitBreakerConfiguration() {
            return circuitBreakerConfiguration;
        }

        @Override
        public int getColumnCastModelPoolCapacity() {
            return sqlColumnCastModelPoolCapacity;
        }

        @Override
        public int getColumnIndexerQueueCapacity() {
            return columnIndexerQueueCapacity;
        }

        @Override
        public int getColumnPurgeQueueCapacity() {
            return columnPurgeQueueCapacity;
        }

        @Override
        public long getColumnPurgeRetryDelay() {
            return columnPurgeRetryDelay;
        }

        @Override
        public long getColumnPurgeRetryDelayLimit() {
            return columnPurgeRetryDelayLimit;
        }

        @Override
        public double getColumnPurgeRetryDelayMultiplier() {
            return columnPurgeRetryDelayMultiplier;
        }

        @Override
        public int getColumnPurgeTaskPoolCapacity() {
            return columnPurgeTaskPoolCapacity;
        }

        @Override
        public int getCommitMode() {
            return commitMode;
        }

        @Override
        public CharSequence getConfRoot() {
            return confRoot;
        }

        @Override
        public int getCopyPoolCapacity() {
            return sqlCopyModelPoolCapacity;
        }

        @Override
        public int getCreateAsSelectRetryCount() {
            return createAsSelectRetryCount;
        }

        @Override
        public int getCreateTableModelPoolCapacity() {
            return sqlCreateTableModelPoolCapacity;
        }

        @Override
        public long getDataAppendPageSize() {
            return writerDataAppendPageSize;
        }

        @Override
        public long getDataIndexKeyAppendPageSize() {
            return writerDataIndexKeyAppendPageSize;
        }

        @Override
        public long getDataIndexValueAppendPageSize() {
            return writerDataIndexValueAppendPageSize;
        }

        @Override
        public long getDatabaseIdHi() {
            return instanceHashHi;
        }

        @Override
        public long getDatabaseIdLo() {
            return instanceHashLo;
        }

        @Override
        public CharSequence getDbDirectory() {
            return dbDirectory;
        }

        @Override
        public DateLocale getDefaultDateLocale() {
            return locale;
        }

        @Override
        public CharSequence getDefaultMapType() {
            return defaultMapType;
        }

        @Override
        public boolean getDefaultSymbolCacheFlag() {
            return defaultSymbolCacheFlag;
        }

        @Override
        public int getDefaultSymbolCapacity() {
            return defaultSymbolCapacity;
        }

        @Override
        public int getDoubleToStrCastScale() {
            return sqlDoubleToStrCastScale;
        }

        @Override
        public int getFileOperationRetryCount() {
            return fileOperationRetryCount;
        }

        @Override
        public FilesFacade getFilesFacade() {
            return FilesFacadeImpl.INSTANCE;
        }

        @Override
        public int getFloatToStrCastScale() {
            return sqlFloatToStrCastScale;
        }

        @Override
        public int getGroupByMapCapacity() {
            return sqlGroupByMapCapacity;
        }

        @Override
        public int getGroupByPoolCapacity() {
            return sqlGroupByPoolCapacity;
        }

        @Override
        public long getIdleCheckInterval() {
            return idleCheckInterval;
        }

        @Override
        public long getInactiveReaderTTL() {
            return inactiveReaderTTL;
        }

        @Override
        public long getInactiveWalWriterTTL() {
            return inactiveWalWriterTTL;
        }

        @Override
        public long getInactiveWriterTTL() {
            return inactiveWriterTTL;
        }

        @Override
        public int getIndexValueBlockSize() {
            return indexValueBlockSize;
        }

        @Override
        public int getInsertPoolCapacity() {
            return sqlInsertModelPoolCapacity;
        }

        @Override
        public int getLatestByQueueCapacity() {
            return latestByQueueCapacity;
        }

        @Override
        public int getMaxCrashFiles() {
            return cairoMaxCrashFiles;
        }

        @Override
        public int getMaxFileNameLength() {
            return maxFileNameLength;
        }

        @Override
        public int getMaxSwapFileCount() {
            return maxSwapFileCount;
        }

        @Override
        public int getMaxSymbolNotEqualsCount() {
            return sqlMaxSymbolNotEqualsCount;
        }

        @Override
        public int getMaxUncommittedRows() {
            return maxUncommittedRows;
        }

        @Override
        public int getMetadataPoolCapacity() {
            return sqlModelPoolCapacity;
        }

        @Override
        public long getMiscAppendPageSize() {
            return writerMiscAppendPageSize;
        }

        @Override
        public int getMkDirMode() {
            return mkdirMode;
        }

        @Override
        public int getO3CallbackQueueCapacity() {
            return o3CallbackQueueCapacity;
        }

        @Override
        public int getO3ColumnMemorySize() {
            return o3ColumnMemorySize;
        }

        @Override
        public int getO3CopyQueueCapacity() {
            return o3CopyQueueCapacity;
        }

        @Override
        public long getO3MaxLag() {
            return o3MaxLag;
        }

        @Override
        public long getO3MinLag() {
            return o3MinLagUs;
        }

        @Override
        public int getO3OpenColumnQueueCapacity() {
            return o3OpenColumnQueueCapacity;
        }

        @Override
        public int getO3PartitionQueueCapacity() {
            return o3PartitionQueueCapacity;
        }

        @Override
        public int getO3PurgeDiscoveryQueueCapacity() {
            return o3PurgeDiscoveryQueueCapacity;
        }

        @Override
        public int getPageFrameReduceColumnListCapacity() {
            return cairoPageFrameReduceColumnListCapacity;
        }

        @Override
        public int getPageFrameReduceQueueCapacity() {
            return cairoPageFrameReduceQueueCapacity;
        }

        @Override
        public int getPageFrameReduceRowIdListCapacity() {
            return cairoPageFrameReduceRowIdListCapacity;
        }

        @Override
        public int getPageFrameReduceShardCount() {
            return cairoPageFrameReduceShardCount;
        }

        @Override
        public int getPageFrameReduceTaskPoolCapacity() {
            return cairoPageFrameReduceTaskPoolCapacity;
        }

        @Override
        public int getParallelIndexThreshold() {
            return parallelIndexThreshold;
        }

        @Override
        public int getPartitionPurgeListCapacity() {
            return o3PartitionPurgeListCapacity;
        }

        @Override
        public int getQueryCacheEventQueueCapacity() {
            return queryCacheEventQueueCapacity;
        }

        @Override
        public int getReaderPoolMaxSegments() {
            return readerPoolMaxSegments;
        }

        @Override
        public int getRenameTableModelPoolCapacity() {
            return sqlRenameTableModelPoolCapacity;
        }

        @Override
        public int getRndFunctionMemoryMaxPages() {
            return rndFunctionMemoryMaxPages;
        }

        @Override
        public int getRndFunctionMemoryPageSize() {
            return rndFunctionMemoryPageSize;
        }

        @Override
        public CharSequence getRoot() {
            return root;
        }

        @Override
        public int getSampleByIndexSearchPageSize() {
            return sampleByIndexSearchPageSize;
        }

        @Override
        public boolean getSimulateCrashEnabled() {
            return simulateCrashEnabled;
        }

        @Override
        public CharSequence getSnapshotInstanceId() {
            return snapshotInstanceId;
        }

        @Override
        public CharSequence getSnapshotRoot() {
            return snapshotRoot;
        }

        @Override
        public long getSpinLockTimeout() {
            return spinLockTimeout;
        }

        @Override
        public int getSqlAnalyticRowIdMaxPages() {
            return sqlAnalyticRowIdMaxPages;
        }

        @Override
        public int getSqlAnalyticRowIdPageSize() {
            return sqlAnalyticRowIdPageSize;
        }

        @Override
        public int getSqlAnalyticStoreMaxPages() {
            return sqlAnalyticStoreMaxPages;
        }

        @Override
        public int getSqlAnalyticStorePageSize() {
            return sqlAnalyticStorePageSize;
        }

        @Override
        public int getSqlAnalyticTreeKeyMaxPages() {
            return sqlAnalyticTreeKeyMaxPages;
        }

        @Override
        public int getSqlAnalyticTreeKeyPageSize() {
            return sqlAnalyticTreeKeyPageSize;
        }

        @Override
        public int getSqlCharacterStoreCapacity() {
            return sqlCharacterStoreCapacity;
        }

        @Override
        public int getSqlCharacterStoreSequencePoolCapacity() {
            return sqlCharacterStoreSequencePoolCapacity;
        }

        @Override
        public int getSqlColumnPoolCapacity() {
            return sqlColumnPoolCapacity;
        }

        @Override
        public double getSqlCompactMapLoadFactor() {
            return sqlCompactMapLoadFactor;
        }

        @Override
        public int getSqlCopyBufferSize() {
            return sqlCopyBufferSize;
        }

        @Override
        public CharSequence getSqlCopyInputRoot() {
            return cairoSqlCopyRoot;
        }

        @Override
        public CharSequence getSqlCopyInputWorkRoot() {
            return cairoSqlCopyWorkRoot;
        }

        @Override
        public int getSqlCopyLogRetentionDays() {
            return cairoSqlCopyLogRetentionDays;
        }

        @Override
        public long getSqlCopyMaxIndexChunkSize() {
            return cairoSqlCopyMaxIndexChunkSize;
        }

        @Override
        public int getSqlCopyQueueCapacity() {
            return cairoSqlCopyQueueCapacity;
        }

        @Override
        public int getSqlDistinctTimestampKeyCapacity() {
            return sqlDistinctTimestampKeyCapacity;
        }

        @Override
        public double getSqlDistinctTimestampLoadFactor() {
            return sqlDistinctTimestampLoadFactor;
        }

        @Override
        public int getSqlExpressionPoolCapacity() {
            return sqlExpressionPoolCapacity;
        }

        @Override
        public double getSqlFastMapLoadFactor() {
            return sqlFastMapLoadFactor;
        }

        @Override
        public int getSqlHashJoinLightValueMaxPages() {
            return sqlHashJoinLightValueMaxPages;
        }

        @Override
        public int getSqlHashJoinLightValuePageSize() {
            return sqlHashJoinLightValuePageSize;
        }

        @Override
        public int getSqlHashJoinValueMaxPages() {
            return sqlHashJoinValueMaxPages;
        }

        @Override
        public int getSqlHashJoinValuePageSize() {
            return sqlHashJoinValuePageSize;
        }

        @Override
        public int getSqlJitBindVarsMemoryMaxPages() {
            return sqlJitBindVarsMemoryMaxPages;
        }

        @Override
        public int getSqlJitBindVarsMemoryPageSize() {
            return sqlJitBindVarsMemoryPageSize;
        }

        @Override
        public int getSqlJitIRMemoryMaxPages() {
            return sqlJitIRMemoryMaxPages;
        }

        @Override
        public int getSqlJitIRMemoryPageSize() {
            return sqlJitIRMemoryPageSize;
        }

        @Override
        public int getSqlJitMode() {
            return sqlJitMode;
        }

        @Override
        public int getSqlJitPageAddressCacheThreshold() {
            return sqlJitPageAddressCacheThreshold;
        }

        @Override
        public int getSqlJitRowsThreshold() {
            return sqlJitRowsThreshold;
        }

        @Override
        public int getSqlJoinContextPoolCapacity() {
            return sqlJoinContextPoolCapacity;
        }

        @Override
        public int getSqlJoinMetadataMaxResizes() {
            return sqlJoinMetadataMaxResizes;
        }

        @Override
        public int getSqlJoinMetadataPageSize() {
            return sqlJoinMetadataPageSize;
        }

        @Override
        public long getSqlLatestByRowCount() {
            return sqlLatestByRowCount;
        }

        @Override
        public int getSqlLexerPoolCapacity() {
            return sqlLexerPoolCapacity;
        }

        @Override
        public int getSqlMapKeyCapacity() {
            return sqlMapKeyCapacity;
        }

        @Override
        public int getSqlMapMaxPages() {
            return sqlMapMaxPages;
        }

        @Override
        public int getSqlMapMaxResizes() {
            return sqlMapMaxResizes;
        }

        @Override
        public int getSqlMapPageSize() {
            return sqlMapPageSize;
        }

        @Override
        public int getSqlMaxNegativeLimit() {
            return sqlMaxNegativeLimit;
        }

        @Override
        public int getSqlModelPoolCapacity() {
            return sqlModelPoolCapacity;
        }

        @Override
        public int getSqlPageFrameMaxRows() {
            return sqlPageFrameMaxRows;
        }

        @Override
        public int getSqlPageFrameMinRows() {
            return sqlPageFrameMinRows;
        }

        @Override
        public int getSqlSmallMapKeyCapacity() {
            return sqlSmallMapKeyCapacity;
        }

        @Override
        public int getSqlSortKeyMaxPages() {
            return sqlSortKeyMaxPages;
        }

        @Override
        public long getSqlSortKeyPageSize() {
            return sqlSortKeyPageSize;
        }

        @Override
        public int getSqlSortLightValueMaxPages() {
            return sqlSortLightValueMaxPages;
        }

        @Override
        public long getSqlSortLightValuePageSize() {
            return sqlSortLightValuePageSize;
        }

        @Override
        public int getSqlSortValueMaxPages() {
            return sqlSortValueMaxPages;
        }

        @Override
        public int getSqlSortValuePageSize() {
            return sqlSortValuePageSize;
        }

        @Override
        public int getStrFunctionMaxBufferLength() {
            return sqlStrFunctionBufferMaxSize;
        }

        @Override
        public CharSequence getSystemTableNamePrefix() {
            return systemTableNamePrefix;
        }

        @Override
        public long getTableRegistryAutoReloadFrequency() {
            return cairoTableRegistryAutoReloadFrequency;
        }

        public TelemetryConfiguration getTelemetryConfiguration() {
            return telemetryConfiguration;
        }

        @Override
        public TextConfiguration getTextConfiguration() {
            return textConfiguration;
        }

        @Override
        public int getTxnScoreboardEntryCount() {
            return sqlTxnScoreboardEntryCount;
        }

        @Override
        public int getVectorAggregateQueueCapacity() {
            return vectorAggregateQueueCapacity;
        }

        @Override
        public boolean getWalEnabledDefault() {
            return walEnabledDefault;
        }

        @Override
        public long getWalPurgeInterval() {
            return walPurgeInterval;
        }

        @Override
        public int getWalRecreateDistressedSequencerAttempts() {
            return walRecreateDistressedSequencerAttempts;
        }

        @Override
        public long getWalSegmentRolloverRowCount() {
            return walSegmentRolloverRowCount;
        }

        @Override
        public int getWalTxnNotificationQueueCapacity() {
            return walTxnNotificationQueueCapacity;
        }

        @Override
        public int getWithClauseModelPoolCapacity() {
            return sqlWithClauseModelPoolCapacity;
        }

        @Override
        public long getWorkStealTimeoutNanos() {
            return workStealTimeoutNanos;
        }

        @Override
        public long getWriterAsyncCommandBusyWaitTimeout() {
            return writerAsyncCommandBusyWaitTimeout;
        }

        @Override
        public long getWriterAsyncCommandMaxTimeout() {
            return writerAsyncCommandMaxWaitTimeout;
        }

        @Override
        public int getWriterCommandQueueCapacity() {
            return writerAsyncCommandQueueCapacity;
        }

        @Override
        public long getWriterCommandQueueSlotSize() {
            return writerAsyncCommandQueueSlotSize;
        }

        @Override
        public long getWriterFileOpenOpts() {
            return writerFileOpenOpts;
        }

        @Override
        public int getWriterTickRowsCountMod() {
            return writerTickRowsCountMod;
        }

        @Override
        public boolean isAllowedVolumePath(CharSequence volumePath) {
            return volumePath != null && allowedVolumePaths.contains(volumePath);
        }

        @Override
        public boolean isIOURingEnabled() {
            return ioURingEnabled;
        }

        @Override
        public boolean isO3QuickSortEnabled() {
            return o3QuickSortEnabled;
        }

        @Override
        public boolean isParallelIndexingEnabled() {
            return parallelIndexingEnabled;
        }

        @Override
        public boolean isReadOnlyInstance() {
            return isReadOnlyInstance;
        }

        @Override
        public boolean isSnapshotRecoveryEnabled() {
            return snapshotRecoveryEnabled;
        }

        @Override
        public boolean isSqlJitDebugEnabled() {
            return sqlJitDebugEnabled;
        }

        @Override
        public boolean isSqlParallelFilterEnabled() {
            return sqlParallelFilterEnabled;
        }

        @Override
        public boolean isSqlParallelFilterPreTouchEnabled() {
            return sqlParallelFilterPreTouchEnabled;
        }

        public boolean isWalSupported() {
            return isWalSupported;
        }

        @Override
        public boolean mangleTableDirNames() {
            return false;
        }
    }

    private class PropHttpContextConfiguration implements HttpContextConfiguration {

        @Override
        public boolean allowDeflateBeforeSend() {
            return httpAllowDeflateBeforeSend;
        }

        @Override
        public MillisecondClock getClock() {
            return httpFrozenClock ? StationaryMillisClock.INSTANCE : MillisecondClockImpl.INSTANCE;
        }

        @Override
        public int getConnectionPoolInitialCapacity() {
            return connectionPoolInitialCapacity;
        }

        @Override
        public int getConnectionStringPoolCapacity() {
            return connectionStringPoolCapacity;
        }

        @Override
        public boolean getDumpNetworkTraffic() {
            return false;
        }

        @Override
        public String getHttpVersion() {
            return httpVersion;
        }

        @Override
        public int getMultipartHeaderBufferSize() {
            return multipartHeaderBufferSize;
        }

        @Override
        public long getMultipartIdleSpinCount() {
            return multipartIdleSpinCount;
        }

        @Override
        public NetworkFacade getNetworkFacade() {
            return NetworkFacadeImpl.INSTANCE;
        }

        @Override
        public int getRecvBufferSize() {
            return recvBufferSize;
        }

        @Override
        public int getRequestHeaderBufferSize() {
            return requestHeaderBufferSize;
        }

        @Override
        public int getSendBufferSize() {
            return sendBufferSize;
        }

        @Override
        public boolean getServerKeepAlive() {
            return httpServerKeepAlive;
        }

        @Override
        public boolean readOnlySecurityContext() {
            return httpReadOnlySecurityContext || isReadOnlyInstance;
        }
    }

    private class PropHttpIODispatcherConfiguration implements IODispatcherConfiguration {
        @Override
        public int getBindIPv4Address() {
            return httpNetBindIPv4Address;
        }

        @Override
        public int getBindPort() {
            return httpNetBindPort;
        }

        @Override
        public MillisecondClock getClock() {
            return MillisecondClockImpl.INSTANCE;
        }

        @Override
        public String getDispatcherLogName() {
            return "http-server";
        }

        @Override
        public EpollFacade getEpollFacade() {
            return EpollFacadeImpl.INSTANCE;
        }

        @Override
        public boolean getHint() {
            return httpNetConnectionHint;
        }

        @Override
        public int getInitialBias() {
            return IOOperation.READ;
        }

        @Override
        public KqueueFacade getKqueueFacade() {
            return KqueueFacadeImpl.INSTANCE;
        }

        @Override
        public int getLimit() {
            return httpNetConnectionLimit;
        }

        @Override
        public NetworkFacade getNetworkFacade() {
            return NetworkFacadeImpl.INSTANCE;
        }

        @Override
        public long getQueueTimeout() {
            return httpNetConnectionQueueTimeout;
        }

        @Override
        public int getRcvBufSize() {
            return httpNetConnectionRcvBuf;
        }

        @Override
        public SelectFacade getSelectFacade() {
            return SelectFacadeImpl.INSTANCE;
        }

        @Override
        public int getSndBufSize() {
            return httpNetConnectionSndBuf;
        }

        @Override
        public int getTestConnectionBufferSize() {
            return netTestConnectionBufferSize;
        }

        @Override
        public long getTimeout() {
            return httpNetConnectionTimeout;
        }
    }

    private class PropHttpMinIODispatcherConfiguration implements IODispatcherConfiguration {
        @Override
        public int getBindIPv4Address() {
            return httpMinBindIPv4Address;
        }

        @Override
        public int getBindPort() {
            return httpMinBindPort;
        }

        @Override
        public MillisecondClock getClock() {
            return MillisecondClockImpl.INSTANCE;
        }

        @Override
        public String getDispatcherLogName() {
            return "http-min-server";
        }

        @Override
        public EpollFacade getEpollFacade() {
            return EpollFacadeImpl.INSTANCE;
        }

        @Override
        public boolean getHint() {
            return httpMinNetConnectionHint;
        }

        @Override
        public int getInitialBias() {
            return IOOperation.READ;
        }

        @Override
        public KqueueFacade getKqueueFacade() {
            return KqueueFacadeImpl.INSTANCE;
        }

        @Override
        public int getLimit() {
            return httpMinNetConnectionLimit;
        }

        @Override
        public NetworkFacade getNetworkFacade() {
            return NetworkFacadeImpl.INSTANCE;
        }

        @Override
        public long getQueueTimeout() {
            return httpMinNetConnectionQueueTimeout;
        }

        @Override
        public int getRcvBufSize() {
            return httpMinNetConnectionRcvBuf;
        }

        @Override
        public SelectFacade getSelectFacade() {
            return SelectFacadeImpl.INSTANCE;
        }

        @Override
        public int getSndBufSize() {
            return httpMinNetConnectionSndBuf;
        }

        @Override
        public int getTestConnectionBufferSize() {
            return netTestConnectionBufferSize;
        }

        public long getTimeout() {
            return httpMinNetConnectionTimeout;
        }
    }

    private class PropHttpMinServerConfiguration implements HttpMinServerConfiguration {

        @Override
        public IODispatcherConfiguration getDispatcherConfiguration() {
            return httpMinIODispatcherConfiguration;
        }

        @Override
        public HttpContextConfiguration getHttpContextConfiguration() {
            return httpContextConfiguration;
        }

        @Override
        public String getPoolName() {
            return "minhttp";
        }

        @Override
        public long getSleepThreshold() {
            return httpMinWorkerSleepThreshold;
        }

        @Override
        public long getSleepTimeout() {
            return httpMinWorkerSleepTimeout;
        }

        @Override
        public WaitProcessorConfiguration getWaitProcessorConfiguration() {
            return httpWaitProcessorConfiguration;
        }

        @Override
        public int[] getWorkerAffinity() {
            return httpMinWorkerAffinity;
        }

        @Override
        public int getWorkerCount() {
            return httpMinWorkerCount;
        }

        @Override
        public long getYieldThreshold() {
            return httpMinWorkerYieldThreshold;
        }

        @Override
        public boolean haltOnError() {
            return httpMinWorkerHaltOnError;
        }

        @Override
        public boolean isEnabled() {
            return httpMinServerEnabled;
        }
    }

    private class PropHttpServerConfiguration implements HttpServerConfiguration {

        @Override
        public IODispatcherConfiguration getDispatcherConfiguration() {
            return httpIODispatcherConfiguration;
        }

        @Override
        public HttpContextConfiguration getHttpContextConfiguration() {
            return httpContextConfiguration;
        }

        @Override
        public JsonQueryProcessorConfiguration getJsonQueryProcessorConfiguration() {
            return jsonQueryProcessorConfiguration;
        }

        @Override
        public String getPoolName() {
            return "http";
        }

        @Override
        public int getQueryCacheBlockCount() {
            return httpSqlCacheBlockCount;
        }

        @Override
        public int getQueryCacheRowCount() {
            return httpSqlCacheRowCount;
        }

        @Override
        public long getSleepThreshold() {
            return httpWorkerSleepThreshold;
        }

        @Override
        public long getSleepTimeout() {
            return httpWorkerSleepTimeout;
        }

        @Override
        public StaticContentProcessorConfiguration getStaticContentProcessorConfiguration() {
            return staticContentProcessorConfiguration;
        }

        @Override
        public WaitProcessorConfiguration getWaitProcessorConfiguration() {
            return httpWaitProcessorConfiguration;
        }

        @Override
        public int[] getWorkerAffinity() {
            return httpWorkerAffinity;
        }

        @Override
        public int getWorkerCount() {
            return httpWorkerCount;
        }

        @Override
        public long getYieldThreshold() {
            return httpWorkerYieldThreshold;
        }

        @Override
        public boolean haltOnError() {
            return httpWorkerHaltOnError;
        }

        @Override
        public boolean isEnabled() {
            return httpServerEnabled;
        }

        @Override
        public boolean isQueryCacheEnabled() {
            return httpSqlCacheEnabled;
        }
    }

    private class PropJsonQueryProcessorConfiguration implements JsonQueryProcessorConfiguration {

        @Override
        public MillisecondClock getClock() {
            return httpFrozenClock ? StationaryMillisClock.INSTANCE : MillisecondClockImpl.INSTANCE;
        }

        @Override
        public int getConnectionCheckFrequency() {
            return jsonQueryConnectionCheckFrequency;
        }

        @Override
        public int getDoubleScale() {
            return jsonQueryDoubleScale;
        }

        @Override
        public FilesFacade getFilesFacade() {
            return FilesFacadeImpl.INSTANCE;
        }

        @Override
        public int getFloatScale() {
            return jsonQueryFloatScale;
        }

        @Override
        public CharSequence getKeepAliveHeader() {
            return keepAliveHeader;
        }

        @Override
        public long getMaxQueryResponseRowLimit() {
            return maxHttpQueryResponseRowLimit;
        }
    }

    private class PropLineTcpIOWorkerPoolConfiguration implements WorkerPoolConfiguration {
        @Override
        public String getPoolName() {
            return "ilpio";
        }

        @Override
        public long getSleepThreshold() {
            return lineTcpIOWorkerSleepThreshold;
        }

        @Override
        public int[] getWorkerAffinity() {
            return lineTcpIOWorkerAffinity;
        }

        @Override
        public int getWorkerCount() {
            return lineTcpIOWorkerCount;
        }

        @Override
        public long getYieldThreshold() {
            return lineTcpIOWorkerYieldThreshold;
        }

        @Override
        public boolean haltOnError() {
            return lineTcpIOWorkerPoolHaltOnError;
        }
    }

    private class PropLineTcpReceiverConfiguration implements LineTcpReceiverConfiguration {

        @Override
        public String getAuthDbPath() {
            return lineTcpAuthDbPath;
        }

        @Override
        public boolean getAutoCreateNewColumns() {
            return ilpAutoCreateNewColumns;
        }

        @Override
        public boolean getAutoCreateNewTables() {
            return ilpAutoCreateNewTables;
        }

        @Override
        public CairoSecurityContext getCairoSecurityContext() {
            return AllowAllCairoSecurityContext.INSTANCE;
        }

        @Override
        public long getCommitIntervalDefault() {
            return lineTcpCommitIntervalDefault;
        }

        @Override
        public double getCommitIntervalFraction() {
            return lineTcpCommitIntervalFraction;
        }

        @Override
        public int getConnectionPoolInitialCapacity() {
            return lineTcpConnectionPoolInitialCapacity;
        }

        @Override
        public short getDefaultColumnTypeForFloat() {
            return floatDefaultColumnType;
        }

        @Override
        public short getDefaultColumnTypeForInteger() {
            return integerDefaultColumnType;
        }

        @Override
        public int getDefaultPartitionBy() {
            return lineTcpDefaultPartitionBy;
        }

        @Override
        public boolean getDisconnectOnError() {
            return lineTcpDisconnectOnError;
        }

        @Override
        public IODispatcherConfiguration getDispatcherConfiguration() {
            return lineTcpReceiverDispatcherConfiguration;
        }

        @Override
        public WorkerPoolConfiguration getIOWorkerPoolConfiguration() {
            return lineTcpIOWorkerPoolConfiguration;
        }

        @Override
        public long getMaintenanceInterval() {
            return lineTcpMaintenanceInterval;
        }

        @Override
        public int getMaxFileNameLength() {
            return maxFileNameLength;
        }

        @Override
        public int getMaxMeasurementSize() {
            return lineTcpMaxMeasurementSize;
        }

        @Override
        public MicrosecondClock getMicrosecondClock() {
            return MicrosecondClockImpl.INSTANCE;
        }

        @Override
        public MillisecondClock getMillisecondClock() {
            return MillisecondClockImpl.INSTANCE;
        }

        @Override
        public int getNetMsgBufferSize() {
            return lineTcpMsgBufferSize;
        }

        @Override
        public NetworkFacade getNetworkFacade() {
            return NetworkFacadeImpl.INSTANCE;
        }

        @Override
        public long getSymbolCacheWaitUsBeforeReload() {
            return symbolCacheWaitUsBeforeReload;
        }

        @Override
        public LineProtoTimestampAdapter getTimestampAdapter() {
            return lineTcpTimestampAdapter;
        }

        @Override
        public long getWriterIdleTimeout() {
            return minIdleMsBeforeWriterRelease;
        }

        @Override
        public int getWriterQueueCapacity() {
            return lineTcpWriterQueueCapacity;
        }

        @Override
        public WorkerPoolConfiguration getWriterWorkerPoolConfiguration() {
            return lineTcpWriterWorkerPoolConfiguration;
        }

        @Override
        public boolean isEnabled() {
            return lineTcpEnabled;
        }

        @Override
        public boolean isStringAsTagSupported() {
            return stringAsTagSupported;
        }

        @Override
        public boolean isStringToCharCastAllowed() {
            return stringToCharCastAllowed;
        }

        @Override
        public boolean isSymbolAsFieldSupported() {
            return symbolAsFieldSupported;
        }
    }

    private class PropLineTcpReceiverIODispatcherConfiguration implements IODispatcherConfiguration {

        @Override
        public int getBindIPv4Address() {
            return lineTcpNetBindIPv4Address;
        }

        @Override
        public int getBindPort() {
            return lineTcpNetBindPort;
        }

        @Override
        public MillisecondClock getClock() {
            return MillisecondClockImpl.INSTANCE;
        }

        @Override
        public String getDispatcherLogName() {
            return "tcp-line-server";
        }

        @Override
        public EpollFacade getEpollFacade() {
            return EpollFacadeImpl.INSTANCE;
        }

        @Override
        public boolean getHint() {
            return lineTcpNetConnectionHint;
        }

        @Override
        public int getInitialBias() {
            return BIAS_READ;
        }

        @Override
        public KqueueFacade getKqueueFacade() {
            return KqueueFacadeImpl.INSTANCE;
        }

        @Override
        public int getLimit() {
            return lineTcpNetConnectionLimit;
        }

        public NetworkFacade getNetworkFacade() {
            return NetworkFacadeImpl.INSTANCE;
        }

        @Override
        public long getQueueTimeout() {
            return lineTcpNetConnectionQueueTimeout;
        }

        @Override
        public int getRcvBufSize() {
            return lineTcpNetConnectionRcvBuf;
        }

        @Override
        public SelectFacade getSelectFacade() {
            return SelectFacadeImpl.INSTANCE;
        }

        @Override
        public int getSndBufSize() {
            return -1;
        }

        @Override
        public int getTestConnectionBufferSize() {
            return netTestConnectionBufferSize;
        }

        @Override
        public long getTimeout() {
            return lineTcpNetConnectionTimeout;
        }
    }

    private class PropLineTcpWriterWorkerPoolConfiguration implements WorkerPoolConfiguration {
        @Override
        public String getPoolName() {
            return "ilpwriter";
        }

        @Override
        public long getSleepThreshold() {
            return lineTcpWriterWorkerSleepThreshold;
        }

        @Override
        public int[] getWorkerAffinity() {
            return lineTcpWriterWorkerAffinity;
        }

        @Override
        public int getWorkerCount() {
            return lineTcpWriterWorkerCount;
        }

        @Override
        public long getYieldThreshold() {
            return lineTcpWriterWorkerYieldThreshold;
        }

        @Override
        public boolean haltOnError() {
            return lineTcpWriterWorkerPoolHaltOnError;
        }
    }

    private class PropLineUdpReceiverConfiguration implements LineUdpReceiverConfiguration {
        @Override
        public boolean getAutoCreateNewColumns() {
            return ilpAutoCreateNewColumns;
        }

        @Override
        public boolean getAutoCreateNewTables() {
            return ilpAutoCreateNewTables;
        }

        @Override
        public int getBindIPv4Address() {
            return lineUdpBindIPV4Address;
        }

        @Override
        public CairoSecurityContext getCairoSecurityContext() {
            return AllowAllCairoSecurityContext.INSTANCE;
        }

        @Override
        public int getCommitMode() {
            return lineUdpCommitMode;
        }

        @Override
        public int getCommitRate() {
            return lineUdpCommitRate;
        }

        @Override
        public short getDefaultColumnTypeForFloat() {
            return floatDefaultColumnType;
        }

        @Override
        public short getDefaultColumnTypeForInteger() {
            return integerDefaultColumnType;
        }

        @Override
        public int getDefaultPartitionBy() {
            return lineUdpDefaultPartitionBy;
        }

        @Override
        public int getGroupIPv4Address() {
            return lineUdpGroupIPv4Address;
        }

        @Override
        public int getMaxFileNameLength() {
            return maxFileNameLength;
        }

        @Override
        public int getMsgBufferSize() {
            return lineUdpMsgBufferSize;
        }

        @Override
        public int getMsgCount() {
            return lineUdpMsgCount;
        }

        @Override
        public NetworkFacade getNetworkFacade() {
            return NetworkFacadeImpl.INSTANCE;
        }

        @Override
        public int getPort() {
            return lineUdpPort;
        }

        @Override
        public int getReceiveBufferSize() {
            return lineUdpReceiveBufferSize;
        }

        @Override
        public LineProtoTimestampAdapter getTimestampAdapter() {
            return lineUdpTimestampAdapter;
        }

        @Override
        public boolean isEnabled() {
            return lineUdpEnabled;
        }

        @Override
        public boolean isUnicast() {
            return lineUdpUnicast;
        }

        @Override
        public boolean ownThread() {
            return lineUdpOwnThread;
        }

        @Override
        public int ownThreadAffinity() {
            return lineUdpOwnThreadAffinity;
        }
    }

    private class PropMetricsConfiguration implements MetricsConfiguration {

        @Override
        public boolean isEnabled() {
            return metricsEnabled;
        }
    }

    private class PropPGWireConfiguration implements PGWireConfiguration {
        @Override
        public int getBinParamCountCapacity() {
            return pgBinaryParamsCapacity;
        }

        @Override
        public int getCharacterStoreCapacity() {
            return pgCharacterStoreCapacity;
        }

        @Override
        public int getCharacterStorePoolCapacity() {
            return pgCharacterStorePoolCapacity;
        }

        @Override
        public SqlExecutionCircuitBreakerConfiguration getCircuitBreakerConfiguration() {
            return circuitBreakerConfiguration;
        }

        @Override
        public int getConnectionPoolInitialCapacity() {
            return pgConnectionPoolInitialCapacity;
        }

        @Override
        public DateLocale getDefaultDateLocale() {
            return pgDefaultLocale;
        }

        @Override
        public String getDefaultPassword() {
            return pgPassword;
        }

        @Override
        public String getDefaultUsername() {
            return pgUsername;
        }

        @Override
        public IODispatcherConfiguration getDispatcherConfiguration() {
            return propPGWireDispatcherConfiguration;
        }

        @Override
        public int getInsertCacheBlockCount() {
            return pgInsertCacheBlockCount;
        }

        @Override
        public int getInsertCacheRowCount() {
            return pgInsertCacheRowCount;
        }

        @Override
        public int getInsertPoolCapacity() {
            return pgInsertPoolCapacity;
        }

        @Override
        public int getMaxBlobSizeOnQuery() {
            return pgMaxBlobSizeOnQuery;
        }

        @Override
        public int getNamedStatementCacheCapacity() {
            return pgNamedStatementCacheCapacity;
        }

        @Override
        public int getNamesStatementPoolCapacity() {
            return pgNamesStatementPoolCapacity;
        }

        @Override
        public NetworkFacade getNetworkFacade() {
            return NetworkFacadeImpl.INSTANCE;
        }

        @Override
        public int getPendingWritersCacheSize() {
            return pgPendingWritersCacheCapacity;
        }

        @Override
        public String getPoolName() {
            return "pgwire";
        }

        @Override
        public String getReadOnlyPassword() {
            return pgReadOnlyPassword;
        }

        @Override
        public String getReadOnlyUsername() {
            return pgReadOnlyUsername;
        }

        @Override
        public int getRecvBufferSize() {
            return pgRecvBufferSize;
        }

        @Override
        public int getSelectCacheBlockCount() {
            return pgSelectCacheBlockCount;
        }

        @Override
        public int getSelectCacheRowCount() {
            return pgSelectCacheRowCount;
        }

        @Override
        public int getSendBufferSize() {
            return pgSendBufferSize;
        }

        @Override
        public String getServerVersion() {
            return "11.3";
        }

        @Override
        public long getSleepThreshold() {
            return pgWorkerSleepThreshold;
        }

        @Override
        public int getUpdateCacheBlockCount() {
            return pgUpdateCacheBlockCount;
        }

        @Override
        public int getUpdateCacheRowCount() {
            return pgUpdateCacheRowCount;
        }

        @Override
        public int[] getWorkerAffinity() {
            return pgWorkerAffinity;
        }

        @Override
        public int getWorkerCount() {
            return pgWorkerCount;
        }

        @Override
        public long getYieldThreshold() {
            return pgWorkerYieldThreshold;
        }

        @Override
        public boolean haltOnError() {
            return pgHaltOnError;
        }

        @Override
        public boolean isDaemonPool() {
            return pgDaemonPool;
        }

        @Override
        public boolean isEnabled() {
            return pgEnabled;
        }

        @Override
        public boolean isInsertCacheEnabled() {
            return pgInsertCacheEnabled;
        }

        @Override
        public boolean isReadOnlyUserEnabled() {
            return pgReadOnlyUserEnabled;
        }

        @Override
        public boolean isSelectCacheEnabled() {
            return pgSelectCacheEnabled;
        }

        @Override
        public boolean isUpdateCacheEnabled() {
            return pgUpdateCacheEnabled;
        }

        @Override
        public boolean readOnlySecurityContext() {
            return pgReadOnlySecurityContext || isReadOnlyInstance;
        }
    }

    private class PropPGWireDispatcherConfiguration implements IODispatcherConfiguration {

        @Override
        public int getBindIPv4Address() {
            return pgNetBindIPv4Address;
        }

        @Override
        public int getBindPort() {
            return pgNetBindPort;
        }

        @Override
        public MillisecondClock getClock() {
            return MillisecondClockImpl.INSTANCE;
        }

        @Override
        public String getDispatcherLogName() {
            return "pg-server";
        }

        @Override
        public EpollFacade getEpollFacade() {
            return EpollFacadeImpl.INSTANCE;
        }

        @Override
        public boolean getHint() {
            return pgNetConnectionHint;
        }

        @Override
        public int getInitialBias() {
            return BIAS_READ;
        }

        @Override
        public KqueueFacade getKqueueFacade() {
            return KqueueFacadeImpl.INSTANCE;
        }

        @Override
        public int getLimit() {
            return pgNetConnectionLimit;
        }

        @Override
        public NetworkFacade getNetworkFacade() {
            return NetworkFacadeImpl.INSTANCE;
        }

        @Override
        public long getQueueTimeout() {
            return pgNetConnectionQueueTimeout;
        }

        @Override
        public int getRcvBufSize() {
            return pgNetConnectionRcvBuf;
        }

        @Override
        public SelectFacade getSelectFacade() {
            return SelectFacadeImpl.INSTANCE;
        }

        @Override
        public int getSndBufSize() {
            return pgNetConnectionSndBuf;
        }

        @Override
        public int getTestConnectionBufferSize() {
            return netTestConnectionBufferSize;
        }

        public long getTimeout() {
            return pgNetIdleConnectionTimeout;
        }
    }

    private class PropSqlExecutionCircuitBreakerConfiguration implements SqlExecutionCircuitBreakerConfiguration {

        @Override
        public boolean checkConnection() {
            return true;
        }

        @Override
        public int getBufferSize() {
            return netTestConnectionBufferSize;
        }

        @Override
        public int getCircuitBreakerThrottle() {
            return circuitBreakerThrottle;
        }

        @Override
        public MillisecondClock getClock() {
            return MillisecondClockImpl.INSTANCE;
        }

        @Override
        public NetworkFacade getNetworkFacade() {
            return NetworkFacadeImpl.INSTANCE;
        }

        @Override
        public long getTimeout() {
            return circuitBreakerTimeout;
        }

        @Override
        public boolean isEnabled() {
            return interruptOnClosedConnection;
        }
    }

    private class PropStaticContentProcessorConfiguration implements StaticContentProcessorConfiguration {

        @Override
        public FilesFacade getFilesFacade() {
            return FilesFacadeImpl.INSTANCE;
        }

        @Override
        public CharSequence getIndexFileName() {
            return indexFileName;
        }

        @Override
        public String getKeepAliveHeader() {
            return keepAliveHeader;
        }

        @Override
        public MimeTypesCache getMimeTypesCache() {
            return mimeTypesCache;
        }

        /**
         * Absolute path to HTTP public directory.
         *
         * @return path to public directory
         */
        @Override
        public CharSequence getPublicDirectory() {
            return publicDirectory;
        }
    }

    private class PropTelemetryConfiguration implements TelemetryConfiguration {

        @Override
        public boolean getDisableCompletely() {
            return telemetryDisableCompletely;
        }

        @Override
        public boolean getEnabled() {
            return telemetryEnabled;
        }

        @Override
        public int getQueueCapacity() {
            return telemetryQueueCapacity;
        }

        @Override
        public boolean hideTables() {
            return telemetryHideTables;
        }
    }

    private class PropTextConfiguration implements TextConfiguration {

        @Override
        public int getDateAdapterPoolCapacity() {
            return dateAdapterPoolCapacity;
        }

        @Override
        public DateLocale getDefaultDateLocale() {
            return locale;
        }

        @Override
        public InputFormatConfiguration getInputFormatConfiguration() {
            return inputFormatConfiguration;
        }

        @Override
        public int getJsonCacheLimit() {
            return jsonCacheLimit;
        }

        @Override
        public int getJsonCacheSize() {
            return jsonCacheSize;
        }

        @Override
        public double getMaxRequiredDelimiterStdDev() {
            return maxRequiredDelimiterStdDev;
        }

        @Override
        public double getMaxRequiredLineLengthStdDev() {
            return maxRequiredLineLengthStdDev;
        }

        @Override
        public int getMetadataStringPoolCapacity() {
            return metadataStringPoolCapacity;
        }

        @Override
        public int getRollBufferLimit() {
            return rollBufferLimit;
        }

        @Override
        public int getRollBufferSize() {
            return rollBufferSize;
        }

        @Override
        public int getTextAnalysisMaxLines() {
            return textAnalysisMaxLines;
        }

        @Override
        public int getTextLexerStringPoolCapacity() {
            return textLexerStringPoolCapacity;
        }

        @Override
        public int getTimestampAdapterPoolCapacity() {
            return timestampAdapterPoolCapacity;
        }

        @Override
        public int getUtf8SinkSize() {
            return utf8SinkSize;
        }
    }

    private class PropWaitProcessorConfiguration implements WaitProcessorConfiguration {

        @Override
        public MillisecondClock getClock() {
            return MillisecondClockImpl.INSTANCE;
        }

        @Override
        public double getExponentialWaitMultiplier() {
            return rerunExponentialWaitMultiplier;
        }

        @Override
        public int getInitialWaitQueueSize() {
            return rerunInitialWaitQueueSize;
        }

        @Override
        public int getMaxProcessingQueueSize() {
            return rerunMaxProcessingQueueSize;
        }

        @Override
        public long getMaxWaitCapMs() {
            return maxRerunWaitCapMs;
        }
    }

    private class PropWalApplyPoolConfiguration implements WorkerPoolConfiguration {
        @Override
        public String getPoolName() {
            return "wal-apply";
        }

        @Override
        public long getSleepThreshold() {
            return walApplyWorkerSleepThreshold;
        }

        @Override
        public long getSleepTimeout() {
            return walApplySleepTimeout;
        }

        @Override
        public int[] getWorkerAffinity() {
            return walApplyWorkerAffinity;
        }

        @Override
        public int getWorkerCount() {
            return walApplyWorkerCount;
        }

        @Override
        public long getYieldThreshold() {
            return walApplyWorkerYieldThreshold;
        }

        @Override
        public boolean haltOnError() {
            return walApplyWorkerHaltOnError;
        }

        @Override
        public boolean isEnabled() {
            return walApplyWorkerCount > 0;
        }
    }

    private class PropWorkerPoolConfiguration implements WorkerPoolConfiguration {
        @Override
        public String getPoolName() {
            return "shared";
        }

        @Override
        public long getSleepThreshold() {
            return sharedWorkerSleepThreshold;
        }

        @Override
        public long getSleepTimeout() {
            return sharedWorkerSleepTimeout;
        }

        @Override
        public int[] getWorkerAffinity() {
            return sharedWorkerAffinity;
        }

        @Override
        public int getWorkerCount() {
            return sharedWorkerCount;
        }

        @Override
        public long getYieldThreshold() {
            return sharedWorkerYieldThreshold;
        }

        @Override
        public boolean haltOnError() {
            return sharedWorkerHaltOnError;
        }
    }

    static {
        WRITE_FO_OPTS.put("o_direct", (int) CairoConfiguration.O_DIRECT);
        WRITE_FO_OPTS.put("o_sync", (int) CairoConfiguration.O_SYNC);
        WRITE_FO_OPTS.put("o_async", (int) CairoConfiguration.O_ASYNC);
        WRITE_FO_OPTS.put("o_none", (int) CairoConfiguration.O_NONE);

        registerObsolete(
                "line.tcp.commit.timeout",
                PropertyKey.LINE_TCP_COMMIT_INTERVAL_DEFAULT,
                PropertyKey.LINE_TCP_COMMIT_INTERVAL_FRACTION);
        registerObsolete(
                "cairo.timestamp.locale",
                PropertyKey.CAIRO_DATE_LOCALE);
        registerObsolete(
                "pg.timestamp.locale",
                PropertyKey.PG_DATE_LOCALE);
        registerObsolete(
                "cairo.sql.append.page.size",
                PropertyKey.CAIRO_WRITER_DATA_APPEND_PAGE_SIZE);

        registerDeprecated(
                PropertyKey.HTTP_MIN_BIND_TO,
                PropertyKey.HTTP_MIN_NET_BIND_TO);
        registerDeprecated(
                PropertyKey.HTTP_MIN_NET_IDLE_CONNECTION_TIMEOUT,
                PropertyKey.HTTP_MIN_NET_CONNECTION_TIMEOUT);
        registerDeprecated(
                PropertyKey.HTTP_MIN_NET_QUEUED_CONNECTION_TIMEOUT,
                PropertyKey.HTTP_MIN_NET_CONNECTION_QUEUE_TIMEOUT);
        registerDeprecated(
                PropertyKey.HTTP_MIN_NET_SND_BUF_SIZE,
                PropertyKey.HTTP_MIN_NET_CONNECTION_SNDBUF);
        registerDeprecated(
                PropertyKey.HTTP_NET_RCV_BUF_SIZE,
                PropertyKey.HTTP_MIN_NET_CONNECTION_RCVBUF,
                PropertyKey.HTTP_NET_CONNECTION_RCVBUF);
        registerDeprecated(
                PropertyKey.HTTP_NET_ACTIVE_CONNECTION_LIMIT,
                PropertyKey.HTTP_NET_CONNECTION_LIMIT);
        registerDeprecated(
                PropertyKey.HTTP_NET_IDLE_CONNECTION_TIMEOUT,
                PropertyKey.HTTP_NET_CONNECTION_TIMEOUT);
        registerDeprecated(
                PropertyKey.HTTP_NET_QUEUED_CONNECTION_TIMEOUT,
                PropertyKey.HTTP_NET_CONNECTION_QUEUE_TIMEOUT);
        registerDeprecated(
                PropertyKey.HTTP_NET_SND_BUF_SIZE,
                PropertyKey.HTTP_NET_CONNECTION_SNDBUF);
        registerDeprecated(
                PropertyKey.PG_NET_ACTIVE_CONNECTION_LIMIT,
                PropertyKey.PG_NET_CONNECTION_LIMIT);
        registerDeprecated(
                PropertyKey.PG_NET_IDLE_TIMEOUT,
                PropertyKey.PG_NET_CONNECTION_TIMEOUT);
        registerDeprecated(
                PropertyKey.PG_NET_RECV_BUF_SIZE,
                PropertyKey.PG_NET_CONNECTION_RCVBUF);
        registerDeprecated(
                PropertyKey.LINE_TCP_NET_ACTIVE_CONNECTION_LIMIT,
                PropertyKey.LINE_TCP_NET_CONNECTION_LIMIT);
        registerDeprecated(
                PropertyKey.LINE_TCP_NET_IDLE_TIMEOUT,
                PropertyKey.LINE_TCP_NET_CONNECTION_TIMEOUT);
        registerDeprecated(
                PropertyKey.LINE_TCP_NET_QUEUED_TIMEOUT,
                PropertyKey.LINE_TCP_NET_CONNECTION_QUEUE_TIMEOUT);
        registerDeprecated(
                PropertyKey.LINE_TCP_NET_RECV_BUF_SIZE,
                PropertyKey.LINE_TCP_NET_CONNECTION_RCVBUF);
        registerDeprecated(
                PropertyKey.LINE_TCP_DEFAULT_PARTITION_BY,
                PropertyKey.LINE_DEFAULT_PARTITION_BY);
        registerDeprecated(
                PropertyKey.CAIRO_REPLACE_BUFFER_MAX_SIZE,
                PropertyKey.CAIRO_SQL_STR_FUNCTION_BUFFER_MAX_SIZE);
        registerDeprecated(
                PropertyKey.CIRCUIT_BREAKER_BUFFER_SIZE,
                PropertyKey.NET_TEST_CONNECTION_BUFFER_SIZE);
    }
}<|MERGE_RESOLUTION|>--- conflicted
+++ resolved
@@ -1536,13 +1536,13 @@
         }
 
         @Override
-<<<<<<< HEAD
+        public boolean getAllowTableRegistrySharedWrite() {
+            return false;
+        }
+
+        @Override
         public CharSequenceHashSet getAllowedVolumePaths() {
             return allowedVolumePaths;
-=======
-        public boolean getAllowTableRegistrySharedWrite() {
-            return false;
->>>>>>> 5d42ab69
         }
 
         @Override
