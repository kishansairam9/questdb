/*******************************************************************************
 *     ___                  _   ____  ____
 *    / _ \ _   _  ___  ___| |_|  _ \| __ )
 *   | | | | | | |/ _ \/ __| __| | | |  _ \
 *   | |_| | |_| |  __/\__ \ |_| |_| | |_) |
 *    \__\_\\__,_|\___||___/\__|____/|____/
 *
 *  Copyright (c) 2014-2019 Appsicle
 *  Copyright (c) 2019-2022 QuestDB
 *
 *  Licensed under the Apache License, Version 2.0 (the "License");
 *  you may not use this file except in compliance with the License.
 *  You may obtain a copy of the License at
 *
 *  http://www.apache.org/licenses/LICENSE-2.0
 *
 *  Unless required by applicable law or agreed to in writing, software
 *  distributed under the License is distributed on an "AS IS" BASIS,
 *  WITHOUT WARRANTIES OR CONDITIONS OF ANY KIND, either express or implied.
 *  See the License for the specific language governing permissions and
 *  limitations under the License.
 *
 ******************************************************************************/

package io.questdb.log;

import io.questdb.Metrics;
import io.questdb.mp.*;
import io.questdb.std.*;
import io.questdb.std.datetime.microtime.MicrosecondClock;
import io.questdb.std.datetime.microtime.MicrosecondClockImpl;
import io.questdb.std.str.CharSinkBase;
import io.questdb.std.str.StringSink;
import org.jetbrains.annotations.Nullable;
import org.jetbrains.annotations.TestOnly;

import java.io.*;
import java.lang.reflect.Constructor;
import java.lang.reflect.Field;
import java.nio.file.Paths;
import java.util.Comparator;
import java.util.Properties;
import java.util.concurrent.atomic.AtomicBoolean;

public class LogFactory implements Closeable {

    public static final String CONFIG_SYSTEM_PROPERTY = "out";
    public static final String DEBUG_TRIGGER = "ebug";
    public static final String DEBUG_TRIGGER_ENV = "QDB_DEBUG";
    public static final String DEFAULT_CONFIG_NAME = "log.conf";
    // placeholder that can be used in log.conf to point to $root/log/ dir
    public static final String LOG_DIR_VAR = "${log.dir}";
    // name of default logging configuration file (in jar and in $root/conf/ dir)
    private static final String DEFAULT_CONFIG = "/io/questdb/site/conf/" + DEFAULT_CONFIG_NAME;
    private static final int DEFAULT_LOG_LEVEL = LogLevel.INFO | LogLevel.ERROR | LogLevel.CRITICAL | LogLevel.ADVISORY;
    private static final int DEFAULT_MSG_SIZE = 4 * 1024;
    private static final int DEFAULT_QUEUE_DEPTH = 1024;
    private static final String EMPTY_STR = "";
    private static final LengthDescendingComparator LDC = new LengthDescendingComparator();
    private static final CharSequenceHashSet reserved = new CharSequenceHashSet();
    static boolean envEnabled = true;
    private static LogFactory INSTANCE;
    private static boolean overwriteWithSyncLogging = false;
    private static String rootDir;
    private final MicrosecondClock clock;
    private final AtomicBoolean closed = new AtomicBoolean();
    private final ObjList<DeferredLogger> deferredLoggers = new ObjList<>();
    private final ObjHashSet<LogWriter> jobs = new ObjHashSet<>();
    private final AtomicBoolean running = new AtomicBoolean();
    private final CharSequenceObjHashMap<ScopeConfiguration> scopeConfigMap = new CharSequenceObjHashMap<>();
    private final ObjList<ScopeConfiguration> scopeConfigs = new ObjList<>();
    private final StringSink sink = new StringSink();
    private final WorkerPool workerPool;
    private boolean configured = false;
    private int queueDepth = DEFAULT_QUEUE_DEPTH;
    private int recordLength = DEFAULT_MSG_SIZE;

    public LogFactory() {
        this(MicrosecondClockImpl.INSTANCE);
    }

    private LogFactory(MicrosecondClock clock) {
        this.clock = clock;
        workerPool = new WorkerPool(new WorkerPoolConfiguration() {
            @Override
            public String getPoolName() {
                return "logging";
            }

            @Override
            public int getWorkerCount() {
                return 1;
            }

            @Override
            public boolean isDaemonPool() {
                return true;
            }
        }, Metrics.disabled().health());
    }

    public static synchronized void closeInstance() {
        LogFactory logFactory = INSTANCE;
        if (logFactory != null) {
            logFactory.close(true);
            INSTANCE = null;
        }
    }

    public static void configureAsync() {
        overwriteWithSyncLogging = false;
    }

    public static void configureRootDir(String rootDir) {
        LogFactory.rootDir = rootDir;
    }

    public static void configureSync() {
        overwriteWithSyncLogging = true;
    }

    public static synchronized LogFactory getInstance() {
        LogFactory logFactory = INSTANCE;
        if (logFactory == null) {
            logFactory = new LogFactory();
            // Some log writers created in the later init() call may do some logging,
            // so we store the instance before the factory was fully initialized.
            // Any logging calls done on a non-initialized log factory and its loggers
            // are no-op. Once the factory is fully configured, it replaces no-op
            // loggers with the end ones.
            INSTANCE = logFactory;
            logFactory.init(rootDir);
        }
        return logFactory;
    }

    public static Log getLog(Class<?> clazz) {
        return getLog(clazz.getName());
    }

    public static Log getLog(String key) {
        return getInstance().create(key);
    }

    public static synchronized void haltInstance() {
        LogFactory logFactory = INSTANCE;
        if (logFactory != null) {
            logFactory.haltThread();
        }
    }

    public synchronized void add(final LogWriterConfig config) {
        assert !configured;
        final int index = scopeConfigMap.keyIndex(config.getScope());
        ScopeConfiguration scopeConf;
        if (index > -1) {
            scopeConfigMap.putAt(index, config.getScope(), scopeConf = new ScopeConfiguration(LogLevel.MAX));
            scopeConfigs.add(scopeConf);
        } else {
            scopeConf = scopeConfigMap.valueAtQuick(index);
        }
        scopeConf.add(config);
    }

    public synchronized void bind() {
        if (configured) {
            return;
        }

        configured = true;

        for (int i = 0, n = scopeConfigs.size(); i < n; i++) {
            ScopeConfiguration conf = scopeConfigs.get(i);
            conf.bind(jobs, queueDepth, recordLength);
        }

        scopeConfigMap.sortKeys(LDC);

        for (int i = 0, n = jobs.size(); i < n; i++) {
            LogWriter job = jobs.get(i);
            job.bindProperties(this);
            workerPool.assign(job);
        }
    }

    @Override
    public void close() {
        close(false);
    }

    public void close(boolean flush) {
        if (closed.compareAndSet(false, true)) {
            haltThread();
            for (int i = 0, n = jobs.size(); i < n; i++) {
                LogWriter job = jobs.get(i);
                try {
                    if (job != null && flush) {
                        try {
<<<<<<< HEAD
                            // noinspection StatementWithEmptyBody
                            while (job.run(0, Job.TERMINATING_STATUS)) {
                                // Keep running the job until it returns false to log all the buffered messages
                            }
=======
                            job.drain(0);
>>>>>>> 2a7014ac
                        } catch (Exception th) {
                            // Exception means we cannot log anymore. Perhaps network is down or disk is full.
                            // Switch to the next job.
                        }
                    }
                } finally {
                    Misc.freeIfCloseable(job);
                }
            }
            for (int i = 0, n = scopeConfigs.size(); i < n; i++) {
                Misc.free(scopeConfigs.getQuick(i));
            }
        }
    }

    public Log create(Class<?> clazz) {
        return create(clazz.getName());
    }

    public synchronized Log create(String key) {
        if (!configured) {
            DeferredLogger log = new DeferredLogger(key);
            deferredLoggers.add(log);
            return log;
        }

        ScopeConfiguration scopeConfiguration = find(key);
        if (scopeConfiguration == null) {
            return new Logger(
                    clock,
                    compressScope(key, sink),
                    null,
                    null,
                    null,
                    null,
                    null,
                    null,
                    null,
                    null,
                    null,
                    null
            );
        }
        final Holder inf = scopeConfiguration.getHolder(Numbers.msb(LogLevel.INFO));
        final Holder dbg = scopeConfiguration.getHolder(Numbers.msb(LogLevel.DEBUG));
        final Holder err = scopeConfiguration.getHolder(Numbers.msb(LogLevel.ERROR));
        final Holder cri = scopeConfiguration.getHolder(Numbers.msb(LogLevel.CRITICAL));
        final Holder adv = scopeConfiguration.getHolder(Numbers.msb(LogLevel.ADVISORY));
        if (!overwriteWithSyncLogging) {
            return new Logger(
                    clock,
                    compressScope(key, sink),
                    dbg == null ? null : dbg.ring,
                    dbg == null ? null : dbg.lSeq,
                    inf == null ? null : inf.ring,
                    inf == null ? null : inf.lSeq,
                    err == null ? null : err.ring,
                    err == null ? null : err.lSeq,
                    cri == null ? null : cri.ring,
                    cri == null ? null : cri.lSeq,
                    adv == null ? null : adv.ring,
                    adv == null ? null : adv.lSeq
            );
        }

        return new SyncLogger(
                clock,
                compressScope(key, sink),
                dbg == null ? null : dbg.ring,
                dbg == null ? null : dbg.lSeq,
                inf == null ? null : inf.ring,
                inf == null ? null : inf.lSeq,
                err == null ? null : err.ring,
                err == null ? null : err.lSeq,
                cri == null ? null : cri.ring,
                cri == null ? null : cri.lSeq,
                adv == null ? null : adv.ring,
                adv == null ? null : adv.lSeq
        );
    }

    @TestOnly
    public void flushJobs() {
        pauseThread();
        for (int i = 0, n = jobs.size(); i < n; i++) {
            LogWriter job = jobs.get(i);
            if (job != null) {
                try {
<<<<<<< HEAD
                    // noinspection StatementWithEmptyBody
                    while (job.run(0, Job.RUNNING_STATUS)) {
                        // Keep running the job until it returns false to log all the buffered messages
                    }
=======
                    job.drain(0);
>>>>>>> 2a7014ac
                } catch (Exception th) {
                    // Exception means we cannot log anymore. Perhaps network is down or disk is full.
                    // Switch to the next job.
                }
            }
        }
        startThread();
    }

    public int getQueueDepth() {
        return queueDepth;
    }

    public int getRecordLength() {
        return recordLength;
    }

    public synchronized void init(@Nullable String rootDir) {
        if (configured) {
            return;
        }

        String conf = System.getProperty(CONFIG_SYSTEM_PROPERTY);
        if (conf == null) {
            conf = DEFAULT_CONFIG;
        }

        boolean initialized = false;
        // prevent creating blank log dir from unit tests
        String logDir = ".";
        if (rootDir != null && DEFAULT_CONFIG.equals(conf)) {
            logDir = Paths.get(rootDir, "log").toString();
            File logDirFile = new File(logDir);
            if (!logDirFile.exists() && logDirFile.mkdir()) {
                System.err.printf("Created log directory: %s%n", logDir);
            }

            String logPath = Paths.get(rootDir, "conf", DEFAULT_CONFIG_NAME).toString();
            File f = new File(logPath);
            if (f.isFile() && f.canRead()) {
                System.err.printf("Reading log configuration from %s%n", logPath);
                try (FileInputStream fis = new FileInputStream(logPath)) {
                    Properties properties = new Properties();
                    properties.load(fis);
                    configureFromProperties(properties, logDir);
                    initialized = true;
                } catch (IOException e) {
                    throw new LogError("Cannot read " + logPath, e);
                }
            }
        }

        if (!initialized) {
            // in this order of initialization specifying -Dout might end up using internal jar resources ...
            try (InputStream is = LogFactory.class.getResourceAsStream(conf)) {
                if (is != null) {
                    Properties properties = new Properties();
                    properties.load(is);
                    configureFromProperties(properties, logDir);
                    System.err.println("Log configuration loaded from default internal file.");
                } else {
                    File f = new File(conf);
                    if (f.canRead()) {
                        try (FileInputStream fis = new FileInputStream(f)) {
                            Properties properties = new Properties();
                            properties.load(fis);
                            configureFromProperties(properties, logDir);
                            System.err.printf("Log configuration loaded from: %s%n", conf);
                        }
                    } else {
                        configureDefaultWriter();
                        System.err.println("Log configuration loaded using factory defaults.");
                    }
                }
            } catch (IOException e) {
                if (!DEFAULT_CONFIG.equals(conf)) {
                    throw new LogError("Cannot read " + conf, e);
                } else {
                    configureDefaultWriter();
                }
            }
        }

        // swap no-op loggers created by the configured log writers with the real ones
        for (int i = 0, n = deferredLoggers.size(); i < n; i++) {
            deferredLoggers.get(i).init(this);
        }
        deferredLoggers.clear();

        startThread();
    }

    public void startThread() {
        assert !closed.get();
        if (running.compareAndSet(false, true)) {
            for (int i = 0, n = jobs.size(); i < n; i++) {
                workerPool.assign(jobs.get(i));
            }
            workerPool.start();
        }
    }

    /**
     * Converts fully qualified class name into an abbreviated form:
     * com.questdb.mp.Sequence -> c.n.m.Sequence
     *
     * @param key     typically class name
     * @param builder used for producing the resulting form
     * @return abbreviated form of key
     */
    private static CharSequence compressScope(CharSequence key, StringSink builder) {
        builder.clear();
        char c = 0;
        boolean pick = true;
        int z = 0;
        for (int i = 0, n = key.length(); i < n; i++) {
            char a = key.charAt(i);
            if (a == '.') {
                if (!pick) {
                    builder.put(c).put('.');
                    pick = true;
                }
            } else if (pick) {
                c = a;
                z = i;
                pick = false;
            }
        }

        for (; z < key.length(); z++) {
            builder.put(key.charAt(z));
        }

        builder.put(' ');

        return builder.toString();
    }

    @SuppressWarnings("rawtypes")
    private static LogWriterConfig createWriter(final Properties properties, String writerName, String logDir) {
        final String writer = "w." + writerName + '.';
        final String clazz = getProperty(properties, writer + "class");
        final String levelStr = getProperty(properties, writer + "level");
        final String scope = getProperty(properties, writer + "scope");

        if (clazz == null) {
            return null;
        }

        final Class<?> cl;
        final Constructor constructor;
        try {
            cl = Class.forName(clazz);
            constructor = cl.getDeclaredConstructor(RingQueue.class, SCSequence.class, int.class);
        } catch (ClassNotFoundException e) {
            throw new LogError("Class not found " + clazz, e);
        } catch (NoSuchMethodException e) {
            throw new LogError("Constructor(RingQueue, Sequence, int) expected: " + clazz, e);
        }

        int level = 0;
        if (levelStr != null) {
            for (String s : levelStr.split(",")) {
                switch (s.toUpperCase()) {
                    case "DEBUG":
                        level |= LogLevel.DEBUG;
                        break;
                    case "INFO":
                        level |= LogLevel.INFO;
                        break;
                    case "ERROR":
                        level |= LogLevel.ERROR;
                        break;
                    case "CRITICAL":
                        level |= LogLevel.CRITICAL;
                        break;
                    case "ADVISORY":
                        level |= LogLevel.ADVISORY;
                        break;
                    default:
                        throw new LogError("Unknown level: " + s);
                }
            }
        }

        if (isForcedDebug()) {
            level = level | LogLevel.DEBUG;
        }

        // enable all LOG levels above the minimum set one
        // ((-1 >>> (msb-1)) << msb) | level
        final int msb = Numbers.msb(level);
        level = (((-1 >>> (msb - 1)) << msb) | level) & LogLevel.MASK;

        return new LogWriterConfig(scope == null ? EMPTY_STR : scope, level, (ring, seq, level1) -> {
            try {
                LogWriter w1 = (LogWriter) constructor.newInstance(ring, seq, level1);

                for (String n : properties.stringPropertyNames()) {
                    if (n.startsWith(writer)) {
                        String p = n.substring(writer.length());

                        if (reserved.contains(p)) {
                            continue;
                        }

                        try {
                            Field f = cl.getDeclaredField(p);
                            if (f.getType() == String.class) {

                                String value = getProperty(properties, n);
                                if (logDir != null && value.contains(LOG_DIR_VAR)) {
                                    value = value.replace(LOG_DIR_VAR, logDir);
                                }

                                Unsafe.getUnsafe().putObject(w1, Unsafe.getUnsafe().objectFieldOffset(f), value);
                            }
                        } catch (Exception e) {
                            throw new LogError("Unknown property: " + n, e);
                        }
                    }
                }
                return w1;
            } catch (Exception e) {
                throw new LogError("Error creating log writer", e);
            }
        });
    }

    private static String getProperty(final Properties properties, String key) {
        if (envEnabled) {
            final String envKey = "QDB_LOG_" + key.replace('.', '_').toUpperCase();
            final String envValue = System.getenv(envKey);
            if (envValue == null) {
                return properties.getProperty(key);
            }
            System.err.println("    Using env: " + envKey + "=" + envValue);
            return envValue;
        }
        return properties.getProperty(key);
    }

    private static boolean isForcedDebug() {
        return System.getProperty(DEBUG_TRIGGER) != null || System.getenv().containsKey(DEBUG_TRIGGER_ENV);
    }

    private void configureDefaultWriter() {
        int level = DEFAULT_LOG_LEVEL;
        if (isForcedDebug()) {
            level = level | LogLevel.DEBUG;
        }
        add(new LogWriterConfig(level, LogConsoleWriter::new));
        bind();
    }

    private void configureFromProperties(Properties properties, String logDir) {
        String writers = getProperty(properties, "writers");

        if (writers == null) {
            configured = true;
            return;
        }

        String s = getProperty(properties, "queueDepth");
        if (s != null && s.length() > 0) {
            try {
                setQueueDepth(Numbers.parseInt(s));
            } catch (NumericException e) {
                throw new LogError("Invalid value for queueDepth");
            }
        }

        s = getProperty(properties, "recordLength");
        if (s != null && s.length() > 0) {
            try {
                setRecordLength(Numbers.parseInt(s));
            } catch (NumericException e) {
                throw new LogError("Invalid value for recordLength");
            }
        }

        for (String w : writers.split(",")) {
            LogWriterConfig conf = createWriter(properties, w.trim(), logDir);
            if (conf != null) {
                add(conf);
            }
        }

        bind();
    }

    private ScopeConfiguration find(CharSequence key) {
        ObjList<CharSequence> keys = scopeConfigMap.keys();
        CharSequence k = null;

        for (int i = 0, n = keys.size(); i < n; i++) {
            CharSequence s = keys.getQuick(i);
            if (Chars.startsWith(key, s)) {
                k = s;
                break;
            }
        }

        if (k == null) {
            return null;
        }

        return scopeConfigMap.get(k);
    }

    private void haltThread() {
        if (running.compareAndSet(true, false)) {
            workerPool.halt();
        }
    }

    @TestOnly
    private void pauseThread() {
        if (running.compareAndSet(true, false)) {
            workerPool.pause();
        }
    }

    private void setQueueDepth(int queueDepth) {
        this.queueDepth = queueDepth;
    }

    private void setRecordLength(int recordLength) {
        this.recordLength = recordLength;
    }

    @TestOnly
    ObjHashSet<LogWriter> getJobs() {
        return jobs;
    }

    private static class DeferredLogger implements Log {

        private static final NoOpLogRecord noOpRecord = new NoOpLogRecord();

        private final String key;
        private Log delegate;

        public DeferredLogger(String key) {
            this.key = key;
        }

        @Override
        public LogRecord advisory() {
            if (delegate != null) {
                return delegate.advisory();
            }
            return noOpRecord;
        }

        @Override
        public LogRecord advisoryW() {
            if (delegate != null) {
                return delegate.advisoryW();
            }
            return noOpRecord;
        }

        @Override
        public LogRecord critical() {
            if (delegate != null) {
                return delegate.critical();
            }
            return noOpRecord;
        }

        @Override
        public LogRecord criticalW() {
            if (delegate != null) {
                return delegate.criticalW();
            }
            return noOpRecord;
        }

        @Override
        public LogRecord debug() {
            if (delegate != null) {
                return delegate.debug();
            }
            return noOpRecord;
        }

        @Override
        public LogRecord debugW() {
            if (delegate != null) {
                return delegate.debugW();
            }
            return noOpRecord;
        }

        @Override
        public LogRecord error() {
            if (delegate != null) {
                return delegate.error();
            }
            return noOpRecord;
        }

        @Override
        public LogRecord errorW() {
            if (delegate != null) {
                return delegate.errorW();
            }
            return noOpRecord;
        }

        @Override
        public LogRecord info() {
            if (delegate != null) {
                return delegate.info();
            }
            return noOpRecord;
        }

        @Override
        public LogRecord infoW() {
            if (delegate != null) {
                return delegate.infoW();
            }
            return noOpRecord;
        }

        public void init(LogFactory logFactory) {
            this.delegate = logFactory.create(key);
        }

        @Override
        public LogRecord xDebugW() {
            if (delegate != null) {
                return delegate.xDebugW();
            }
            return noOpRecord;
        }

        @Override
        public LogRecord xInfoW() {
            if (delegate != null) {
                return delegate.xInfoW();
            }
            return noOpRecord;
        }

        @Override
        public LogRecord xadvisory() {
            if (delegate != null) {
                return delegate.xadvisory();
            }
            return noOpRecord;
        }

        @Override
        public LogRecord xcritical() {
            if (delegate != null) {
                return delegate.xcritical();
            }
            return noOpRecord;
        }

        @Override
        public LogRecord xdebug() {
            if (delegate != null) {
                return delegate.xdebug();
            }
            return noOpRecord;
        }

        @Override
        public LogRecord xerror() {
            if (delegate != null) {
                return delegate.xerror();
            }
            return noOpRecord;
        }

        @Override
        public LogRecord xinfo() {
            if (delegate != null) {
                return delegate.xinfo();
            }
            return noOpRecord;
        }
    }

    private static class Holder implements Closeable {
        private final Sequence lSeq;
        private final RingQueue<LogRecordSink> ring;
        private FanOut fanOut;
        private SCSequence wSeq;

        public Holder(int queueDepth, final int recordLength) {
            this.ring = new RingQueue<>(
                    LogRecordSink::new,
                    Numbers.ceilPow2(recordLength),
                    queueDepth,
                    MemoryTag.NATIVE_LOGGER
            );
            this.lSeq = new MPSequence(queueDepth);
        }

        @Override
        public void close() {
            Misc.free(ring);
        }
    }

    private static class LengthDescendingComparator implements Comparator<CharSequence>, Serializable {
        @Override
        public int compare(CharSequence o1, CharSequence o2) {
            int l1, l2;
            if ((l1 = o1.length()) < (l2 = o2.length())) {
                return 1;
            }

            if (l1 > l2) {
                return -11;
            }

            return 0;
        }
    }

    private static class NoOpLogRecord implements LogRecord {

        @Override
        public void $() {
        }

        @Override
        public LogRecord $(CharSequence sequence) {
            return this;
        }

        @Override
        public LogRecord $(CharSequence sequence, int lo, int hi) {
            return this;
        }

        @Override
        public LogRecord $(int x) {
            return this;
        }

        @Override
        public LogRecord $(double x) {
            return this;
        }

        @Override
        public LogRecord $(long l) {
            return this;
        }

        @Override
        public LogRecord $(boolean x) {
            return this;
        }

        @Override
        public LogRecord $(char c) {
            return this;
        }

        @Override
        public LogRecord $(Throwable e) {
            return this;
        }

        @Override
        public LogRecord $(File x) {
            return this;
        }

        @Override
        public LogRecord $(Object x) {
            return this;
        }

        @Override
        public LogRecord $(Sinkable x) {
            return this;
        }

        @Override
        public LogRecord $256(long a, long b, long c, long d) {
            return this;
        }

        @Override
        public LogRecord $hex(long value) {
            return this;
        }

        @Override
        public LogRecord $hexPadded(long value) {
            return this;
        }

        @Override
        public LogRecord $ip(long ip) {
            return this;
        }

        @Override
        public LogRecord $ts(long x) {
            return this;
        }

        @Override
        public LogRecord $utf8(long lo, long hi) {
            return this;
        }

        @Override
        public boolean isEnabled() {
            return false;
        }

        @Override
        public LogRecord microTime(long x) {
            return this;
        }

        @Override
        public CharSinkBase put(char c) {
            return this;
        }

        @Override
        public LogRecord ts() {
            return this;
        }

        @Override
        public LogRecord utf8(CharSequence sequence) {
            return this;
        }
    }

    private static class ScopeConfiguration implements Closeable {
        private final int[] channels;
        private final ObjList<Holder> holderList = new ObjList<>();
        private final IntObjHashMap<Holder> holderMap = new IntObjHashMap<>();
        private final ObjList<LogWriterConfig> writerConfigs = new ObjList<>();
        private int ci = 0;

        public ScopeConfiguration(int levels) {
            this.channels = new int[levels];
        }

        public void bind(ObjHashSet<LogWriter> jobs, int queueDepth, int recordLength) {
            // create queues for processed channels
            for (int index : channels) {
                if (index > 0) {
                    int keyIndex = holderMap.keyIndex(index);
                    if (keyIndex > -1) {
                        Holder h = new Holder(queueDepth, recordLength);
                        holderMap.putAt(keyIndex, index, h);
                        holderList.add(h);
                    }
                }
            }

            for (int i = 0, n = writerConfigs.size(); i < n; i++) {
                LogWriterConfig c = writerConfigs.getQuick(i);
                // the channels array has a guarantee that
                // all bits in level mask will point to the same queue,
                // so we just get most significant bit number
                // and dereference queue on its index
                Holder h = holderMap.get(channels[Numbers.msb(c.getLevel())]);
                // check if this queue was used by another writer
                if (h.wSeq != null) {
                    // yes, it was
                    if (h.fanOut == null) {
                        h.fanOut = FanOut.to(h.wSeq).and(h.wSeq = new SCSequence());
                    } else {
                        h.fanOut.and(h.wSeq = new SCSequence());
                    }
                } else {
                    // we are here first!
                    h.wSeq = new SCSequence();
                }
                // now h.wSeq contains out writer's sequence
                jobs.add(c.getFactory().createLogWriter(h.ring, h.wSeq, c.getLevel()));
            }

            // and the last step is to link dependent sequences
            for (int i = 0, n = holderList.size(); i < n; i++) {
                Holder h = holderList.getQuick(i);
                if (h.fanOut != null) {
                    h.lSeq.then(h.fanOut).then(h.lSeq);
                } else {
                    h.lSeq.then(h.wSeq).then(h.lSeq);
                }
            }
        }

        @Override
        public void close() {
            for (int i = 0, n = holderList.size(); i < n; i++) {
                Misc.free(holderList.getQuick(i));
            }
        }

        /**
         * Aggregates channels into set of queues. Consumer interest is represented by
         * level, where consumer sets bits corresponding to channel indexes is it interested in.
         * <p>
         * Consumer 1 requires channels D & E. So its interest looks like {1,0,1}
         * Consumer 2 requires channel I, so its interest is {0,1,0}
         * <p>
         * This method combines these interests as follows:
         * <p>
         * channels = {1,2,1}
         * <p>
         * which means that there will be need to 2 queues (1 and 2) and that Consumer 1
         * will be using queue 1 and consumer 2 will be using queue 2.
         * <p>
         * More complex scenario where consumer interests overlap, for example:
         * <p>
         * consumer 1 {1,1,0}
         * consumer 2 {0,1,1}
         * <p>
         * these interests will be combined as follows:
         * <p>
         * channels = {1,1,1}
         * <p>
         * which means that both consumers will be sharing same queue and they will have to
         * filter applicable messages as they get them.
         * <p>
         * Algorithm iterates over set of bits in "level" twice. First pass is to establish
         * minimum number of channel[] element out of those entries where bit in level is set.
         * Additionally, this pass will set channel[] elements to current consumer index where
         * channel[] element is zero.
         * <p>
         * Second pass sets channel[] element to min value found on first pass.
         *
         * @param conf LogWriterConfig
         */
        private void add(LogWriterConfig conf) {
            int mask = conf.getLevel();
            int min = Integer.MAX_VALUE;
            int q = ++ci;

            for (int i = 0, n = channels.length; i < n; i++) {
                if (((mask >> i) & 1) == 1) {
                    int that = channels[i];
                    if (that == 0) {
                        channels[i] = q;
                    }

                    if (that > 0 && that < min) {
                        min = that;
                    }
                }
            }

            if (mask > 1 && min < Integer.MAX_VALUE) {
                for (int i = 0, n = channels.length; i < n; i++) {
                    if (((mask >> i) & 1) == 1) {
                        channels[i] = min;
                    }
                }
            }

            writerConfigs.add(conf);
        }

        private Holder getHolder(int index) {
            return holderMap.get(channels[index]);
        }
    }

    static {
        reserved.add("scope");
        reserved.add("class");
        reserved.add("level");
        Os.init();
    }
}<|MERGE_RESOLUTION|>--- conflicted
+++ resolved
@@ -196,14 +196,10 @@
                 try {
                     if (job != null && flush) {
                         try {
-<<<<<<< HEAD
                             // noinspection StatementWithEmptyBody
                             while (job.run(0, Job.TERMINATING_STATUS)) {
                                 // Keep running the job until it returns false to log all the buffered messages
                             }
-=======
-                            job.drain(0);
->>>>>>> 2a7014ac
                         } catch (Exception th) {
                             // Exception means we cannot log anymore. Perhaps network is down or disk is full.
                             // Switch to the next job.
@@ -292,14 +288,7 @@
             LogWriter job = jobs.get(i);
             if (job != null) {
                 try {
-<<<<<<< HEAD
-                    // noinspection StatementWithEmptyBody
-                    while (job.run(0, Job.RUNNING_STATUS)) {
-                        // Keep running the job until it returns false to log all the buffered messages
-                    }
-=======
                     job.drain(0);
->>>>>>> 2a7014ac
                 } catch (Exception th) {
                     // Exception means we cannot log anymore. Perhaps network is down or disk is full.
                     // Switch to the next job.
