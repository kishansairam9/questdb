/*******************************************************************************
 *     ___                  _   ____  ____
 *    / _ \ _   _  ___  ___| |_|  _ \| __ )
 *   | | | | | | |/ _ \/ __| __| | | |  _ \
 *   | |_| | |_| |  __/\__ \ |_| |_| | |_) |
 *    \__\_\\__,_|\___||___/\__|____/|____/
 *
 *  Copyright (c) 2014-2019 Appsicle
 *  Copyright (c) 2019-2022 QuestDB
 *
 *  Licensed under the Apache License, Version 2.0 (the "License");
 *  you may not use this file except in compliance with the License.
 *  You may obtain a copy of the License at
 *
 *  http://www.apache.org/licenses/LICENSE-2.0
 *
 *  Unless required by applicable law or agreed to in writing, software
 *  distributed under the License is distributed on an "AS IS" BASIS,
 *  WITHOUT WARRANTIES OR CONDITIONS OF ANY KIND, either express or implied.
 *  See the License for the specific language governing permissions and
 *  limitations under the License.
 *
 ******************************************************************************/

package io.questdb.std.str;

import io.questdb.cairo.TableToken;
import io.questdb.std.ThreadLocal;
import io.questdb.std.*;
import org.jetbrains.annotations.NotNull;

import java.io.Closeable;

/**
 * Builder class that allows JNI layer access CharSequence without copying memory. It is typically used
 * to create file system paths for files and directories and passing them to {@link Files} static methods, those
 * that accept @link {@link LPSZ} as input.
 * <p>
 * Instances of this class can be re-cycled for creating many different paths and
 * must be closed when no longer required.
 * </p>
 */
public class Path extends AbstractCharSink implements Closeable, LPSZ {
    public static final ThreadLocal<Path> PATH = new ThreadLocal<>(Path::new);
    public static final ThreadLocal<Path> PATH2 = new ThreadLocal<>(Path::new);
    public static final Closeable THREAD_LOCAL_CLEANER = Path::clearThreadLocals;
    private static final byte NULL = (byte) 0;
    private static final int OVERHEAD = 4;
    private final static ThreadLocal<StringSink> tlBuilder = new ThreadLocal<>(StringSink::new);
    private int capacity;
    private long headPtr;
    private long tailPtr;

    public Path() {
        this(255);
    }

    public Path(int capacity) {
        assert capacity > 0;
        this.capacity = capacity;
        headPtr = tailPtr = Unsafe.malloc(capacity + 1, MemoryTag.NATIVE_PATH);
    }

    public static void clearThreadLocals() {
        Misc.free(PATH);
        Misc.free(PATH2);
    }

    public static Path getThreadLocal(CharSequence root) {
        return PATH.get().of(root);
    }

    /**
     * Creates path from another instance of Path. The assumption is that
     * the source path is already UTF8 encoded and does not require re-encoding.
     *
     * @param root path
     * @return copy of root path
     */
    public static Path getThreadLocal(Path root) {
        return PATH.get().of(root);
    }

    public static Path getThreadLocal2(CharSequence root) {
        return PATH2.get().of(root);
    }

    public Path $() {
        if (tailPtr == headPtr || Unsafe.getUnsafe().getByte(tailPtr) != NULL) {
            Unsafe.getUnsafe().putByte(tailPtr, NULL);
        }
        return this;
    }

    public void $at(int index) {
        Unsafe.getUnsafe().putByte(headPtr + index, NULL);
    }

    @Override
    public long address() {
        return headPtr;
    }

    @Override
    public int capacity() {
        return capacity;
    }

    @Override
    public char charAt(int index) {
        return (char) Unsafe.getUnsafe().getByte(headPtr + index);
    }

    @Override
    public void close() {
        if (headPtr != 0L) {
            Unsafe.free(headPtr, capacity + 1, MemoryTag.NATIVE_PATH);
            headPtr = tailPtr = 0L;
        }
    }

    public Path concat(CharSequence str) {
        return concat(str, 0, str.length());
    }

    public Path concat(TableToken token) {
        return concat(token.getDirName());
    }

    public Path concat(long pUtf8NameZ) {
        ensureSeparator();
        long p = pUtf8NameZ;
        while (true) {
            byte b = Unsafe.getUnsafe().getByte(p++);
            if (b == NULL) {
                break;
            }

            int requiredCapacity = length();
            if (requiredCapacity + OVERHEAD >= capacity) {
                extend(requiredCapacity * 2 + OVERHEAD);
            }
            Unsafe.getUnsafe().putByte(tailPtr++, (byte) (b == '/' && Os.isWindows() ? '\\' : b));
        }
        return this;
    }

    public Path concat(CharSequence str, int from, int to) {
        ensureSeparator();
        encodeUtf8(str, from, to);
        return this;
    }

    @Override
    public void flush() {
        $();
    }

    @Override
    public final int length() {
        return (int) (tailPtr - headPtr);
    }

    public Path of(CharSequence str) {
        checkClosed();
        if (str == this) {
            tailPtr = headPtr + str.length();
            return this;
        } else {
            tailPtr = headPtr;
            return concat(str);
        }
    }

    public Path of(Path other) {
        return of((LPSZ) other);
    }

    public Path of(LPSZ other) {
        // This is different from of(CharSequence str) because
        // another Path is already UTF8 encoded and cannot be treated as CharSequence.
        // Copy binary array representation instead of trying to UTF8 encode it
        int len = other.length();
        if (headPtr == 0L) {
            headPtr = Unsafe.malloc(len + 1, MemoryTag.NATIVE_PATH);
            capacity = len;
        } else if (capacity < len) {
            extend(len);
        }

        if (len > 0) {
            Unsafe.getUnsafe().copyMemory(other.address(), headPtr, len);
        }
        tailPtr = headPtr + len;
        return this;
    }

    public Path of(CharSequence str, int from, int to) {
        checkClosed();
        tailPtr = headPtr;
        return concat(str, from, to);
    }

    public Path parent() {
        if (tailPtr > headPtr) {
            long p = tailPtr - 1;
            byte last = Unsafe.getUnsafe().getByte(p);
            if (last == Files.SEPARATOR || last == NULL) {
                if (p < headPtr + 2) {
                    return this;
                }
                p--;
            }
            while (p > headPtr && (char) Unsafe.getUnsafe().getByte(p) != Files.SEPARATOR) {
                p--;
            }
            tailPtr = p;
        }
        return this;
    }

    public void put(int index, char c) {
        Unsafe.getUnsafe().putByte(headPtr + index, (byte) c);
    }

    @Override
    public Path put(CharSequence str) {
        int l = str.length();
        int requiredCapacity = length() + l;
        if (requiredCapacity > capacity) {
            extend(requiredCapacity);
        }
        Chars.asciiStrCpy(str, l, tailPtr);
        tailPtr += l;
        return this;
    }

    @Override
    public CharSink put(CharSequence cs, int lo, int hi) {
        int l = hi - lo;
        int requiredCapacity = length() + l;
        if (requiredCapacity > capacity) {
            extend(requiredCapacity);
        }
        Chars.asciiStrCpy(cs, lo, l, tailPtr);
        tailPtr += l;
        return this;
    }

    @Override
    public Path put(char c) {
        assert c != NULL;
        int requiredCapacity = length() + 1;
        if (requiredCapacity >= capacity) {
            extend(requiredCapacity + 15);
        }
        Unsafe.getUnsafe().putByte(tailPtr++, (byte) c);
        return this;
    }

    @Override
    public Path put(int value) {
        super.put(value);
        return this;
    }

    @Override
    public Path put(long value) {
        super.put(value);
        return this;
    }

    @Override
    public CharSink put(char[] chars, int start, int len) {
        int requiredCapacity = length() + len;
        if (requiredCapacity >= capacity) {
            extend(requiredCapacity);
        }
        Chars.asciiCopyTo(chars, start, len, tailPtr);
        tailPtr += len;
        return this;
    }

    @Override
    public void putUtf8Special(char c) {
        if (c == '/' && Os.isWindows()) {
            put('\\');
        } else {
            put(c);
        }
    }

    public Path seekZ() {
        int count = 0;
        while (count < capacity) {
            if (Unsafe.getUnsafe().getByte(headPtr + count) == NULL) {
                tailPtr = headPtr + count;
                break;
            }
            count++;
        }
        return this;
    }

    public Path slash() {
        ensureSeparator();
        return this;
    }

    public Path slash$() {
        ensureSeparator();
        return $();
    }

    @Override
    public CharSequence subSequence(int start, int end) {
        throw new UnsupportedOperationException();
    }

    public void toSink(CharSink sink) {
        Chars.utf8Decode(headPtr, tailPtr, sink);
    }

    @Override
    @NotNull
    public String toString() {
<<<<<<< HEAD
        if (headPtr != 0L) {
            final CharSink b = Misc.getThreadLocalBuilder();
=======
        if (ptr != 0) {
            // Don't use Misc.getThreadLocalBuilder() to convert Path to String.
            // This leads difficulties in debugging / running tests when FilesFacade tracks open files 
            // when this method called implicitly
            final StringSink b = tlBuilder.get();
            b.clear();
>>>>>>> 5d42ab69
            toSink(b);
            return b.toString();
        }
        return "";
    }

    public Path trimTo(int len) {
        tailPtr = headPtr + len;
        return this;
    }

    private void checkClosed() {
        if (headPtr == 0L) {
            headPtr = tailPtr = Unsafe.malloc(capacity + 1, MemoryTag.NATIVE_PATH);
        }
    }

    protected final void ensureSeparator() {
        if (tailPtr > headPtr && Unsafe.getUnsafe().getByte(tailPtr - 1) != Files.SEPARATOR) {
            Unsafe.getUnsafe().putByte(tailPtr++, (byte) Files.SEPARATOR);
        }
    }

    void extend(int newCapacity) {
        assert newCapacity > capacity;
        int len = length();
        headPtr = Unsafe.realloc(headPtr, capacity + 1, newCapacity + 1, MemoryTag.NATIVE_PATH);
        tailPtr = headPtr + len;
        capacity = newCapacity;
    }
}<|MERGE_RESOLUTION|>--- conflicted
+++ resolved
@@ -324,17 +324,12 @@
     @Override
     @NotNull
     public String toString() {
-<<<<<<< HEAD
         if (headPtr != 0L) {
-            final CharSink b = Misc.getThreadLocalBuilder();
-=======
-        if (ptr != 0) {
             // Don't use Misc.getThreadLocalBuilder() to convert Path to String.
             // This leads difficulties in debugging / running tests when FilesFacade tracks open files 
             // when this method called implicitly
             final StringSink b = tlBuilder.get();
             b.clear();
->>>>>>> 5d42ab69
             toSink(b);
             return b.toString();
         }
