--- conflicted
+++ resolved
@@ -100,7 +100,6 @@
         return ((size + PAGE_SIZE - 1) / PAGE_SIZE) * PAGE_SIZE;
     }
 
-<<<<<<< HEAD
     public static int checkIsDirOrSoftLinkNoDots(Path path, long pUtf8NameZ, long type, StringSink nameSink) {
         if (notDots(pUtf8NameZ)) {
             nameSink.clear();
@@ -116,10 +115,7 @@
         return DT_UNKNOWN;
     }
 
-    public static int close(long fd) {
-=======
     public static int close(int fd) {
->>>>>>> bd8fcffc
         assert auditClose(fd);
         int res = close0(fd);
         if (res == 0) {
@@ -453,11 +449,7 @@
         return unlink(softLink.address());
     }
 
-<<<<<<< HEAD
-    public native static long write(long fd, long address, long len, long offset);
-=======
     public native static long write(int fd, long address, long len, long offset);
->>>>>>> bd8fcffc
 
     private native static int close0(int fd);
 
