--- conflicted
+++ resolved
@@ -174,14 +174,6 @@
         return getDiskSize(0);
     }
 
-    public static long getDiskSize(LPSZ path) {
-        if (path != null) {
-            return getDiskSize(path.address());
-        }
-        // current directory
-        return getDiskSize(0);
-    }
-
     /**
      * Detects if filesystem is supported by QuestDB. The function returns both FS magic and name. Both
      * can be presented to user even if file system is not supported.
@@ -444,11 +436,7 @@
         return unlink(softLink.address());
     }
 
-<<<<<<< HEAD
-    public native static long write(long fd, long address, long len, long offset);
-=======
     public native static long write(int fd, long address, long len, long offset);
->>>>>>> ade8cb38
 
     private native static int close0(int fd);
 
