/*******************************************************************************
 *     ___                  _   ____  ____
 *    / _ \ _   _  ___  ___| |_|  _ \| __ )
 *   | | | | | | |/ _ \/ __| __| | | |  _ \
 *   | |_| | |_| |  __/\__ \ |_| |_| | |_) |
 *    \__\_\\__,_|\___||___/\__|____/|____/
 *
 *  Copyright (c) 2014-2019 Appsicle
 *  Copyright (c) 2019-2022 QuestDB
 *
 *  Licensed under the Apache License, Version 2.0 (the "License");
 *  you may not use this file except in compliance with the License.
 *  You may obtain a copy of the License at
 *
 *  http://www.apache.org/licenses/LICENSE-2.0
 *
 *  Unless required by applicable law or agreed to in writing, software
 *  distributed under the License is distributed on an "AS IS" BASIS,
 *  WITHOUT WARRANTIES OR CONDITIONS OF ANY KIND, either express or implied.
 *  See the License for the specific language governing permissions and
 *  limitations under the License.
 *
 ******************************************************************************/

package io.questdb.std;

import io.questdb.std.str.LPSZ;
import io.questdb.std.str.Path;

public interface FilesFacade {
    long MAP_FAILED = -1;

    boolean allocate(long fd, long size);

    long append(long fd, long buf, int len);

    boolean close(long fd);

    int copy(LPSZ from, LPSZ to);

<<<<<<< HEAD
    long copyData(long srcFd, long destFd, long offsetSrc, long length);
=======
    int copyRecursive(Path src, Path dst, int dirMode);
>>>>>>> 384094c2

    int errno();

    boolean exists(LPSZ path);

    boolean exists(long fd);

    void fadvise(long fd, long offset, long len, int advise);

    long findClose(long findPtr);

    long findFirst(LPSZ path);

    long findName(long findPtr);

    int findNext(long findPtr);

    int findType(long findPtr);

    int fsync(long fd);

    long getLastModified(LPSZ path);

    long getMapPageSize();

    long getOpenFileCount();

    long getPageSize();

    int hardLink(LPSZ src, LPSZ hardLink);

    int hardLinkDirRecursive(Path src, Path dst, int dirMode);

    boolean isCrossDeviceCopyError(int errno);

    boolean isRestrictedFileSystem();

    void iterateDir(LPSZ path, FindVisitor func);

    long length(long fd);

    long length(LPSZ name);

    int lock(long fd);

    int mkdir(Path path, int mode);

    int mkdirs(Path path, int mode);

    long mmap(long fd, long len, long offset, int flags, int memoryTag);

    long mmap(long fd, long len, long offset, int flags, long baseAddress, int memoryTag);

    long mremap(long fd, long addr, long previousSize, long newSize, long offset, int mode, int memoryTag);

    int msync(long addr, long len, boolean async);

    void munmap(long address, long size, int memoryTag);

    long openAppend(LPSZ name);

    long openCleanRW(LPSZ name, long size);

    long openRO(LPSZ name);

    long openRW(LPSZ name, long opts);

    long read(long fd, long buf, long size, long offset);

    long readULong(long fd, long offset);

    boolean remove(LPSZ name);

    int rename(LPSZ from, LPSZ to);

    int rmdir(Path name);

    int sync();

    boolean touch(LPSZ path);

    boolean truncate(long fd, long size);

    void walk(Path src, FindVisitor func);

    long write(long fd, long address, long len, long offset);
}<|MERGE_RESOLUTION|>--- conflicted
+++ resolved
@@ -38,11 +38,9 @@
 
     int copy(LPSZ from, LPSZ to);
 
-<<<<<<< HEAD
     long copyData(long srcFd, long destFd, long offsetSrc, long length);
-=======
+
     int copyRecursive(Path src, Path dst, int dirMode);
->>>>>>> 384094c2
 
     int errno();
 
