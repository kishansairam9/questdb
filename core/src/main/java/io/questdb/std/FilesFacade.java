/*******************************************************************************
 *     ___                  _   ____  ____
 *    / _ \ _   _  ___  ___| |_|  _ \| __ )
 *   | | | | | | |/ _ \/ __| __| | | |  _ \
 *   | |_| | |_| |  __/\__ \ |_| |_| | |_) |
 *    \__\_\\__,_|\___||___/\__|____/|____/
 *
 *  Copyright (c) 2014-2019 Appsicle
 *  Copyright (c) 2019-2022 QuestDB
 *
 *  Licensed under the Apache License, Version 2.0 (the "License");
 *  you may not use this file except in compliance with the License.
 *  You may obtain a copy of the License at
 *
 *  http://www.apache.org/licenses/LICENSE-2.0
 *
 *  Unless required by applicable law or agreed to in writing, software
 *  distributed under the License is distributed on an "AS IS" BASIS,
 *  WITHOUT WARRANTIES OR CONDITIONS OF ANY KIND, either express or implied.
 *  See the License for the specific language governing permissions and
 *  limitations under the License.
 *
 ******************************************************************************/

package io.questdb.std;

import io.questdb.log.Log;
import io.questdb.std.str.LPSZ;
import io.questdb.std.str.Path;

public interface FilesFacade {
    long MAP_FAILED = -1;

    boolean allocate(int fd, long size);

    long append(int fd, long buf, int len);

<<<<<<< HEAD
    boolean close(long fd);
=======
    boolean close(int fd);
>>>>>>> bd8fcffc

    int copy(LPSZ from, LPSZ to);

    long copyData(int srcFd, int destFd, long offsetSrc, long length);

    int copyRecursive(Path src, Path dst, int dirMode);

    int errno();

    boolean exists(LPSZ path);

    boolean exists(int fd);

    void fadvise(int fd, long offset, long len, int advise);

    long findClose(long findPtr);

    long findFirst(LPSZ path);

    long findName(long findPtr);

    int findNext(long findPtr);

    int findType(long findPtr);

    int fsync(int fd);

    long getDiskSize(LPSZ path);

    long getDiskSize(LPSZ path);

    long getLastModified(LPSZ path);

    long getMapPageSize();

    long getOpenFileCount();

    long getPageSize();

    int hardLink(LPSZ src, LPSZ hardLink);

    int hardLinkDirRecursive(Path src, Path dst, int dirMode);

    boolean isCrossDeviceCopyError(int errno);

    boolean isRestrictedFileSystem();

    boolean isSoftLink(LPSZ softLink);

    void iterateDir(LPSZ path, FindVisitor func);

    long length(int fd);

    long length(LPSZ name);

    int lock(int fd);

    void madvise(long address, long len, int advise);

    int mkdir(Path path, int mode);

    int mkdirs(Path path, int mode);

    long mmap(int fd, long len, long offset, int flags, int memoryTag);

    long mremap(int fd, long addr, long previousSize, long newSize, long offset, int mode, int memoryTag);

    int msync(long addr, long len, boolean async);

    void munmap(long address, long size, int memoryTag);

    int openAppend(LPSZ name);

    int openCleanRW(LPSZ name, long size);

    int openRO(LPSZ name);

    int openRW(LPSZ name, long opts);

    long read(int fd, long buf, long size, long offset);

    int readNonNegativeInt(int fd, long offset);

    long readNonNegativeLong(int fd, long offset);

    boolean remove(LPSZ name);

    int rename(LPSZ from, LPSZ to);

    int rmdir(Path name);

    int softLink(LPSZ src, LPSZ softLink);

    int sync();

    boolean touch(LPSZ path);

    boolean truncate(int fd, long size);

    int unlink(LPSZ softLink);

    int unlinkRemove(Path path, Log LOG);

    int unlinkRemove(Path path, int checkedType, Log LOG);

    void walk(Path src, FindVisitor func);

    long write(int fd, long address, long len, long offset);
}<|MERGE_RESOLUTION|>--- conflicted
+++ resolved
@@ -35,11 +35,7 @@
 
     long append(int fd, long buf, int len);
 
-<<<<<<< HEAD
-    boolean close(long fd);
-=======
     boolean close(int fd);
->>>>>>> bd8fcffc
 
     int copy(LPSZ from, LPSZ to);
 
