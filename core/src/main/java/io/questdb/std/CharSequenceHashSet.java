--- conflicted
+++ resolved
@@ -130,15 +130,12 @@
         return getListIndexAt(keyIndex(cs));
     }
 
-<<<<<<< HEAD
-=======
     public CharSequence keyAt(int index) {
         int index1 = -index - 1;
         return keys[index1];
     }
 
     @Override
->>>>>>> 8d0a9eb4
     public int remove(CharSequence key) {
         if (key == null) {
             return removeNull();
