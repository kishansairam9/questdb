--- conflicted
+++ resolved
@@ -93,10 +93,6 @@
     private boolean queryCacheable = false;
     private boolean queryJitCompiled = false;
     private short queryType;
-<<<<<<< HEAD
-=======
-    private QuietCloseable asyncOperation;
->>>>>>> b3345967
 
     public JsonQueryProcessorState(
             HttpConnectionContext httpConnectionContext,
@@ -220,12 +216,7 @@
         return statementTimeout;
     }
 
-<<<<<<< HEAD
     public void setOperationFuture(OperationFuture fut) {
-=======
-    public void setOperationFuture(QuietCloseable op, OperationFuture fut) {
-        asyncOperation = op;
->>>>>>> b3345967
         operationFuture = fut;
     }
 
