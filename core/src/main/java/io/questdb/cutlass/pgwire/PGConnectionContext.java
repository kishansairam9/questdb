--- conflicted
+++ resolved
@@ -344,18 +344,13 @@
     }
 
     @Override
-<<<<<<< HEAD
+    public SuspendEvent getSuspendEvent() {
+        return suspendEvent;
+    }
+
+    @Override
     public TableWriterAPI getTableWriterAPI(CairoSecurityContext context, TableToken tableToken, String lockReason) {
         final int index = pendingWriters.keyIndex(tableToken);
-=======
-    public SuspendEvent getSuspendEvent() {
-        return suspendEvent;
-    }
-
-    @Override
-    public TableWriterAPI getTableWriterAPI(CairoSecurityContext context, CharSequence name, String lockReason) {
-        final int index = pendingWriters.keyIndex(name);
->>>>>>> bd8fcffc
         if (index < 0) {
             return pendingWriters.valueAt(index);
         }
