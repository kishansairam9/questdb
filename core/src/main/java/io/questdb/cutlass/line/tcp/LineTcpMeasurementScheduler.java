/*******************************************************************************
 *     ___                  _   ____  ____
 *    / _ \ _   _  ___  ___| |_|  _ \| __ )
 *   | | | | | | |/ _ \/ __| __| | | |  _ \
 *   | |_| | |_| |  __/\__ \ |_| |_| | |_) |
 *    \__\_\\__,_|\___||___/\__|____/|____/
 *
 *  Copyright (c) 2014-2019 Appsicle
 *  Copyright (c) 2019-2022 QuestDB
 *
 *  Licensed under the Apache License, Version 2.0 (the "License");
 *  you may not use this file except in compliance with the License.
 *  You may obtain a copy of the License at
 *
 *  http://www.apache.org/licenses/LICENSE-2.0
 *
 *  Unless required by applicable law or agreed to in writing, software
 *  distributed under the License is distributed on an "AS IS" BASIS,
 *  WITHOUT WARRANTIES OR CONDITIONS OF ANY KIND, either express or implied.
 *  See the License for the specific language governing permissions and
 *  limitations under the License.
 *
 ******************************************************************************/

package io.questdb.cutlass.line.tcp;

import io.questdb.Telemetry;
import io.questdb.cairo.*;
import io.questdb.cairo.vm.Vm;
import io.questdb.cairo.vm.api.MemoryMARW;
import io.questdb.log.Log;
import io.questdb.log.LogFactory;
import io.questdb.mp.MPSequence;
import io.questdb.mp.RingQueue;
import io.questdb.mp.SCSequence;
import io.questdb.mp.WorkerPool;
import io.questdb.network.IODispatcher;
import io.questdb.std.*;
import io.questdb.std.datetime.millitime.MillisecondClock;
import io.questdb.std.str.DirectByteCharSequence;
import io.questdb.std.str.Path;
import io.questdb.std.str.StringSink;
import io.questdb.tasks.TelemetryTask;
import org.jetbrains.annotations.NotNull;
import org.jetbrains.annotations.TestOnly;

import java.io.Closeable;
import java.util.Arrays;
import java.util.concurrent.locks.ReadWriteLock;

class LineTcpMeasurementScheduler implements Closeable {
    private static final Log LOG = LogFactory.getLog(LineTcpMeasurementScheduler.class);
    private final ObjList<TableUpdateDetails>[] assignedTables;
    private final boolean autoCreateNewColumns;
    private final boolean autoCreateNewTables;
    private final LineTcpReceiverConfiguration configuration;
    private final MemoryMARW ddlMem = Vm.getMARWInstance();
    private final DefaultColumnTypes defaultColumnTypes;
    private final CairoEngine engine;
    private final LowerCaseCharSequenceObjHashMap<TableUpdateDetails> idleTableUpdateDetailsUtf16;
    private final long[] loadByWriterThread;
    private final NetworkIOJob[] netIoJobs;
    private final Path path = new Path();
    private final MPSequence[] pubSeq;
    private final RingQueue<LineTcpMeasurementEvent>[] queue;
    private final CairoSecurityContext securityContext;
    private final StringSink[] tableNameSinks;
    private final TableStructureAdapter tableStructureAdapter;
    private final ReadWriteLock tableUpdateDetailsLock = new SimpleReadWriteLock();
    private final LowerCaseCharSequenceObjHashMap<TableUpdateDetails> tableUpdateDetailsUtf16;
    private final long writerIdleTimeout;
    private LineTcpReceiver.SchedulerListener listener;

    LineTcpMeasurementScheduler(
            LineTcpReceiverConfiguration lineConfiguration,
            CairoEngine engine,
            WorkerPool ioWorkerPool,
            IODispatcher<LineTcpConnectionContext> dispatcher,
            WorkerPool writerWorkerPool
    ) {
        this.engine = engine;
        this.securityContext = lineConfiguration.getCairoSecurityContext();
        CairoConfiguration cairoConfiguration = engine.getConfiguration();
        this.configuration = lineConfiguration;
        MillisecondClock milliClock = cairoConfiguration.getMillisecondClock();
        this.defaultColumnTypes = new DefaultColumnTypes(lineConfiguration);
        int n = ioWorkerPool.getWorkerCount();
        this.netIoJobs = new NetworkIOJob[n];
        this.tableNameSinks = new StringSink[n];
        for (int i = 0; i < n; i++) {
            tableNameSinks[i] = new StringSink();
            NetworkIOJob netIoJob = createNetworkIOJob(dispatcher, i);
            netIoJobs[i] = netIoJob;
            ioWorkerPool.assign(i, netIoJob);
            ioWorkerPool.freeOnExit(netIoJob);
        }

        // Worker count is set to 1 because we do not use this execution context
        // in worker threads.
        tableUpdateDetailsUtf16 = new LowerCaseCharSequenceObjHashMap<>();
        idleTableUpdateDetailsUtf16 = new LowerCaseCharSequenceObjHashMap<>();
        loadByWriterThread = new long[writerWorkerPool.getWorkerCount()];
        autoCreateNewTables = lineConfiguration.getAutoCreateNewTables();
        autoCreateNewColumns = lineConfiguration.getAutoCreateNewColumns();
        int maxMeasurementSize = lineConfiguration.getMaxMeasurementSize();
        int queueSize = lineConfiguration.getWriterQueueCapacity();
        long commitIntervalDefault = configuration.getCommitIntervalDefault();
        int nWriterThreads = writerWorkerPool.getWorkerCount();
        pubSeq = new MPSequence[nWriterThreads];
        //noinspection unchecked
        queue = new RingQueue[nWriterThreads];
        //noinspection unchecked
        assignedTables = new ObjList[nWriterThreads];
        for (int i = 0; i < nWriterThreads; i++) {
            MPSequence ps = new MPSequence(queueSize);
            pubSeq[i] = ps;

            RingQueue<LineTcpMeasurementEvent> q = new RingQueue<>(
                    (address, addressSize) -> new LineTcpMeasurementEvent(
                            address,
                            addressSize,
                            lineConfiguration.getMicrosecondClock(),
                            lineConfiguration.getTimestampAdapter(),
                            defaultColumnTypes,
                            lineConfiguration.isStringToCharCastAllowed(),
                            lineConfiguration.isSymbolAsFieldSupported(),
                            lineConfiguration.getMaxFileNameLength(),
                            lineConfiguration.getAutoCreateNewColumns(),
                            engine.getConfiguration().getDefaultSymbolCapacity(),
                            engine.getConfiguration().getDefaultSymbolCacheFlag()
                    ),
                    getEventSlotSize(maxMeasurementSize),
                    queueSize,
                    MemoryTag.NATIVE_ILP_RSS
            );

            queue[i] = q;
            SCSequence subSeq = new SCSequence();
            ps.then(subSeq).then(ps);

            assignedTables[i] = new ObjList<>();

            final LineTcpWriterJob lineTcpWriterJob = new LineTcpWriterJob(
                    i,
                    q,
                    subSeq,
                    milliClock,
                    commitIntervalDefault,
                    this,
                    engine.getMetrics(),
                    assignedTables[i]
            );
            writerWorkerPool.assign(i, lineTcpWriterJob);
            writerWorkerPool.freeOnExit(lineTcpWriterJob);
        }
        this.tableStructureAdapter = new TableStructureAdapter(cairoConfiguration, defaultColumnTypes, configuration.getDefaultPartitionBy());
        writerIdleTimeout = lineConfiguration.getWriterIdleTimeout();
    }

    @Override
    public void close() {
        tableUpdateDetailsLock.writeLock().lock();
        try {
            closeLocals(tableUpdateDetailsUtf16);
            closeLocals(idleTableUpdateDetailsUtf16);
        } finally {
            tableUpdateDetailsLock.writeLock().unlock();
        }
        Misc.free(path);
        Misc.free(ddlMem);
<<<<<<< HEAD
        //noinspection ForLoopReplaceableByForEach
=======
        for (int i = 0, n = assignedTables.length; i < n; i++) {
            Misc.freeObjList(assignedTables[i]);
            assignedTables[i].clear();
        }
>>>>>>> add65949
        for (int i = 0, n = queue.length; i < n; i++) {
            Misc.free(queue[i]);
        }
    }

    public boolean doMaintenance(
            DirectByteCharSequenceObjHashMap<TableUpdateDetails> tableUpdateDetailsUtf8,
            int readerWorkerId,
            long millis
    ) {
        for (int n = 0, sz = tableUpdateDetailsUtf8.size(); n < sz; n++) {
            final String tableNameUtf8 = tableUpdateDetailsUtf8.keys().get(n);
            final TableUpdateDetails tab = tableUpdateDetailsUtf8.get(tableNameUtf8);
            if (millis - tab.getLastMeasurementMillis() >= writerIdleTimeout) {
                tableUpdateDetailsLock.writeLock().lock();
                try {
                    if (tab.getNetworkIOOwnerCount() == 1) {
                        final int writerWorkerId = tab.getWriterThreadId();
                        final long seq = getNextPublisherEventSequence(writerWorkerId);
                        if (seq > -1) {
                            LineTcpMeasurementEvent event = queue[writerWorkerId].get(seq);
                            event.createWriterReleaseEvent(tab, true);
                            tableUpdateDetailsUtf8.remove(tableNameUtf8);
                            final CharSequence tableNameUtf16 = tab.getTableNameUtf16();
                            tableUpdateDetailsUtf16.remove(tableNameUtf16);
                            idleTableUpdateDetailsUtf16.put(tableNameUtf16, tab);
                            tab.removeReference(readerWorkerId);
                            pubSeq[writerWorkerId].done(seq);
                            if (listener != null) {
                                // table going idle
                                listener.onEvent(tableNameUtf16, 1);
                            }
                            LOG.info().$("active table going idle [tableName=").$(tableNameUtf16).I$();
                        }
                        return true;
                    } else {
                        tableUpdateDetailsUtf8.remove(tableNameUtf8);
                        tab.removeReference(readerWorkerId);
                    }
                    return sz > 1;
                } finally {
                    tableUpdateDetailsLock.writeLock().unlock();
                }
            }
        }
        return false;
    }

    public void processWriterReleaseEvent(LineTcpMeasurementEvent event, int workerId) {
        tableUpdateDetailsLock.readLock().lock();
        try {
            final TableUpdateDetails tab = event.getTableUpdateDetails();
            if (tab.getWriterThreadId() != workerId) {
                return;
            }
            if (!event.getTableUpdateDetails().isWriterInError() && tableUpdateDetailsUtf16.keyIndex(tab.getTableNameUtf16()) < 0) {
                // Table must have been re-assigned to an IO thread
                return;
            }
            LOG.info()
                    .$("releasing writer, its been idle since ").$ts(tab.getLastMeasurementMillis() * 1_000)
                    .$("[tableName=").$(tab.getTableNameUtf16())
                    .I$();

            event.releaseWriter();
        } finally {
            tableUpdateDetailsLock.readLock().unlock();
        }
    }

    private static long getEventSlotSize(int maxMeasurementSize) {
        return Numbers.ceilPow2((long) (maxMeasurementSize / 4) * (Integer.BYTES + Double.BYTES + 1));
    }

    private void closeLocals(LowerCaseCharSequenceObjHashMap<TableUpdateDetails> tudUtf16) {
        ObjList<CharSequence> tableNames = tudUtf16.keys();
        for (int n = 0, sz = tableNames.size(); n < sz; n++) {
            tudUtf16.get(tableNames.get(n)).closeLocals();
        }
        tudUtf16.clear();
    }

    private TableUpdateDetails getTableUpdateDetailsFromSharedArea(@NotNull NetworkIOJob netIoJob, @NotNull LineTcpParser parser) {
        final DirectByteCharSequence tableNameUtf8 = parser.getMeasurementName();
        final StringSink tableNameUtf16 = tableNameSinks[netIoJob.getWorkerId()];
        tableNameUtf16.clear();
        Chars.utf8Decode(tableNameUtf8.getLo(), tableNameUtf8.getHi(), tableNameUtf16);

        tableUpdateDetailsLock.writeLock().lock();
        try {
            TableUpdateDetails tab;
            final int tudKeyIndex = tableUpdateDetailsUtf16.keyIndex(tableNameUtf16);
            if (tudKeyIndex < 0) {
                tab = tableUpdateDetailsUtf16.valueAt(tudKeyIndex);
            } else {
                int status = engine.getStatus(securityContext, path, tableNameUtf16);
                if (status != TableUtils.TABLE_EXISTS) {
                    if (!autoCreateNewTables) {
                        throw CairoException.nonCritical()
                                .put("table does not exist, creating new tables is disabled [table=").put(tableNameUtf16)
                                .put(']');
                    }
                    if (!autoCreateNewColumns) {
                        throw CairoException.nonCritical()
                                .put("table does not exist, cannot create table, creating new columns is disabled [table=").put(tableNameUtf16)
                                .put(']');
                    }
                    // validate that parser entities do not contain NULLs
                    TableStructureAdapter tsa = tableStructureAdapter.of(tableNameUtf16, parser);
                    for (int i = 0, n = tsa.getColumnCount(); i < n; i++) {
                        if (tsa.getColumnType(i) == LineTcpParser.ENTITY_TYPE_NULL) {
                            throw CairoException.nonCritical().put("unknown column type [columnName=").put(tsa.getColumnName(i)).put(']');
                        }
                    }
                    LOG.info().$("creating table [tableName=").$(tableNameUtf16).$(']').$();
                    engine.createTable(securityContext, ddlMem, path, true, tsa, false);
                }

                final int idleTudKeyIndex = idleTableUpdateDetailsUtf16.keyIndex(tableNameUtf16);
                if (idleTudKeyIndex < 0) {
                    tab = idleTableUpdateDetailsUtf16.valueAt(idleTudKeyIndex);
                    LOG.info().$("idle table going active [tableName=").$(tab.getTableNameUtf16()).I$();
                    if (tab.getWriter() == null) {
                        tab.closeNoLock();
                        // Use actual table name from the "details" to avoid case mismatches in the
                        // WriterPool. There was an error in the LineTcpReceiverFuzzTest, which helped
                        // to identify the cause
                        tab = unsafeAssignTableToWriterThread(tudKeyIndex, tab.getTableNameUtf16());
                    } else {
                        idleTableUpdateDetailsUtf16.removeAt(idleTudKeyIndex);
                        tableUpdateDetailsUtf16.putAt(tudKeyIndex, tab.getTableNameUtf16(), tab);
                    }
                } else {
                    TelemetryTask.doStoreTelemetry(engine, Telemetry.SYSTEM_ILP_RESERVE_WRITER, Telemetry.ORIGIN_ILP_TCP);
                    tab = unsafeAssignTableToWriterThread(tudKeyIndex, tableNameUtf16);
                }
            }

            // here we need to create a string image (mangled) of utf8 char sequence
            // deliberately not decoding UTF8, store bytes as chars each
            tableNameUtf16.clear();
            tableNameUtf16.put(tableNameUtf8);

            // at this point this is not UTF16 string
            netIoJob.addTableUpdateDetails(tableNameUtf16.toString(), tab);
            return tab;
        } finally {
            tableUpdateDetailsLock.writeLock().unlock();
        }
    }

    private boolean isOpen() {
        return null != pubSeq;
    }

    @NotNull
    private TableUpdateDetails unsafeAssignTableToWriterThread(int tudKeyIndex, CharSequence tableNameUtf16) {
        unsafeCalcThreadLoad();
        long leastLoad = Long.MAX_VALUE;
        int threadId = 0;

        for (int i = 0, n = loadByWriterThread.length; i < n; i++) {
            if (loadByWriterThread[i] < leastLoad) {
                leastLoad = loadByWriterThread[i];
                threadId = i;
            }
        }

        final TableUpdateDetails tableUpdateDetails = new TableUpdateDetails(
                configuration,
                engine,
                // get writer here to avoid constructing
                // object instance and potentially leaking memory if
                // writer allocation fails
                engine.getTableWriterAPI(securityContext, tableNameUtf16, "tcpIlp"),
                threadId,
                netIoJobs,
                defaultColumnTypes
        );
        tableUpdateDetailsUtf16.putAt(tudKeyIndex, tableUpdateDetails.getTableNameUtf16(), tableUpdateDetails);
        LOG.info().$("assigned ").$(tableNameUtf16).$(" to thread ").$(threadId).$();
        return tableUpdateDetails;
    }

    private void unsafeCalcThreadLoad() {
        Arrays.fill(loadByWriterThread, 0);
        ObjList<CharSequence> tableNames = tableUpdateDetailsUtf16.keys();
        for (int n = 0, sz = tableNames.size(); n < sz; n++) {
            final CharSequence tableName = tableNames.getQuick(n);
            final TableUpdateDetails stats = tableUpdateDetailsUtf16.get(tableName);
            if (stats != null) {
                loadByWriterThread[stats.getWriterThreadId()] += stats.getEventsProcessedSinceReshuffle();
            } else {
                LOG.error().$("could not find statistic for table [name=").$(tableName).I$();
            }
        }
    }

    protected NetworkIOJob createNetworkIOJob(IODispatcher<LineTcpConnectionContext> dispatcher, int workerId) {
        return new LineTcpNetworkIOJob(configuration, this, dispatcher, workerId);
    }

    long getNextPublisherEventSequence(int writerWorkerId) {
        assert isOpen();
        long seq;
        while ((seq = pubSeq[writerWorkerId].next()) == -2) {
            Os.pause();
        }
        return seq;
    }

    boolean scheduleEvent(NetworkIOJob netIoJob, LineTcpParser parser) {
        TableUpdateDetails tab;
        try {
            tab = netIoJob.getLocalTableDetails(parser.getMeasurementName());
            if (tab == null) {
                tab = getTableUpdateDetailsFromSharedArea(netIoJob, parser);
            }
        } catch (EntryUnavailableException ex) {
            // Table writer is locked
            LOG.info().$("could not get table writer [tableName=").$(parser.getMeasurementName()).$(", ex=`").$(ex.getFlyweightMessage()).$("`]").$();
            return true;
        } catch (CairoException ex) {
            // Table could not be created
            LOG.error().$("could not create table [tableName=").$(parser.getMeasurementName())
                    .$(", errno=").$(ex.getErrno())
                    .I$();
            // More details will be logged by catching thread
            throw ex;
        }

        final int writerThreadId = tab.getWriterThreadId();
        long seq = getNextPublisherEventSequence(writerThreadId);
        if (seq > -1) {
            try {
                if (tab.isWriterInError()) {
                    throw CairoException.critical(0).put("writer is in error, aborting ILP pipeline");
                }
                queue[writerThreadId].get(seq).createMeasurementEvent(
                        tab,
                        parser,
                        netIoJob.getWorkerId()
                );
            } finally {
                pubSeq[writerThreadId].done(seq);
            }
            tab.incrementEventsProcessedSinceReshuffle();
            return false;
        }
        return true;
    }

    @TestOnly
    void setListener(LineTcpReceiver.SchedulerListener listener) {
        this.listener = listener;
    }
}<|MERGE_RESOLUTION|>--- conflicted
+++ resolved
@@ -168,14 +168,11 @@
         }
         Misc.free(path);
         Misc.free(ddlMem);
-<<<<<<< HEAD
-        //noinspection ForLoopReplaceableByForEach
-=======
         for (int i = 0, n = assignedTables.length; i < n; i++) {
             Misc.freeObjList(assignedTables[i]);
             assignedTables[i].clear();
         }
->>>>>>> add65949
+        //noinspection ForLoopReplaceableByForEach
         for (int i = 0, n = queue.length; i < n; i++) {
             Misc.free(queue[i]);
         }
