--- conflicted
+++ resolved
@@ -30,7 +30,6 @@
 import io.questdb.cairo.vm.Vm;
 import io.questdb.cairo.vm.api.MemoryMARW;
 import io.questdb.cairo.wal.WalWriter;
-import io.questdb.cairo.wal.seq.TableSequencerAPI;
 import io.questdb.cutlass.line.LineProtoTimestampAdapter;
 import io.questdb.log.Log;
 import io.questdb.log.LogFactory;
@@ -66,7 +65,6 @@
     private final MemoryMARW ddlMem = Vm.getMARWInstance();
     private final DefaultColumnTypes defaultColumnTypes;
     private final CairoEngine engine;
-    private final FilesFacade ff;
     private final LowerCaseCharSequenceObjHashMap<TableUpdateDetails> idleTableUpdateDetailsUtf16;
     private final long[] loadByWriterThread;
     private final NetworkIOJob[] netIoJobs;
@@ -75,7 +73,7 @@
     private final RingQueue<LineTcpMeasurementEvent>[] queue;
     private final CairoSecurityContext securityContext;
     private final StringSink[] tableNameSinks;
-    private final LowerCaseCharSequenceHashSet tableNamesUtf16;
+    private final LowerCaseCharSequenceObjHashMap<TableToken> tableNamesUtf16;
     private final TableStructureAdapter tableStructureAdapter;
     private final ReadWriteLock tableUpdateDetailsLock = new SimpleReadWriteLock();
     private final LowerCaseCharSequenceObjHashMap<TableUpdateDetails> tableUpdateDetailsUtf16;
@@ -93,7 +91,6 @@
         this.securityContext = lineConfiguration.getCairoSecurityContext();
         this.cairoConfiguration = engine.getConfiguration();
         this.configuration = lineConfiguration;
-        this.ff = configuration.getFilesFacade();
         MillisecondClock milliClock = cairoConfiguration.getMillisecondClock();
         this.defaultColumnTypes = new DefaultColumnTypes(lineConfiguration);
         int n = ioWorkerPool.getWorkerCount();
@@ -111,7 +108,7 @@
         // in worker threads.
         tableUpdateDetailsUtf16 = new LowerCaseCharSequenceObjHashMap<>();
         idleTableUpdateDetailsUtf16 = new LowerCaseCharSequenceObjHashMap<>();
-        tableNamesUtf16 = new LowerCaseCharSequenceHashSet();
+        tableNamesUtf16 = new LowerCaseCharSequenceObjHashMap<>();
         loadByWriterThread = new long[writerWorkerPool.getWorkerCount()];
         autoCreateNewTables = lineConfiguration.getAutoCreateNewTables();
         autoCreateNewColumns = lineConfiguration.getAutoCreateNewColumns();
@@ -244,7 +241,7 @@
                             pubSeq[writerWorkerId].done(seq);
                             if (listener != null) {
                                 // table going idle
-                                listener.onEvent(tab.getTableToken(), 1);
+                                listener.onEvent(tud.getTableToken(), 1);
                             }
                             LOG.info().$("active table going idle [tableName=").$(tableNameUtf16).I$();
                         }
@@ -257,7 +254,7 @@
                         if (tud.getWriterThreadId() == -1) {
                             if (listener != null) {
                                 // table going idle
-                                listener.onEvent(tud.getTableNameUtf16(), 1);
+                                listener.onEvent(tud.getTableToken(), 1);
                             }
                             tud.releaseWriter(true);
                             tud.close();
@@ -649,14 +646,8 @@
                 // we should not have "shared" WAL tables
                 tud = tableUpdateDetailsUtf16.valueAt(tudKeyIndex);
             } else {
-<<<<<<< HEAD
-                // if table doesn't exist, we might need to create it
-                // this could end up being WAL table, but we do not know yet
-                int status = engine.getStatus(securityContext, path, tableNameUtf16, 0, tableNameUtf16.length());
-=======
                 TableToken tableToken = engine.getTableTokenIfExists(tableNameUtf16);
                 int status = engine.getStatus(securityContext, path, tableToken);
->>>>>>> 5d42ab69
                 if (status != TableUtils.TABLE_EXISTS) {
                     if (!autoCreateNewTables) {
                         throw CairoException.nonCritical()
@@ -676,7 +667,7 @@
                         }
                     }
                     LOG.info().$("creating table [tableName=").$(tableNameUtf16).$(']').$();
-                    engine.createTable(securityContext, ddlMem, path, true, tsa, false);
+                    tableToken = engine.createTable(securityContext, ddlMem, path, true, tsa, false);
                 }
 
                 // by the time we get here, definitely exists on disk
@@ -701,22 +692,23 @@
                     // check if table on disk is WAL
                     path.of(engine.getConfiguration().getRoot());
                     final int keyIndex = tableNamesUtf16.keyIndex(tableNameUtf16);
-                    final CharSequence tableName = keyIndex < 0 ? tableNamesUtf16.keyAt(keyIndex) : tableNameUtf16;
-                    if (TableSequencerAPI.isWalTable(tableName, path, ff)) {
+                    tableToken = keyIndex < 0 ? tableNamesUtf16.valueAt(keyIndex) : tableToken;
+                    final CharSequence tableName = keyIndex < 0 ? tableToken.getTableName() : tableNameUtf16;
+                    if (engine.isWalTable(tableToken)) {
                         // create WAL-oriented TUD and NOT add it to the global cache
                         tud = new TableUpdateDetails(
                                 configuration,
                                 engine,
                                 engine.getWalWriter(
                                         securityContext,
-                                        tableName
+                                        tableToken
                                 ),
                                 -1,
                                 netIoJobs,
                                 defaultColumnTypes
                         );
                         if (keyIndex > -1) {
-                            tableNamesUtf16.addAt(keyIndex, tableName.toString());
+                            tableNamesUtf16.putAt(keyIndex, tableName.toString(), tableToken);
                         }
                     } else {
                         tud = unsafeAssignTableToWriterThread(tudKeyIndex, tableNameUtf16);
@@ -753,13 +745,8 @@
                 threadId = i;
             }
         }
-<<<<<<< HEAD
-
+        TableToken tableToken = engine.getTableToken(tableNameUtf16);
         final TableUpdateDetails tud = new TableUpdateDetails(
-=======
-        TableToken tableToken = engine.getTableToken(tableNameUtf16);
-        final TableUpdateDetails tableUpdateDetails = new TableUpdateDetails(
->>>>>>> 5d42ab69
                 configuration,
                 engine,
                 // get writer here to avoid constructing
@@ -770,15 +757,9 @@
                 netIoJobs,
                 defaultColumnTypes
         );
-<<<<<<< HEAD
         tableUpdateDetailsUtf16.putAt(tudKeyIndex, tud.getTableNameUtf16(), tud);
-        LOG.info().$("assigned ").$(tableNameUtf16).$(" to thread ").$(threadId).$();
+        LOG.info().$("assigned ").$(tableToken).$(" to thread ").$(threadId).$();
         return tud;
-=======
-        tableUpdateDetailsUtf16.putAt(tudKeyIndex, tableUpdateDetails.getTableNameUtf16(), tableUpdateDetails);
-        LOG.info().$("assigned ").$(tableToken).$(" to thread ").$(threadId).$();
-        return tableUpdateDetails;
->>>>>>> 5d42ab69
     }
 
     private void unsafeCalcThreadLoad() {
