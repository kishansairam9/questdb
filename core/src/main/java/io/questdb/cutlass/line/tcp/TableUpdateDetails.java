--- conflicted
+++ resolved
@@ -29,10 +29,7 @@
 import io.questdb.cairo.sql.SymbolLookup;
 import io.questdb.cairo.sql.SymbolTable;
 import io.questdb.cairo.sql.TableRecordMetadata;
-<<<<<<< HEAD
-=======
 import io.questdb.cairo.wal.TableWriterSPI;
->>>>>>> 98188002
 import io.questdb.log.Log;
 import io.questdb.log.LogFactory;
 import io.questdb.std.*;
@@ -109,18 +106,6 @@
                     writer.getMetadata().getColumnCount()
             );
         }
-<<<<<<< HEAD
-        CairoConfiguration cairoConfiguration = engine.getConfiguration();
-        TableRecordMetadata tableMetadata = writer.getMetadata();
-        this.millisecondClock = cairoConfiguration.getMillisecondClock();
-        this.writerTickRowsCountMod = cairoConfiguration.getWriterTickRowsCountMod();
-        this.writer = writer;
-        this.timestampIndex = tableMetadata.getTimestampIndex();
-        this.tableNameUtf16 = writer.getTableName();
-        writer.updateCommitInterval(configuration.getCommitIntervalFraction(), configuration.getCommitIntervalDefault());
-        this.nextCommitTime = millisecondClock.getTicks() + writer.getCommitInterval();
-=======
->>>>>>> 98188002
     }
 
     public void addReference(int workerId) {
