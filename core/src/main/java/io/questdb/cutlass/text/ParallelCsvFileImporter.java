/*******************************************************************************
 *     ___                  _   ____  ____
 *    / _ \ _   _  ___  ___| |_|  _ \| __ )
 *   | | | | | | |/ _ \/ __| __| | | |  _ \
 *   | |_| | |_| |  __/\__ \ |_| |_| | |_) |
 *    \__\_\\__,_|\___||___/\__|____/|____/
 *
 *  Copyright (c) 2014-2019 Appsicle
 *  Copyright (c) 2019-2022 QuestDB
 *
 *  Licensed under the Apache License, Version 2.0 (the "License");
 *  you may not use this file except in compliance with the License.
 *  You may obtain a copy of the License at
 *
 *  http://www.apache.org/licenses/LICENSE-2.0
 *
 *  Unless required by applicable law or agreed to in writing, software
 *  distributed under the License is distributed on an "AS IS" BASIS,
 *  WITHOUT WARRANTIES OR CONDITIONS OF ANY KIND, either express or implied.
 *  See the License for the specific language governing permissions and
 *  limitations under the License.
 *
 ******************************************************************************/

package io.questdb.cutlass.text;

import io.questdb.MessageBus;
import io.questdb.cairo.*;
import io.questdb.cairo.security.AllowAllCairoSecurityContext;
import io.questdb.cairo.sql.ExecutionCircuitBreaker;
import io.questdb.cairo.sql.RecordMetadata;
import io.questdb.cairo.sql.TableRecordMetadata;
import io.questdb.cairo.vm.Vm;
import io.questdb.cairo.vm.api.MemoryMARW;
import io.questdb.cutlass.text.types.*;
import io.questdb.log.Log;
import io.questdb.log.LogFactory;
import io.questdb.mp.RingQueue;
import io.questdb.mp.Sequence;
import io.questdb.std.*;
import io.questdb.std.datetime.DateFormat;
import io.questdb.std.str.DirectCharSink;
import io.questdb.std.str.Path;
import io.questdb.std.str.StringSink;
import org.jetbrains.annotations.Nullable;
import org.jetbrains.annotations.TestOnly;

import java.io.Closeable;
import java.io.File;
import java.io.IOException;
import java.util.function.Consumer;

import static io.questdb.cairo.TableUtils.TXN_FILE_NAME;


/**
 * Class is responsible for importing of large unordered import files into partitioned tables.
 * It does the following (in parallel) :
 * - splits the file into N-chunks, scans in parallel and finds correct line start for each chunk
 * - scans each chunk and extracts timestamps and line offsets to per-partition index files
 * (index files are stored as $inputWorkDir/$inputFileName/$partitionName/$workerId_$chunkNumber)
 * then it sorts each file by timestamp value
 * - merges all partition index chunks into one index file per partition (index.m)
 * - loads partitions into separate tables using merged indexes (one table per worker)
 * - scans all symbol columns to build per-column global symbol table
 * - remaps all symbol values
 * - moves and attaches partitions from temp tables to target table
 * - removes temp tables and index files
 */
public class ParallelCsvFileImporter implements Closeable, Mutable {
    private static final int DEFAULT_MIN_CHUNK_SIZE = 300 * 1024 * 1024;
    private static final String LOCK_REASON = "parallel import";
    private static final Log LOG = LogFactory.getLog(ParallelCsvFileImporter.class);
    private static final int NO_INDEX = -1;
    private final CairoEngine cairoEngine;
    //holds result of first phase - boundary scanning
    //count of quotes, even new lines, odd new lines, offset to first even newline, offset to first odd newline
    private final LongList chunkStats;
    private final Sequence collectSeq;
    private final CairoConfiguration configuration;
    private final FilesFacade ff;
    //holds input for second phase - indexing: offset and start line number for each chunk
    private final LongList indexChunkStats;
    private final Path inputFilePath;
    private final CharSequence inputRoot;
    private final CharSequence inputWorkRoot;
    private final TextImportJob localImportJob;
    private final ObjectPool<OtherToTimestampAdapter> otherToTimestampAdapterPool;
    private final LongList partitionKeysAndSizes;
    private final StringSink partitionNameSink;
    private final ObjList<PartitionInfo> partitions;
    private final Sequence pubSeq;
    private final RingQueue<TextImportTask> queue;
    private final CairoSecurityContext securityContext;
    private final TableStructureAdapter targetTableStructure;
    //stores 3 values per task : index, lo, hi (lo, hi are indexes in partitionNames)
    private final IntList taskDistribution;
    private final TextDelimiterScanner textDelimiterScanner;
    private final TextMetadataDetector textMetadataDetector;
    private final Path tmpPath;
    private final TypeManager typeManager;
    private final DirectCharSink utf8Sink;
    private final int workerCount;
    private int atomicity;
    private ExecutionCircuitBreaker circuitBreaker;
    private byte columnDelimiter;
    private boolean createdWorkDir;
    private CharSequence errorMessage;
    private long errors;
    private boolean forceHeader;
    private long importId;
    //path to import directory under, usually $inputWorkRoot/$tableName
    private CharSequence importRoot;
    //name of file to process in inputRoot dir
    private CharSequence inputFileName;
    //incremented in phase 2
    private long linesIndexed;
    private int minChunkSize = DEFAULT_MIN_CHUNK_SIZE;
    private int partitionBy;
    private byte phase = TextImportTask.PHASE_SETUP;
    private long phaseErrors;
    //row stats are incremented in phase 3
    private long rowsHandled;
    private long rowsImported;
    private long startMs;//start time of current phase (in millis)
    //import status variables
    private byte status = TextImportTask.STATUS_STARTED;
    private final Consumer<TextImportTask> checkStatusRef = this::updateStatus;
    private final Consumer<TextImportTask> collectChunkStatsRef = this::collectChunkStats;
    private final Consumer<TextImportTask> collectStubRef = this::collectStub;
    private final Consumer<TextImportTask> collectDataImportStatsRef = this::collectDataImportStats;
    private final Consumer<TextImportTask> collectIndexStatsRef = this::collectIndexStats;
    private PhaseStatusReporter statusReporter;
    //input params start
    private CharSequence tableName;
    private TableToken tableToken;
    private boolean targetTableCreated;
    private int targetTableStatus;
    private int taskCount;
    private TimestampAdapter timestampAdapter;
    //name of timestamp column
    private CharSequence timestampColumn;
    //input params end
    //index of timestamp column in input file
    private int timestampIndex;

    public ParallelCsvFileImporter(CairoEngine cairoEngine, int workerCount) {
        if (workerCount < 1) {
            throw TextImportException.instance(TextImportTask.PHASE_SETUP, "Invalid worker count set [value=").put(workerCount).put(']');
        }

        MessageBus bus = cairoEngine.getMessageBus();
        RingQueue<TextImportTask> queue = bus.getTextImportQueue();
        if (queue.getCycle() < 1) {
            throw TextImportException.instance(TextImportTask.PHASE_SETUP, "Parallel import queue size cannot be zero!");
        }

        this.cairoEngine = cairoEngine;
        this.workerCount = workerCount;

        this.queue = queue;
        this.pubSeq = bus.getTextImportPubSeq();
        this.collectSeq = bus.getTextImportColSeq();
        this.localImportJob = new TextImportJob(bus);

        this.securityContext = AllowAllCairoSecurityContext.INSTANCE;
        this.configuration = cairoEngine.getConfiguration();

        this.ff = configuration.getFilesFacade();
        this.inputRoot = configuration.getSqlCopyInputRoot();
        this.inputWorkRoot = configuration.getSqlCopyInputWorkRoot();

        TextConfiguration textConfiguration = configuration.getTextConfiguration();
        this.utf8Sink = new DirectCharSink(textConfiguration.getUtf8SinkSize());
        this.typeManager = new TypeManager(textConfiguration, utf8Sink);
        this.textDelimiterScanner = new TextDelimiterScanner(textConfiguration);
        this.textMetadataDetector = new TextMetadataDetector(typeManager, textConfiguration);

        this.targetTableStructure = new TableStructureAdapter(configuration);
        this.targetTableStatus = -1;
        this.targetTableCreated = false;

        this.atomicity = Atomicity.SKIP_COL;
        this.createdWorkDir = false;
        this.otherToTimestampAdapterPool = new ObjectPool<>(OtherToTimestampAdapter::new, 4);
        this.inputFilePath = new Path();
        this.tmpPath = new Path();

        this.chunkStats = new LongList();
        this.indexChunkStats = new LongList();
        this.partitionKeysAndSizes = new LongList();
        this.partitionNameSink = new StringSink();
        this.partitions = new ObjList<>();
        this.taskDistribution = new IntList();
    }

    public static void createTable(
            final FilesFacade ff,
            int mkDirMode,
            final CharSequence root,
            final CharSequence tableDir,
            final CharSequence tableName,
            TableStructure structure,
            int tableId
    ) {
        try (Path path = new Path()) {
            switch (TableUtils.exists(ff, path, root, tableDir, 0, tableDir.length())) {
                case TableUtils.TABLE_EXISTS:
                    int errno;
                    if ((errno = ff.rmdir(path)) != 0) {
                        LOG.error().$("could not overwrite table [tableName='").utf8(tableName).$("',path='").utf8(path).$(", errno=").$(errno).I$();
                        throw CairoException.critical(errno).put("could not overwrite [tableName=").put(tableName).put("]");
                    }
                case TableUtils.TABLE_DOES_NOT_EXIST:
                    try (MemoryMARW memory = Vm.getMARWInstance()) {
                        TableUtils.createTable(
                                ff,
                                root,
                                mkDirMode,
                                memory,
                                path,
<<<<<<< HEAD
                                false,
                                tableName,
=======
                                tableDir,
>>>>>>> 5d42ab69
                                structure,
                                ColumnType.VERSION,
                                tableId
                        );
                    }
                    break;
                default:
                    throw TextException.$("name is reserved [tableName=").put(tableName).put(']');
            }
        }
    }

    @Override
    public void clear() {
        importId = -1;
        chunkStats.clear();
        indexChunkStats.clear();
        partitionKeysAndSizes.clear();
        partitionNameSink.clear();
        taskDistribution.clear();
        utf8Sink.clear();
        typeManager.clear();
        textMetadataDetector.clear();
        otherToTimestampAdapterPool.clear();
        partitions.clear();
        linesIndexed = 0;
        rowsHandled = 0;
        rowsImported = 0;
        errors = 0;
        phaseErrors = 0;
        inputFileName = null;
        tableName = null;
        tableToken = null;
        timestampColumn = null;
        timestampIndex = -1;
        partitionBy = -1;
        columnDelimiter = -1;
        timestampAdapter = null;
        forceHeader = false;
        status = TextImportTask.STATUS_STARTED;
        phase = TextImportTask.PHASE_SETUP;
        errorMessage = null;
        targetTableStatus = -1;
        targetTableCreated = false;
        atomicity = Atomicity.SKIP_COL;
        taskCount = -1;
        createdWorkDir = false;
    }

    @Override
    public void close() {
        clear();
        this.inputFilePath.close();
        this.tmpPath.close();
        this.utf8Sink.close();
        this.textMetadataDetector.close();
        this.textDelimiterScanner.close();
        this.localImportJob.close();
    }

    public void of(
            CharSequence tableName,
            CharSequence inputFileName,
            long importId,
            int partitionBy,
            byte columnDelimiter,
            CharSequence timestampColumn,
            CharSequence timestampFormat,
            boolean forceHeader,
            ExecutionCircuitBreaker circuitBreaker,
            int atomicity
    ) {
        clear();
        this.circuitBreaker = circuitBreaker;
        this.tableName = tableName;
        this.tableToken = cairoEngine.lockTableName(tableName, false);
        if (tableToken == null) {
            tableToken = cairoEngine.getTableToken(tableName);
        }
        this.importRoot = tmpPath.of(inputWorkRoot).concat(tableToken).toString();
        this.inputFileName = inputFileName;
        this.timestampColumn = timestampColumn;
        this.partitionBy = partitionBy;
        this.columnDelimiter = columnDelimiter;
        if (timestampFormat != null) {
            DateFormat dateFormat = typeManager.getInputFormatConfiguration().getTimestampFormatFactory().get(timestampFormat);
            this.timestampAdapter = (TimestampAdapter) typeManager.nextTimestampAdapter(
                    false,
                    dateFormat,
                    configuration.getTextConfiguration().getDefaultDateLocale()
            );
        }
        this.forceHeader = forceHeader;
        this.timestampIndex = -1;
        this.status = TextImportTask.STATUS_STARTED;
        this.phase = TextImportTask.PHASE_SETUP;
        this.targetTableStatus = -1;
        this.targetTableCreated = false;
        this.atomicity = Atomicity.isValid(atomicity) ? atomicity : Atomicity.SKIP_ROW;
        this.importId = importId;
        inputFilePath.of(inputRoot).concat(inputFileName).$();
    }

    @TestOnly
    public void of(
            CharSequence tableName,
            CharSequence inputFileName,
            long importId,
            int partitionBy,
            byte columnDelimiter,
            CharSequence timestampColumn,
            CharSequence tsFormat,
            boolean forceHeader,
            ExecutionCircuitBreaker circuitBreaker
    ) {
        of(
                tableName,
                inputFileName,
                importId,
                partitionBy,
                columnDelimiter,
                timestampColumn,
                tsFormat,
                forceHeader,
                circuitBreaker,
                Atomicity.SKIP_COL
        );
    }

    @TestOnly
    public void of(
            CharSequence tableName,
            CharSequence inputFileName,
            long importId,
            int partitionBy,
            byte columnDelimiter,
            CharSequence timestampColumn,
            CharSequence timestampFormat,
            boolean forceHeader
    ) {
        of(
                tableName,
                inputFileName,
                importId,
                partitionBy,
                columnDelimiter,
                timestampColumn,
                timestampFormat,
                forceHeader,
                null,
                Atomicity.SKIP_COL
        );
    }

    public void process() throws TextImportException {
        final long startMs = getCurrentTimeMs();

        int fd = -1;
        try {
            try {
                updateImportStatus(TextImportTask.STATUS_STARTED, Numbers.LONG_NaN, Numbers.LONG_NaN, 0);

                try {
                    fd = TableUtils.openRO(ff, inputFilePath, LOG);
                } catch (CairoException e) {
                    throw TextImportException.instance(TextImportTask.PHASE_SETUP, e.getFlyweightMessage(), e.getErrno());
                }

                long length = ff.length(fd);
                if (length < 1) {
                    throw TextImportException.instance(TextImportTask.PHASE_SETUP, "ignored empty input file [file='").put(inputFilePath).put(']');
                }

                try (TableWriter writer = parseStructure(fd)) {
                    phaseBoundaryCheck(length);
                    phaseIndexing();
                    phasePartitionImport();
                    phaseSymbolTableMerge(writer);
                    phaseUpdateSymbolKeys(writer);
                    phaseBuildSymbolIndex(writer);
                    try {
                        movePartitions();
                        attachPartitions(writer);
                    } catch (Throwable t) {
                        cleanUp(writer);
                        throw t;
                    }
                    updateImportStatus(TextImportTask.STATUS_FINISHED, rowsHandled, rowsImported, errors);
                } catch (Throwable t) {
                    cleanUp();
                    throw t;
                } finally {
                    if (createdWorkDir) {
                        removeWorkDir();
                    }
                }
                // these are the leftovers that also need to be converted
            } catch (CairoException e) {
                throw TextImportException.instance(TextImportTask.PHASE_CLEANUP, e.getFlyweightMessage(), e.getErrno());
            } catch (TextException e) {
                throw TextImportException.instance(TextImportTask.PHASE_CLEANUP, e.getFlyweightMessage());
            } finally {
                ff.closeChecked(fd);
            }
        } catch (TextImportException e) {
            LOG.error()
                    .$("could not import [phase=").$(TextImportTask.getPhaseName(e.getPhase()))
                    .$(", ex=").$(e.getFlyweightMessage())
                    .I$();
            throw e;
        }

        long endMs = getCurrentTimeMs();
        LOG.info()
                .$("import complete [importId=").$hexPadded(importId)
                .$(", file=`").$(inputFilePath).$('`')
                .$("', time=").$((endMs - startMs) / 1000).$("s").I$();
    }

    public void setMinChunkSize(int minChunkSize) {
        this.minChunkSize = minChunkSize;
    }

    public void setStatusReporter(final PhaseStatusReporter reporter) {
        this.statusReporter = reporter;
    }

    public void updateImportStatus(byte status, long rowsHandled, long rowsImported, long errors) {
        if (this.statusReporter != null) {
            this.statusReporter.report(TextImportTask.NO_PHASE, status, null, rowsHandled, rowsImported, errors);
        }
    }

    public void updatePhaseStatus(byte phase, byte status, @Nullable final CharSequence msg) {
        if (this.statusReporter != null) {
            this.statusReporter.report(phase, status, msg, Numbers.LONG_NaN, Numbers.LONG_NaN, phaseErrors);
        }
    }

    private void attachPartitions(TableWriter writer) throws TextImportException {
        phasePrologue(TextImportTask.PHASE_ATTACH_PARTITIONS);

        // Go descending, attaching last partition is more expensive than others
        for (int i = partitions.size() - 1; i > -1; i--) {
            PartitionInfo partition = partitions.getQuick(i);
            if (partition.importedRows == 0) {
                continue;
            }

            final CharSequence partitionDirName = partition.name;
            try {
                final long timestamp = PartitionBy.parsePartitionDirName(partitionDirName, partitionBy);
                writer.attachPartition(timestamp, partition.importedRows);
            } catch (CairoException e) {
                throw TextImportException.instance(
                                TextImportTask.PHASE_ATTACH_PARTITIONS, "could not attach [partition='")
                        .put(partitionDirName).put("', msg=")
                        .put('[').put(e.getErrno()).put("] ").put(e.getFlyweightMessage()).put(']');
            }
        }

        phaseEpilogue(TextImportTask.PHASE_ATTACH_PARTITIONS);
    }

    private void cleanUp(TableWriter writer) {
        if (targetTableStatus == TableUtils.TABLE_EXISTS && writer != null) {
            writer.truncate();
        }
    }

    private void cleanUp() {
        if (tableToken != null) {
            cairoEngine.unlockTableName(tableToken);
        }
        if (targetTableStatus == TableUtils.TABLE_DOES_NOT_EXIST && targetTableCreated) {
            cairoEngine.drop(securityContext, tmpPath, tableToken);
        }
    }

    private int collect(int queuedCount, Consumer<TextImportTask> consumer) {
        int collectedCount = 0;
        while (collectedCount < queuedCount) {
            final long seq = collectSeq.next();
            if (seq > -1) {
                TextImportTask task = queue.get(seq);
                consumer.accept(task);
                task.clear();
                collectSeq.done(seq);
                collectedCount += 1;
            } else {
                stealWork();
            }
        }
        return collectedCount;
    }

    private void collectChunkStats(final TextImportTask task) {
        updateStatus(task);
        final TextImportTask.PhaseBoundaryCheck phaseBoundaryCheck = task.getCountQuotesPhase();
        final int chunkOffset = 5 * task.getChunkIndex();
        chunkStats.set(chunkOffset, phaseBoundaryCheck.getQuoteCount());
        chunkStats.set(chunkOffset + 1, phaseBoundaryCheck.getNewLineCountEven());
        chunkStats.set(chunkOffset + 2, phaseBoundaryCheck.getNewLineCountOdd());
        chunkStats.set(chunkOffset + 3, phaseBoundaryCheck.getNewLineOffsetEven());
        chunkStats.set(chunkOffset + 4, phaseBoundaryCheck.getNewLineOffsetOdd());
    }

    private void collectDataImportStats(final TextImportTask task) {
        updateStatus(task);

        final TextImportTask.PhasePartitionImport phase = task.getImportPartitionDataPhase();
        LongList rows = phase.getImportedRows();

        for (int i = 0, n = rows.size(); i < n; i += 2) {
            partitions.get((int) rows.get(i)).importedRows = rows.get(i + 1);
        }
        rowsHandled += phase.getRowsHandled();
        rowsImported += phase.getRowsImported();
        phaseErrors += phase.getErrors();
        errors += phase.getErrors();
    }

    private void collectIndexStats(final TextImportTask task) {
        updateStatus(task);
        final TextImportTask.PhaseIndexing phaseIndexing = task.getBuildPartitionIndexPhase();
        final LongList keys = phaseIndexing.getPartitionKeysAndSizes();
        this.partitionKeysAndSizes.add(keys);
        this.linesIndexed += phaseIndexing.getLineCount();
        this.phaseErrors += phaseIndexing.getErrorCount();
        this.errors += phaseIndexing.getErrorCount();
    }

    private void collectStub(final TextImportTask task) {
        updateStatus(task);
    }

    private void createWorkDir() {
        // First, create the work root dir, if it doesn't exist.
        Path workDirPath = tmpPath.of(inputWorkRoot).slash$();
        if (!ff.exists(workDirPath)) {
            int result = ff.mkdir(workDirPath, configuration.getMkDirMode());
            if (result != 0) {
                throw CairoException.critical(ff.errno()).put("could not create import work root directory [path='").put(workDirPath).put("']");
            }
        }

        // Next, remove and recreate the per-table sub-dir.
        removeWorkDir();
        workDirPath = tmpPath.of(importRoot).slash$();
        int result = ff.mkdir(workDirPath, configuration.getMkDirMode());
        if (result != 0) {
            throw CairoException.critical(ff.errno()).put("could not create temporary import work directory [path='").put(workDirPath).put("']");
        }

        createdWorkDir = true;
        LOG.info().$("temporary import directory [path='").$(workDirPath).I$();
    }

    private long getCurrentTimeMs() {
        return configuration.getMillisecondClock().getTicks();
    }

    private int getTaskCount() {
        return taskDistribution.size() / 3;
    }

    private boolean isOneOfMainDirectories(CharSequence p) {
        String path = normalize(p);
        if (path == null) {
            return false;
        }

        return path.equals(normalize(configuration.getConfRoot())) ||
                path.equals(normalize(configuration.getRoot())) ||
                path.equals(normalize(configuration.getDbDirectory())) ||
                path.equals(normalize(configuration.getSnapshotRoot())) ||
                path.equals(normalize(configuration.getBackupRoot()));
    }

    private void logTypeError(int i, int type) {
        LOG.info()
                .$("mis-detected [table=").$(tableName)
                .$(", column=").$(i)
                .$(", type=").$(ColumnType.nameOf(type))
                .$(", workerCount=").$(workerCount)
                .I$();
    }

    private void movePartitions() {
        phasePrologue(TextImportTask.PHASE_MOVE_PARTITIONS);
        final int taskCount = getTaskCount();

        try {
            for (int i = 0; i < taskCount; i++) {
                int index = taskDistribution.getQuick(i * 3);
                int lo = taskDistribution.getQuick(i * 3 + 1);
                int hi = taskDistribution.getQuick(i * 3 + 2);

                final Path srcPath = localImportJob.getTmpPath1().of(importRoot).concat(tableName).put('_').put(index);
                final Path dstPath = localImportJob.getTmpPath2().of(configuration.getRoot()).concat(tableToken);

                final int srcPlen = srcPath.length();
                final int dstPlen = dstPath.length();

                if (!ff.exists(dstPath.slash$())) {
                    if (ff.mkdirs(dstPath, configuration.getMkDirMode()) != 0) {
                        throw TextException.$("could not create partition directory [path='").put(dstPath).put("', errno=").put(ff.errno()).put(']');
                    }
                }

                for (int j = lo; j < hi; j++) {
                    PartitionInfo partition = partitions.get(j);
                    if (partition.importedRows == 0) {
                        continue;
                    }
                    final CharSequence partitionName = partition.name;

                    srcPath.trimTo(srcPlen).concat(partitionName);
                    dstPath.trimTo(dstPlen).concat(partitionName).put(configuration.getAttachPartitionSuffix());

                    int res = ff.rename(srcPath.slash$(), dstPath.slash$());

                    if (res == Files.FILES_RENAME_ERR_EXDEV) {
                        LOG.info().$(srcPath).$(" and ").$(dstPath).$(" are not on the same mounted filesystem. Partitions will be copied.").$();

                        if (ff.mkdirs(dstPath, configuration.getMkDirMode()) != 0) {
                            throw TextException.$("could not create partition directory [path='").put(dstPath).put("', errno=").put(ff.errno()).put(']');
                        }

                        ff.iterateDir(srcPath, (long name, int type) -> {
                            if (type == Files.DT_FILE) {
                                srcPath.trimTo(srcPlen).concat(partitionName).concat(name).$();
                                dstPath.trimTo(dstPlen).concat(partitionName).put(configuration.getAttachPartitionSuffix()).concat(name).$();
                                if (ff.copy(srcPath, dstPath) < 0) {
                                    throw TextException.$("could not copy partition file [to='").put(dstPath).put("', errno=").put(ff.errno()).put(']');
                                }
                            }
                        });
                        srcPath.parent();
                    } else if (res != Files.FILES_RENAME_OK) {
                        throw CairoException.critical(ff.errno()).put("could not copy partition file [to=").put(dstPath).put(']');
                    }
                }
            }
        } catch (CairoException e) {
            throw TextImportException.instance(TextImportTask.PHASE_MOVE_PARTITIONS, e.getFlyweightMessage(), e.getErrno());
        } catch (TextException e) {
            throw TextImportException.instance(TextImportTask.PHASE_MOVE_PARTITIONS, e.getFlyweightMessage());
        }
        phaseEpilogue(TextImportTask.PHASE_MOVE_PARTITIONS);
    }

    private String normalize(CharSequence c) {
        try {
            if (c == null) {
                return null;
            }
            return new File(c.toString()).getCanonicalPath().replace(File.separatorChar, '/');
        } catch (IOException e) {
            LOG.error().$("could not normalize [path='").$(c).$("', message=").$(e.getMessage()).I$();
            return null;
        }
    }

    private TableWriter openWriterAndOverrideImportMetadata(
            ObjList<CharSequence> names,
            ObjList<TypeAdapter> types,
            CairoSecurityContext cairoSecurityContext,
            TypeManager typeManager
    ) throws TextException {
        TableWriter writer = cairoEngine.getWriter(cairoSecurityContext, tableToken, LOCK_REASON);
        RecordMetadata metadata = writer.getMetadata();

        if (metadata.getColumnCount() < types.size()) {
            writer.close();
            throw TextException.$("column count mismatch [textColumnCount=").put(types.size())
                    .put(", tableColumnCount=").put(metadata.getColumnCount())
                    .put(", table=").put(tableName)
                    .put(']');
        }

        //remap index is only needed to adjust names and types
        //workers will import data into temp tables without remapping
        IntList remapIndex = new IntList();
        remapIndex.ensureCapacity(types.size());
        for (int i = 0, n = types.size(); i < n; i++) {

            final int columnIndex = metadata.getColumnIndexQuiet(names.getQuick(i));
            final int idx = (columnIndex > -1 && columnIndex != i) ? columnIndex : i; // check for strict match ?
            remapIndex.set(i, idx);

            final int columnType = metadata.getColumnType(idx);
            final TypeAdapter detectedAdapter = types.getQuick(i);
            final int detectedType = detectedAdapter.getType();
            if (detectedType != columnType) {
                // when DATE type is mis-detected as STRING we
                // would not have either date format nor locale to
                // use when populating this field
                switch (ColumnType.tagOf(columnType)) {
                    case ColumnType.DATE:
                        logTypeError(i, detectedType);
                        types.setQuick(i, BadDateAdapter.INSTANCE);
                        break;
                    case ColumnType.TIMESTAMP:
                        if (detectedAdapter instanceof TimestampCompatibleAdapter) {
                            types.setQuick(i, otherToTimestampAdapterPool.next().of((TimestampCompatibleAdapter) detectedAdapter));
                        } else {
                            logTypeError(i, detectedType);
                            types.setQuick(i, BadTimestampAdapter.INSTANCE);
                        }
                        break;
                    case ColumnType.BINARY:
                        writer.close();
                        throw TextException.$("cannot import text into BINARY column [index=").put(i).put(']');
                    default:
                        types.setQuick(i, typeManager.getTypeAdapter(columnType));
                        break;
                }
            }
        }

        //at this point we've to use target table columns names otherwise partition attach could fail on metadata differences
        //(if header names or synthetic names are different from table's)
        for (int i = 0, n = remapIndex.size(); i < n; i++) {
            names.set(i, metadata.getColumnName(remapIndex.get(i)));
        }

        //add table columns missing in input file
        if (names.size() < metadata.getColumnCount()) {
            for (int i = 0, n = metadata.getColumnCount(); i < n; i++) {
                boolean unused = true;

                for (int r = 0, rn = remapIndex.size(); r < rn; r++) {
                    if (remapIndex.get(r) == i) {
                        unused = false;
                        break;
                    }
                }

                if (unused) {
                    names.add(metadata.getColumnName(i));
                    types.add(typeManager.getTypeAdapter(metadata.getColumnType(i)));
                }
            }
        }

        return writer;
    }

    private void phaseBuildSymbolIndex(TableWriter writer) throws TextImportException {
        phasePrologue(TextImportTask.PHASE_BUILD_SYMBOL_INDEX);

        final RecordMetadata metadata = writer.getMetadata();
        final int columnCount = metadata.getColumnCount();
        final int tmpTableCount = getTaskCount();

        boolean isAnyIndexed = false;
        for (int i = 0; i < columnCount; i++) {
            isAnyIndexed |= metadata.isColumnIndexed(i);
        }

        if (isAnyIndexed) {
            int queuedCount = 0;
            int collectedCount = 0;
            for (int t = 0; t < tmpTableCount; ++t) {
                while (true) {
                    final long seq = pubSeq.next();
                    if (seq > -1) {
                        final TextImportTask task = queue.get(seq);
                        task.setChunkIndex(t);
                        task.setCircuitBreaker(circuitBreaker);
                        // this task will create its own copy of TableWriter to build indexes concurrently?
                        task.ofPhaseBuildSymbolIndex(cairoEngine, targetTableStructure, importRoot, t, metadata);
                        pubSeq.done(seq);
                        queuedCount++;
                        break;
                    } else {
                        collectedCount += collect(queuedCount - collectedCount, checkStatusRef);
                    }
                }
            }

            collectedCount += collect(queuedCount - collectedCount, checkStatusRef);
            assert collectedCount == queuedCount;
        }

        phaseEpilogue(TextImportTask.PHASE_BUILD_SYMBOL_INDEX);
    }

    private void phaseEpilogue(byte phase) {
        throwErrorIfNotOk();
        long endMs = getCurrentTimeMs();
        LOG.info()
                .$("finished [importId=").$hexPadded(importId)
                .$(", phase=").$(TextImportTask.getPhaseName(phase))
                .$(", file=`").$(inputFilePath)
                .$("`, duration=").$((endMs - startMs) / 1000).$('s')
                .$(", errors=").$(phaseErrors)
                .I$();
        updatePhaseStatus(phase, TextImportTask.STATUS_FINISHED, null);
    }

    private void phasePartitionImport() throws TextImportException {
        if (partitions.size() == 0) {
            if (linesIndexed > 0) {
                throw TextImportException.instance(TextImportTask.PHASE_PARTITION_IMPORT,
                        "All rows were skipped. Possible reasons: timestamp format mismatch or rows exceed maximum line length (65k).");
            } else {
                throw TextImportException.instance(TextImportTask.PHASE_PARTITION_IMPORT,
                        "No rows in input file to import.");
            }
        }

        phasePrologue(TextImportTask.PHASE_PARTITION_IMPORT);
        this.taskCount = assignPartitions(partitions, workerCount);

        int queuedCount = 0;
        int collectedCount = 0;
        taskDistribution.clear();

        for (int i = 0; i < taskCount; ++i) {
            int lo = 0;
            while (lo < partitions.size() && partitions.getQuick(lo).taskId != i) {
                lo++;
            }
            int hi = lo + 1;
            while (hi < partitions.size() && partitions.getQuick(hi).taskId == i) {
                hi++;
            }

            while (true) {
                final long seq = pubSeq.next();
                if (seq > -1) {
                    final TextImportTask task = queue.get(seq);
                    task.setChunkIndex(i);
                    task.setCircuitBreaker(circuitBreaker);
                    task.ofPhasePartitionImport(
                            cairoEngine,
                            targetTableStructure,
                            textMetadataDetector.getColumnTypes(),
                            atomicity,
                            columnDelimiter,
                            importRoot,
                            inputFileName,
                            i,
                            lo,
                            hi,
                            partitions
                    );
                    pubSeq.done(seq);
                    queuedCount++;
                    break;
                } else {
                    collectedCount += collect(queuedCount - collectedCount, collectDataImportStatsRef);
                }
            }

            taskDistribution.add(i);
            taskDistribution.add(lo);
            taskDistribution.add(hi);
        }

        collectedCount += collect(queuedCount - collectedCount, collectDataImportStatsRef);
        assert collectedCount == queuedCount;

        phaseEpilogue(TextImportTask.PHASE_PARTITION_IMPORT);
    }

    private void phasePrologue(byte phase) {
        phaseErrors = 0;
        LOG.info()
                .$("started [importId=").$hexPadded(importId)
                .$(", phase=").$(TextImportTask.getPhaseName(phase))
                .$(", file=`").$(inputFilePath)
                .$("`, workerCount=").$(workerCount).I$();
        updatePhaseStatus(phase, TextImportTask.STATUS_STARTED, null);
        startMs = getCurrentTimeMs();
    }

    private void phaseSymbolTableMerge(final TableWriter writer) throws TextImportException {
        phasePrologue(TextImportTask.PHASE_SYMBOL_TABLE_MERGE);
        final int tmpTableCount = getTaskCount();

        int queuedCount = 0;
        int collectedCount = 0;
        TableRecordMetadata tableMetadata = writer.getMetadata();

        for (int columnIndex = 0, size = tableMetadata.getColumnCount(); columnIndex < size; columnIndex++) {
            if (ColumnType.isSymbol(tableMetadata.getColumnType(columnIndex))) {
                final CharSequence symbolColumnName = tableMetadata.getColumnName(columnIndex);
                int tmpTableSymbolColumnIndex = targetTableStructure.getSymbolColumnIndex(symbolColumnName);

                while (true) {
                    final long seq = pubSeq.next();
                    if (seq > -1) {
                        final TextImportTask task = queue.get(seq);
                        task.setChunkIndex(columnIndex);
                        task.ofPhaseSymbolTableMerge(
                                configuration,
                                importRoot,
                                writer,
                                tableToken,
                                symbolColumnName,
                                columnIndex,
                                tmpTableSymbolColumnIndex,
                                tmpTableCount,
                                partitionBy
                        );
                        pubSeq.done(seq);
                        queuedCount++;
                        break;
                    } else {
                        collectedCount += collect(queuedCount - collectedCount, collectStubRef);
                    }
                }
            }
        }

        collectedCount += collect(queuedCount - collectedCount, collectStubRef);
        assert collectedCount == queuedCount;

        phaseEpilogue(TextImportTask.PHASE_SYMBOL_TABLE_MERGE);
    }

    private void phaseUpdateSymbolKeys(final TableWriter writer) throws TextImportException {
        phasePrologue(TextImportTask.PHASE_UPDATE_SYMBOL_KEYS);

        final int tmpTableCount = getTaskCount();
        int queuedCount = 0;
        int collectedCount = 0;
        for (int t = 0; t < tmpTableCount; ++t) {

            tmpPath.of(importRoot).concat(tableToken.getTableName()).put('_').put(t);

            try (TxReader txFile = new TxReader(ff).ofRO(tmpPath.concat(TXN_FILE_NAME).$(), partitionBy)) {
                txFile.unsafeLoadAll();
                final int partitionCount = txFile.getPartitionCount();

                for (int p = 0; p < partitionCount; p++) {
                    final long partitionSize = txFile.getPartitionSize(p);
                    final long partitionTimestamp = txFile.getPartitionTimestamp(p);
                    TableRecordMetadata tableMetadata = writer.getMetadata();
                    int symbolColumnIndex = 0;

                    if (partitionSize == 0) {
                        continue;
                    }

                    for (int c = 0, size = tableMetadata.getColumnCount(); c < size; c++) {
                        if (ColumnType.isSymbol(tableMetadata.getColumnType(c))) {
                            final CharSequence symbolColumnName = tableMetadata.getColumnName(c);
                            final int symbolCount = txFile.getSymbolValueCount(symbolColumnIndex++);

                            while (true) {
                                final long seq = pubSeq.next();
                                if (seq > -1) {
                                    final TextImportTask task = queue.get(seq);
                                    task.setChunkIndex(t);
                                    task.setCircuitBreaker(circuitBreaker);
                                    task.ofPhaseUpdateSymbolKeys(
                                            cairoEngine,
                                            targetTableStructure,
                                            t,
                                            partitionSize,
                                            partitionTimestamp,
                                            importRoot,
                                            symbolColumnName,
                                            symbolCount
                                    );
                                    pubSeq.done(seq);
                                    queuedCount++;
                                    break;
                                } else {
                                    collectedCount += collect(queuedCount - collectedCount, collectStubRef);
                                }
                            }
                        }
                    }
                }
            }
        }

        collectedCount += collect(queuedCount - collectedCount, collectStubRef);
        assert collectedCount == queuedCount;

        phaseEpilogue(TextImportTask.PHASE_UPDATE_SYMBOL_KEYS);
    }

    private void processChunkStats(long fileLength, int chunks) {
        long quotes = chunkStats.get(0);

        indexChunkStats.setPos(0);
        //set first chunk offset and line number
        indexChunkStats.add(0);
        indexChunkStats.add(0);

        long lines;
        long totalLines = chunks > 0 ? chunkStats.get(1) + 1 : 1;

        for (int i = 1; i < chunks; i++) {
            long startPos;
            if ((quotes & 1) == 1) { // if number of quotes is odd then use odd starter
                startPos = chunkStats.get(5 * i + 4);
                lines = chunkStats.get(5 * i + 2);
            } else {
                startPos = chunkStats.get(5 * i + 3);
                lines = chunkStats.get(5 * i + 1);
            }

            //if whole chunk  belongs to huge quoted string or contains one very long line
            //then it should be ignored here and merged with previous chunk
            if (startPos > -1) {
                indexChunkStats.add(startPos);
                indexChunkStats.add(totalLines);
            }

            quotes += chunkStats.get(5 * i);
            totalLines += lines;
        }

        if (indexChunkStats.get(indexChunkStats.size() - 2) < fileLength) {
            indexChunkStats.add(fileLength);
            indexChunkStats.add(totalLines);//doesn't matter
        }
    }

    private void processIndexStats() {
        LongHashSet set = new LongHashSet();
        for (int i = 0, n = partitionKeysAndSizes.size(); i < n; i += 2) {
            set.add(partitionKeysAndSizes.get(i));
        }

        LongList distinctKeys = new LongList();
        for (int i = 0, n = set.size(); i < n; i++) {
            distinctKeys.add(set.get(i));
        }
        distinctKeys.sort();

        LongList totalSizes = new LongList();
        for (int i = 0, n = distinctKeys.size(); i < n; i++) {
            long key = distinctKeys.getQuick(i);
            long size = 0;

            for (int j = 0, m = partitionKeysAndSizes.size(); j < m; j += 2) {
                if (partitionKeysAndSizes.getQuick(j) == key) {
                    size += partitionKeysAndSizes.get(j + 1);
                }
            }

            totalSizes.add(size);
        }

        DateFormat dirFormat = PartitionBy.getPartitionDirFormatMethod(partitionBy);

        for (int i = 0, n = distinctKeys.size(); i < n; i++) {
            long key = distinctKeys.getQuick(i);
            long size = totalSizes.getQuick(i);

            partitionNameSink.clear();
            dirFormat.format(distinctKeys.get(i), null, null, partitionNameSink);
            String dirName = partitionNameSink.toString();

            partitions.add(new PartitionInfo(key, dirName, size));
        }
    }

    private void removeWorkDir() {
        Path workDirPath = tmpPath.of(importRoot).$();
        if (ff.exists(workDirPath)) {
            if (isOneOfMainDirectories(importRoot)) {
                throw TextException.$("could not remove import work directory because it points to one of main directories [path='").put(workDirPath).put("'] .");
            }

            LOG.info().$("removing import work directory [path='").$(workDirPath).$("']").$();

            int errno = ff.rmdir(workDirPath);
            if (errno != 0) {
                throw TextException.$("could not remove import work directory [path='").put(workDirPath).put("', errno=").put(errno).put(']');
            }
        }
    }

    private void stealWork() {
        if (localImportJob.run(0)) {
            return;
        }
        Os.pause();
    }

    private void throwErrorIfNotOk() {
        if (status == TextImportTask.STATUS_FAILED) {
            throw TextImportException.instance(phase, "import failed [phase=")
                    .put(TextImportTask.getPhaseName(phase))
                    .put(", msg=`").put(errorMessage).put("`]");
        } else if (status == TextImportTask.STATUS_CANCELLED) {
            TextImportException ex = TextImportException.instance(phase, "import cancelled [phase=")
                    .put(TextImportTask.getPhaseName(phase))
                    .put(", msg=`").put(errorMessage).put("`]");
            ex.setCancelled(true);
            throw ex;
        }
    }

    private void updateStatus(final TextImportTask task) {
        boolean cancelledOrFailed = status == TextImportTask.STATUS_FAILED || status == TextImportTask.STATUS_CANCELLED;
        if (!cancelledOrFailed && (task.isFailed() || task.isCancelled())) {
            status = task.getStatus();
            phase = task.getPhase();
            errorMessage = task.getErrorMessage();
        }
    }

    //load balances existing partitions between given number of workers using partition sizes
    //returns number of tasks
    static int assignPartitions(ObjList<PartitionInfo> partitions, int workerCount) {
        partitions.sort((p1, p2) -> Long.compare(p2.bytes, p1.bytes));
        long[] workerSums = new long[workerCount];

        for (int i = 0, n = partitions.size(); i < n; i++) {
            int minIdx = -1;
            long minSum = Long.MAX_VALUE;

            for (int j = 0; j < workerCount; j++) {
                if (workerSums[j] == 0) {
                    minIdx = j;
                    break;
                } else if (workerSums[j] < minSum) {
                    minSum = workerSums[j];
                    minIdx = j;
                }
            }

            workerSums[minIdx] += partitions.getQuick(i).bytes;
            partitions.getQuick(i).taskId = minIdx;
        }

        partitions.sort((p1, p2) -> {
            long workerIdDiff = p1.taskId - p2.taskId;
            if (workerIdDiff != 0) {
                return (int) workerIdDiff;
            }

            return Long.compare(p1.key, p2.key);
        });

        int taskIds = 0;
        for (int i = 0, n = workerSums.length; i < n; i++) {
            if (workerSums[i] != 0) {
                taskIds++;
            }
        }

        return taskIds;
    }

    TableWriter parseStructure(int fd) throws TextImportException {
        phasePrologue(TextImportTask.PHASE_ANALYZE_FILE_STRUCTURE);
        final CairoConfiguration configuration = cairoEngine.getConfiguration();

        final int textAnalysisMaxLines = configuration.getTextConfiguration().getTextAnalysisMaxLines();
        int len = configuration.getSqlCopyBufferSize();
        long buf = Unsafe.malloc(len, MemoryTag.NATIVE_IMPORT);

        try (TextLexerWrapper tlw = new TextLexerWrapper(configuration.getTextConfiguration())) {
            long n = ff.read(fd, buf, len, 0);
            if (n > 0) {
                if (columnDelimiter < 0) {
                    columnDelimiter = textDelimiterScanner.scan(buf, buf + n);
                }

                AbstractTextLexer lexer = tlw.getLexer(columnDelimiter);
                lexer.setSkipLinesWithExtraValues(false);

                final ObjList<CharSequence> names = new ObjList<>();
                final ObjList<TypeAdapter> types = new ObjList<>();
                if (timestampColumn != null && timestampAdapter != null) {
                    names.add(timestampColumn);
                    types.add(timestampAdapter);
                }

                textMetadataDetector.of(tableName, names, types, forceHeader);
                lexer.parse(buf, buf + n, textAnalysisMaxLines, textMetadataDetector);
                textMetadataDetector.evaluateResults(lexer.getLineCount(), lexer.getErrorCount());
                forceHeader = textMetadataDetector.isHeader();

                TableWriter writer = prepareTable(
                        securityContext,
                        textMetadataDetector.getColumnNames(),
                        textMetadataDetector.getColumnTypes(),
                        inputFilePath,
                        typeManager
                );
                phaseEpilogue(TextImportTask.PHASE_ANALYZE_FILE_STRUCTURE);
                return writer;
            } else {
                throw TextException.$("could not read from file '").put(inputFilePath).put("' to analyze structure");
            }
        } catch (CairoException e) {
            throw TextImportException.instance(TextImportTask.PHASE_ANALYZE_FILE_STRUCTURE, e.getFlyweightMessage(), e.getErrno());
        } catch (TextException e) {
            throw TextImportException.instance(TextImportTask.PHASE_ANALYZE_FILE_STRUCTURE, e.getFlyweightMessage());
        } finally {
            Unsafe.free(buf, len, MemoryTag.NATIVE_IMPORT);
        }
    }

    //returns list with N chunk boundaries
    LongList phaseBoundaryCheck(long fileLength) throws TextImportException {
        phasePrologue(TextImportTask.PHASE_BOUNDARY_CHECK);
        assert (workerCount > 0 && minChunkSize > 0);

        if (workerCount == 1) {
            indexChunkStats.setPos(0);
            indexChunkStats.add(0);
            indexChunkStats.add(0);
            indexChunkStats.add(fileLength);
            indexChunkStats.add(0);
            phaseEpilogue(TextImportTask.PHASE_BOUNDARY_CHECK);
            return indexChunkStats;
        }

        long chunkSize = Math.max(minChunkSize, (fileLength + workerCount - 1) / workerCount);
        final int chunks = (int) Math.max((fileLength + chunkSize - 1) / chunkSize, 1);

        int queuedCount = 0;
        int collectedCount = 0;

        chunkStats.setPos(chunks * 5);
        chunkStats.zero(0);

        for (int i = 0; i < chunks; i++) {
            final long chunkLo = i * chunkSize;
            final long chunkHi = Long.min(chunkLo + chunkSize, fileLength);
            while (true) {
                final long seq = pubSeq.next();
                if (seq > -1) {
                    final TextImportTask task = queue.get(seq);
                    task.setChunkIndex(i);
                    task.setCircuitBreaker(circuitBreaker);
                    task.ofPhaseBoundaryCheck(ff, inputFilePath, chunkLo, chunkHi);
                    pubSeq.done(seq);
                    queuedCount++;
                    break;
                } else {
                    collectedCount += collect(queuedCount - collectedCount, collectChunkStatsRef);
                }
            }
        }

        collectedCount += collect(queuedCount - collectedCount, collectChunkStatsRef);
        assert collectedCount == queuedCount;

        processChunkStats(fileLength, chunks);
        phaseEpilogue(TextImportTask.PHASE_BOUNDARY_CHECK);
        return indexChunkStats;
    }

    void phaseIndexing() throws TextException {
        phasePrologue(TextImportTask.PHASE_INDEXING);

        int queuedCount = 0;
        int collectedCount = 0;

        createWorkDir();

        boolean forceHeader = this.forceHeader;
        for (int i = 0, n = indexChunkStats.size() - 2; i < n; i += 2) {
            int colIdx = i / 2;

            final long chunkLo = indexChunkStats.get(i);
            final long lineNumber = indexChunkStats.get(i + 1);
            final long chunkHi = indexChunkStats.get(i + 2);

            while (true) {
                final long seq = pubSeq.next();
                if (seq > -1) {
                    final TextImportTask task = queue.get(seq);
                    task.setChunkIndex(colIdx);
                    task.setCircuitBreaker(circuitBreaker);
                    task.ofPhaseIndexing(
                            chunkLo,
                            chunkHi,
                            lineNumber,
                            colIdx,
                            inputFileName,
                            importRoot,
                            partitionBy,
                            columnDelimiter,
                            timestampIndex,
                            timestampAdapter,
                            forceHeader,
                            atomicity
                    );
                    if (forceHeader) {
                        forceHeader = false;
                    }
                    pubSeq.done(seq);
                    queuedCount++;
                    break;
                } else {
                    collectedCount += collect(queuedCount - collectedCount, collectIndexStatsRef);
                }
            }
        }

        collectedCount += collect(queuedCount - collectedCount, collectIndexStatsRef);
        assert collectedCount == queuedCount;
        processIndexStats();

        phaseEpilogue(TextImportTask.PHASE_INDEXING);
    }

    TableWriter prepareTable(
            CairoSecurityContext cairoSecurityContext,
            ObjList<CharSequence> names,
            ObjList<TypeAdapter> types,
            Path path,
            TypeManager typeManager
    ) throws TextException {
        if (types.size() == 0) {
            throw CairoException.nonCritical().put("cannot determine text structure");
        }
        if (partitionBy == PartitionBy.NONE) {
            throw CairoException.nonCritical().put("partition strategy for parallel import cannot be NONE");
        }

        if (partitionBy < 0) {
            partitionBy = PartitionBy.NONE;
        }

        if (timestampIndex == -1 && timestampColumn != null) {
            for (int i = 0, n = names.size(); i < n; i++) {
                if (Chars.equalsIgnoreCase(names.get(i), timestampColumn)) {
                    timestampIndex = i;
                    break;
                }
            }
        }

        TableWriter writer = null;

        try {
            targetTableStatus = cairoEngine.getStatus(cairoSecurityContext, path, tableToken);
            switch (targetTableStatus) {
                case TableUtils.TABLE_DOES_NOT_EXIST:
                    if (partitionBy == PartitionBy.NONE) {
                        throw TextException.$("partition by unit must be set when importing to new table");
                    }
                    if (timestampColumn == null) {
                        throw TextException.$("timestamp column must be set when importing to new table");
                    }
                    if (timestampIndex == -1) {
                        throw TextException.$("timestamp column '").put(timestampColumn).put("' not found in file header");
                    }

                    validate(names, types, null, NO_INDEX);
                    targetTableStructure.of(tableName, names, types, timestampIndex, partitionBy);

                    createTable(
                            ff,
                            configuration.getMkDirMode(),
                            configuration.getRoot(),
                            tableToken.getDirName(),
                            targetTableStructure.getTableName(),
                            targetTableStructure,
                            tableToken.getTableId()
                    );
                    cairoEngine.registerTableToken(tableToken);
                    targetTableCreated = true;
                    writer = cairoEngine.getWriter(cairoSecurityContext, tableToken, LOCK_REASON);
                    partitionBy = writer.getPartitionBy();
                    break;
                case TableUtils.TABLE_EXISTS:
                    writer = openWriterAndOverrideImportMetadata(names, types, cairoSecurityContext, typeManager);

                    if (writer.getRowCount() > 0) {
                        throw TextException.$("target table must be empty [table=").put(tableName).put(']');
                    }

                    CharSequence designatedTimestampColumnName = writer.getDesignatedTimestampColumnName();
                    int designatedTimestampIndex = writer.getMetadata().getTimestampIndex();
                    if (PartitionBy.isPartitioned(partitionBy) && partitionBy != writer.getPartitionBy()) {
                        throw TextException.$("declared partition by unit doesn't match table's");
                    }
                    partitionBy = writer.getPartitionBy();
                    if (!PartitionBy.isPartitioned(partitionBy)) {
                        throw TextException.$("target table is not partitioned");
                    }
                    validate(names, types, designatedTimestampColumnName, designatedTimestampIndex);
                    targetTableStructure.of(tableName, names, types, timestampIndex, partitionBy);
                    break;
                default:
                    throw TextException.$("name is reserved [table=").put(tableName).put(']');
            }

            inputFilePath.of(inputRoot).concat(inputFileName).$();//getStatus might override it
            targetTableStructure.setIgnoreColumnIndexedFlag(true);

            if (timestampAdapter == null && ColumnType.isTimestamp(types.getQuick(timestampIndex).getType())) {
                timestampAdapter = (TimestampAdapter) types.getQuick(timestampIndex);
            }
        } catch (Throwable t) {
            if (writer != null) {
                writer.close();
            }

            throw t;
        }

        return writer;
    }

    void validate(ObjList<CharSequence> names,
                  ObjList<TypeAdapter> types,
                  CharSequence designatedTimestampColumnName,
                  int designatedTimestampIndex) throws TextException {
        if (timestampColumn == null && designatedTimestampColumnName == null) {
            timestampIndex = NO_INDEX;
        } else if (timestampColumn != null) {
            timestampIndex = names.indexOf(timestampColumn);
            if (timestampIndex == NO_INDEX) {
                throw TextException.$("invalid timestamp column [name='").put(timestampColumn).put("']");
            }
        } else {
            timestampIndex = names.indexOf(designatedTimestampColumnName);
            if (timestampIndex == NO_INDEX) {
                // columns in the imported file may not have headers, then use writer timestamp index
                timestampIndex = designatedTimestampIndex;
            }
        }

        if (timestampIndex != NO_INDEX) {
            final TypeAdapter timestampAdapter = types.getQuick(timestampIndex);
            final int typeTag = ColumnType.tagOf(timestampAdapter.getType());
            if ((typeTag != ColumnType.LONG && typeTag != ColumnType.TIMESTAMP) || timestampAdapter == BadTimestampAdapter.INSTANCE) {
                throw TextException.$("column is not a timestamp [no=").put(timestampIndex)
                        .put(", name='").put(timestampColumn).put("']");
            }
        }
    }

    @FunctionalInterface
    public interface PhaseStatusReporter {
        void report(byte phase, byte status, @Nullable final CharSequence msg, long rowsHandled, long rowsImported, long errors);
    }

    static class PartitionInfo {
        final long bytes;
        final long key;
        final CharSequence name;
        long importedRows;//used to detect partitions that need skipping (because e.g. no data was imported for them)
        int taskId;//assigned worker/task id

        PartitionInfo(long key, CharSequence name, long bytes) {
            this.key = key;
            this.name = name;
            this.bytes = bytes;
        }

        PartitionInfo(long key, CharSequence name, long bytes, int taskId) {
            this.key = key;
            this.name = name;
            this.bytes = bytes;
            this.taskId = taskId;
        }

        @Override
        public boolean equals(Object o) {
            if (this == o) return true;
            if (o == null || getClass() != o.getClass()) return false;
            PartitionInfo that = (PartitionInfo) o;
            return key == that.key && bytes == that.bytes && taskId == that.taskId && importedRows == that.importedRows && name.equals(that.name);
        }

        @Override
        public String toString() {
            return "PartitionInfo{" +
                    "key=" + key +
                    ", name=" + name +
                    ", bytes=" + bytes +
                    ", taskId=" + taskId +
                    ", importedRows=" + importedRows +
                    '}';
        }
    }

    public static class TableStructureAdapter implements TableStructure {
        private final LongList columnBits = new LongList();
        private final CairoConfiguration configuration;
        private ObjList<CharSequence> columnNames;
        private boolean ignoreColumnIndexedFlag;
        private int partitionBy;
        private CharSequence tableName;
        private int timestampColumnIndex;

        public TableStructureAdapter(CairoConfiguration configuration) {
            this.configuration = configuration;
        }

        @Override
        public int getColumnCount() {
            return columnNames.size();
        }

        @Override
        public CharSequence getColumnName(int columnIndex) {
            return columnNames.getQuick(columnIndex);
        }

        @Override
        public int getColumnType(int columnIndex) {
            return Numbers.decodeLowInt(columnBits.getQuick(columnIndex));
        }

        @Override
        public int getIndexBlockCapacity(int columnIndex) {
            return configuration.getIndexValueBlockSize();
        }

        @Override
        public int getMaxUncommittedRows() {
            return configuration.getMaxUncommittedRows();
        }

        @Override
        public long getO3MaxLag() {
            return configuration.getO3MaxLag();
        }

        @Override
        public int getPartitionBy() {
            return partitionBy;
        }

        @Override
        public boolean getSymbolCacheFlag(int columnIndex) {
            return false;
        }

        @Override
        public int getSymbolCapacity(int columnIndex) {
            return configuration.getDefaultSymbolCapacity();
        }

        public int getSymbolColumnIndex(CharSequence symbolColumnName) {
            int index = -1;
            for (int i = 0, n = columnNames.size(); i < n; i++) {
                if (getColumnType(i) == ColumnType.SYMBOL) {
                    index++;
                }

                if (symbolColumnName.equals(columnNames.get(i))) {
                    return index;
                }
            }

            return -1;
        }

        @Override
        public CharSequence getTableName() {
            return tableName;
        }

        @Override
        public int getTimestampIndex() {
            return timestampColumnIndex;
        }

        @Override
        public boolean isIndexed(int columnIndex) {
            return !ignoreColumnIndexedFlag && Numbers.decodeHighInt(columnBits.getQuick(columnIndex)) != 0;
        }

        @Override
        public boolean isSequential(int columnIndex) {
            return false;
        }

        @Override
        public boolean isWalEnabled() {
            return configuration.getWalEnabledDefault() && PartitionBy.isPartitioned(partitionBy);
        }

        public void of(final CharSequence tableName,
                       final ObjList<CharSequence> names,
                       final ObjList<TypeAdapter> types,
                       final int timestampColumnIndex,
                       final int partitionBy
        ) {
            this.tableName = tableName;
            this.columnNames = names;
            this.ignoreColumnIndexedFlag = false;

            this.columnBits.clear();
            for (int i = 0, size = types.size(); i < size; i++) {
                final TypeAdapter adapter = types.getQuick(i);
                this.columnBits.add(Numbers.encodeLowHighInts(adapter.getType(), adapter.isIndexed() ? 1 : 0));
            }

            this.timestampColumnIndex = timestampColumnIndex;
            this.partitionBy = partitionBy;
        }

        public void setIgnoreColumnIndexedFlag(boolean flag) {
            this.ignoreColumnIndexedFlag = flag;
        }
    }
}<|MERGE_RESOLUTION|>--- conflicted
+++ resolved
@@ -219,12 +219,7 @@
                                 mkDirMode,
                                 memory,
                                 path,
-<<<<<<< HEAD
-                                false,
-                                tableName,
-=======
                                 tableDir,
->>>>>>> 5d42ab69
                                 structure,
                                 ColumnType.VERSION,
                                 tableId
