/*******************************************************************************
 *     ___                  _   ____  ____
 *    / _ \ _   _  ___  ___| |_|  _ \| __ )
 *   | | | | | | |/ _ \/ __| __| | | |  _ \
 *   | |_| | |_| |  __/\__ \ |_| |_| | |_) |
 *    \__\_\\__,_|\___||___/\__|____/|____/
 *
 *  Copyright (c) 2014-2019 Appsicle
 *  Copyright (c) 2019-2022 QuestDB
 *
 *  Licensed under the Apache License, Version 2.0 (the "License");
 *  you may not use this file except in compliance with the License.
 *  You may obtain a copy of the License at
 *
 *  http://www.apache.org/licenses/LICENSE-2.0
 *
 *  Unless required by applicable law or agreed to in writing, software
 *  distributed under the License is distributed on an "AS IS" BASIS,
 *  WITHOUT WARRANTIES OR CONDITIONS OF ANY KIND, either express or implied.
 *  See the License for the specific language governing permissions and
 *  limitations under the License.
 *
 ******************************************************************************/

package io.questdb.cairo;

import io.questdb.MessageBus;
import io.questdb.cairo.sql.StaticSymbolTable;
import io.questdb.cairo.sql.SymbolTableSource;
import io.questdb.cairo.vm.NullMemoryMR;
import io.questdb.cairo.vm.Vm;
import io.questdb.cairo.vm.api.MemoryMR;
import io.questdb.cairo.vm.api.MemoryR;
import io.questdb.log.Log;
import io.questdb.log.LogFactory;
import io.questdb.std.*;
import io.questdb.std.datetime.DateFormat;
import io.questdb.std.datetime.millitime.MillisecondClock;
import io.questdb.std.str.CharSink;
import io.questdb.std.str.Path;
import org.jetbrains.annotations.NotNull;
import org.jetbrains.annotations.Nullable;

import java.io.Closeable;

import static io.questdb.cairo.TableUtils.TXN_FILE_NAME;

public class TableReader implements Closeable, SymbolTableSource {
    private static final Log LOG = LogFactory.getLog(TableReader.class);
    private static final int PARTITIONS_SLOT_SIZE = 4;
    private static final int PARTITIONS_SLOT_OFFSET_SIZE = 1;
    private static final int PARTITIONS_SLOT_OFFSET_NAME_TXN = 2;
    private static final int PARTITIONS_SLOT_OFFSET_COLUMN_VERSION = 3;
    private static final int PARTITIONS_SLOT_SIZE_MSB = Numbers.msb(PARTITIONS_SLOT_SIZE);
    private final FilesFacade ff;
    private final Path path;
    private final int partitionBy;
    private final int rootLen;
    private final TableReaderMetadata metadata;
    private final DateFormat partitionDirFormatMethod;
    private final LongList openPartitionInfo;
    private final TableReaderRecordCursor recordCursor = new TableReaderRecordCursor();
    private final PartitionBy.PartitionFloorMethod partitionFloorMethod;
    private final String tableName;
    private final String systemTableName;
    private final MessageBus messageBus;
    private final ObjList<SymbolMapReader> symbolMapReaders = new ObjList<>();
    private final CairoConfiguration configuration;
    private final TxReader txFile;
    private final MemoryMR todoMem = Vm.getMRInstance();
    private final TxnScoreboard txnScoreboard;
    private final ColumnVersionReader columnVersionReader;
    private int partitionCount;
    private LongList columnTops;
    private ObjList<MemoryMR> columns;
    private ObjList<BitmapIndexReader> bitmapIndexes;
    private int columnCount;
    private int columnCountShl;
    private long rowCount;
    private long txn = TableUtils.INITIAL_TXN;
    private long tempMem8b = Unsafe.malloc(8, MemoryTag.NATIVE_TABLE_READER);
    private boolean txnAcquired = false;
    private final MillisecondClock clock;

    public TableReader(CairoConfiguration configuration, String tableName, String systemTableName) {
        this(configuration, tableName, systemTableName, null);
    }

    public TableReader(CairoConfiguration configuration,
                       String tableName,
                       String systemTableName,
                       @Nullable MessageBus messageBus
    ) {
        this.configuration = configuration;
        this.clock = configuration.getMillisecondClock();
        this.ff = configuration.getFilesFacade();
        this.systemTableName = Chars.toString(systemTableName);
        this.tableName = Chars.toString(tableName);
        this.messageBus = messageBus;
        this.path = new Path();
        this.path.of(configuration.getRoot()).concat(this.systemTableName);
        this.rootLen = path.length();
        path.trimTo(rootLen);
        try {
            this.metadata = openMetaFile();
            this.columnCount = this.metadata.getColumnCount();
            this.columnCountShl = getColumnBits(columnCount);
            this.partitionBy = this.metadata.getPartitionBy();
            this.columnVersionReader = new ColumnVersionReader().ofRO(ff, path.trimTo(rootLen).concat(TableUtils.COLUMN_VERSION_FILE_NAME).$());
            this.txnScoreboard = new TxnScoreboard(ff, configuration.getTxnScoreboardEntryCount()).ofRW(path.trimTo(rootLen));
            LOG.debug()
                    .$("open [id=").$(metadata.getTableId())
                    .$(", table=").utf8(this.tableName)
                    .$(", systemName=").utf8(this.systemTableName)
                    .I$();
            this.txFile = new TxReader(ff).ofRO(path.trimTo(rootLen).concat(TXN_FILE_NAME).$(), partitionBy);
            path.trimTo(rootLen);
            reloadSlow(false);
            openSymbolMaps();
            partitionCount = txFile.getPartitionCount();
            partitionDirFormatMethod = PartitionBy.getPartitionDirFormatMethod(partitionBy);
            partitionFloorMethod = PartitionBy.getPartitionFloorMethod(partitionBy);

            int capacity = getColumnBase(partitionCount);
            this.columns = new ObjList<>(capacity);
            this.columns.setPos(capacity + 2);
            this.columns.setQuick(0, NullMemoryMR.INSTANCE);
            this.columns.setQuick(1, NullMemoryMR.INSTANCE);
            this.bitmapIndexes = new ObjList<>(capacity);
            this.bitmapIndexes.setPos(capacity + 2);

            this.openPartitionInfo = new LongList(partitionCount * PARTITIONS_SLOT_SIZE);
            this.openPartitionInfo.setPos(partitionCount * PARTITIONS_SLOT_SIZE);
            for (int i = 0; i < partitionCount; i++) {
                // number of rows, txn and column version is tracked for each partition
                // it is compared to attachedPartitions within the txn file to determine if a partition needs to be reloaded or not
                this.openPartitionInfo.setQuick(i * PARTITIONS_SLOT_SIZE, txFile.getPartitionTimestamp(i));
                this.openPartitionInfo.setQuick(i * PARTITIONS_SLOT_SIZE + PARTITIONS_SLOT_OFFSET_SIZE, -1); // size
                this.openPartitionInfo.setQuick(i * PARTITIONS_SLOT_SIZE + PARTITIONS_SLOT_OFFSET_NAME_TXN, txFile.getPartitionNameTxn(i)); // txn
                this.openPartitionInfo.setQuick(i * PARTITIONS_SLOT_SIZE + PARTITIONS_SLOT_OFFSET_COLUMN_VERSION, txFile.getPartitionColumnVersion(i)); // cv
            }
            this.columnTops = new LongList(capacity / 2);
            this.columnTops.setPos(capacity / 2);
            this.recordCursor.of(this);
        } catch (Throwable e) {
            close();
            throw e;
        }
    }

    public static int getPrimaryColumnIndex(int base, int index) {
        return 2 + base + index * 2;
    }

    @Override
    public void close() {
        if (isOpen()) {
            goPassive();
            freeSymbolMapReaders();
            freeBitmapIndexCache();
            Misc.free(metadata);
            Misc.free(txFile);
            Misc.free(todoMem);
            freeColumns();
            freeTempMem();
            Misc.free(txnScoreboard);
            Misc.free(path);
            Misc.free(columnVersionReader);
            LOG.debug().$("closed '").utf8(tableName).$('\'').$();
        }
    }

    /**
     * Closed column files. Similarly to {@link #closeColumnForRemove(CharSequence)} closed reader column files before
     * column can be removed. This method takes column index usually resolved from column name by #TableReaderMetadata.
     * Bounds checking is performed via assertion.
     *
     * @param columnIndex column index
     */
    public void closeColumnForRemove(int columnIndex) {
        assert columnIndex > -1 && columnIndex < columnCount;
        for (int partitionIndex = 0; partitionIndex < partitionCount; partitionIndex++) {
            // replace columns we force closed with special marker object
            // when we come to reloading table reader we would be able to
            // tell that column has to be attempted to be read from disk
            closePartitionColumnFile(getColumnBase(partitionIndex), columnIndex);
        }

        if (ColumnType.isSymbol(metadata.getColumnType(columnIndex))) {
            // same goes for symbol map reader - replace object with maker instance
            Misc.freeIfCloseable(symbolMapReaders.getAndSetQuick(columnIndex, EmptySymbolMapReader.INSTANCE));
        }
    }

    /**
     * Closes column files. This method should be used before call to TableWriter.removeColumn() on
     * Windows OS.
     *
     * @param columnName name of column to be closed.
     */
    public void closeColumnForRemove(CharSequence columnName) {
        closeColumnForRemove(metadata.getColumnIndex(columnName));
    }

    public long floorToPartitionTimestamp(long timestamp) {
        return partitionFloorMethod.floor(timestamp);
    }

    public BitmapIndexReader getBitmapIndexReader(int partitionIndex, int columnIndex, int direction) {
        int columnBase = getColumnBase(partitionIndex);
        return getBitmapIndexReader(partitionIndex, columnBase, columnIndex, direction);
    }

    public BitmapIndexReader getBitmapIndexReader(int partitionIndex, int columnBase, int columnIndex, int direction) {
        final int index = getPrimaryColumnIndex(columnBase, columnIndex);
        BitmapIndexReader reader = bitmapIndexes.getQuick(direction == BitmapIndexReader.DIR_BACKWARD ? index : index + 1);
        if (reader != null) {
            return reader;
        }
        long partitionTimestamp = txFile.getPartitionTimestamp(partitionIndex);
        long columnNameTxn = columnVersionReader.getColumnNameTxn(partitionTimestamp, metadata.getWriterIndex(columnIndex));
        return createBitmapIndexReaderAt(index, columnBase, columnIndex, columnNameTxn, direction, txFile.getPartitionNameTxn(partitionIndex));
    }

    public MemoryR getColumn(int absoluteIndex) {
        return columns.getQuick(absoluteIndex);
    }

    public int getColumnBase(int partitionIndex) {
        return partitionIndex << columnCountShl;
    }

    public long getColumnTop(int base, int columnIndex) {
        return this.columnTops.getQuick(base / 2 + columnIndex);
    }

    public ColumnVersionReader getColumnVersionReader() {
        return columnVersionReader;
    }

    public long getCommitLag() {
        return metadata.getCommitLag();
    }

    public TableReaderRecordCursor getCursor() {
        recordCursor.toTop();
        return recordCursor;
    }

    public long getDataVersion() {
        return this.txFile.getDataVersion();
    }

    public long getMaxTimestamp() {
        return txFile.getMaxTimestamp();
    }

    public int getMaxUncommittedRows() {
        return metadata.getMaxUncommittedRows();
    }

    public TableReaderMetadata getMetadata() {
        return metadata;
    }

    public long getMinTimestamp() {
        return txFile.getMinTimestamp();
    }

    public int getPartitionCount() {
        return partitionCount;
    }

    public int getPartitionIndexByTimestamp(long timestamp) {
        int end = openPartitionInfo.binarySearchBlock(PARTITIONS_SLOT_SIZE_MSB, timestamp, BinarySearch.SCAN_UP);
        if (end < 0) {
            // This will return -1 if searched timestamp is before the first partition
            // The caller should handle negative return values
            return (-end - 2) / PARTITIONS_SLOT_SIZE;
        }
        return end / PARTITIONS_SLOT_SIZE;
    }

    public long getPartitionTimestampByIndex(int partitionIndex) {
        return txFile.getPartitionTimestamp(partitionIndex);
    }

    public int getPartitionedBy() {
        return metadata.getPartitionBy();
    }

    public SymbolMapReader getSymbolMapReader(int columnIndex) {
        return symbolMapReaders.getQuick(columnIndex);
    }

    @Override
    public StaticSymbolTable getSymbolTable(int columnIndex) {
        return getSymbolMapReader(columnIndex);
    }

    public String getSystemTableName() {
        return systemTableName;
    }

    @Override
    public StaticSymbolTable newSymbolTable(int columnIndex) {
        return getSymbolMapReader(columnIndex).newSymbolTableView();
    }

    public long getTransientRowCount() {
        return txFile.getTransientRowCount();
    }

    public TxReader getTxFile() {
        return txFile;
    }

    public long getTxnStructureVersion() {
        return txFile.getStructureVersion();
    }

    public long getVersion() {
        return this.txFile.getStructureVersion();
    }

    public void goActive() {
        reload();
    }

    public void goPassive() {
        if (releaseTxn() && PartitionBy.isPartitioned(this.partitionBy)) {
            // check if reader unlocks a transaction in scoreboard
            // to house keep the partition versions
            checkSchedulePurgeO3Partitions();
        }
    }

    public boolean isOpen() {
        return tempMem8b != 0;
    }

    public long openPartition(int partitionIndex) {
        final long size = getPartitionRowCount(partitionIndex);
        if (size != -1) {
            return size;
        }
        return openPartition0(partitionIndex);
    }

    public void reconcileOpenPartitionsFrom(int partitionIndex, boolean forceTruncate) {
        int txPartitionCount = txFile.getPartitionCount();
        int txPartitionIndex = partitionIndex;
        boolean changed = false;

        while (partitionIndex < partitionCount && txPartitionIndex < txPartitionCount) {
            final int offset = partitionIndex * PARTITIONS_SLOT_SIZE;
            final long txPartTs = txFile.getPartitionTimestamp(txPartitionIndex);
            final long openPartitionTimestamp = openPartitionInfo.getQuick(offset);

            if (openPartitionTimestamp < txPartTs) {
                // Deleted partitions
                // This will decrement partitionCount
                deletePartition(partitionIndex);
            } else if (openPartitionTimestamp > txPartTs) {
                // Insert partition
                insertPartition(partitionIndex, txPartTs);
                changed = true;
                txPartitionIndex++;
                partitionIndex++;
            } else {
                // Refresh partition
                final long newPartitionSize = txFile.getPartitionSize(txPartitionIndex);
                final long txPartitionNameTxn = txFile.getPartitionNameTxn(partitionIndex);
                final long txPartitionColumnVersion = txFile.getPartitionColumnVersion(partitionIndex);
                final long openPartitionSize = openPartitionInfo.getQuick(offset + PARTITIONS_SLOT_OFFSET_SIZE);
                final long openPartitionNameTxn = openPartitionInfo.getQuick(offset + PARTITIONS_SLOT_OFFSET_NAME_TXN);
                final long openPartitionColumnVersion = openPartitionInfo.getQuick(offset + PARTITIONS_SLOT_OFFSET_COLUMN_VERSION);

                if (!forceTruncate) {
                    if (openPartitionNameTxn == txPartitionNameTxn && openPartitionColumnVersion == txPartitionColumnVersion) {
                        if (openPartitionSize != newPartitionSize) {
                            if (openPartitionSize > -1L) {
                                reloadPartition(partitionIndex, newPartitionSize, txPartitionNameTxn);
                                this.openPartitionInfo.setQuick(offset + PARTITIONS_SLOT_OFFSET_SIZE, newPartitionSize);
                                LOG.debug().$("updated partition size [partition=").$(openPartitionTimestamp).I$();
                            }
                            changed = true;
                        }
                    } else {
                        reOpenPartition(offset, partitionIndex, txPartitionNameTxn);
                        changed = true;
                    }
                } else if (openPartitionSize > -1L && newPartitionSize > -1L) { // Don't force re-open if not yet opened
                    reOpenPartition(offset, partitionIndex, txPartitionNameTxn);
                }
                txPartitionIndex++;
                partitionIndex++;
            }
        }

        // if while finished on txPartitionIndex == txPartitionCount condition
        // remove deleted opened partitions
        while (partitionIndex < partitionCount) {
            deletePartition(partitionIndex);
            changed = true;
        }

        // if while finished on partitionIndex == partitionCount condition
        // insert new partitions at the end
        for (; partitionIndex < txPartitionCount; partitionIndex++) {
            insertPartition(partitionIndex, txFile.getPartitionTimestamp(partitionIndex));
            changed = true;
        }

        if (forceTruncate) {
            reloadAllSymbols();
        } else if (changed) {
            reloadSymbolMapCounts();
        }
    }

    public boolean reload() {
        if (acquireTxn()) {
            return false;
        }
        final long prevPartitionVersion = this.txFile.getPartitionTableVersion();
        final long prevColumnVersion = this.txFile.getColumnVersion();
        final long prevTruncateVersion = this.txFile.getTruncateVersion();
        try {
            reloadSlow(true);
            // partition reload will apply truncate if necessary
            // applyTruncate for non-partitioned tables only
            reconcileOpenPartitions(prevPartitionVersion, prevColumnVersion, prevTruncateVersion);
            return true;
        } catch (Throwable e) {
            releaseTxn();
            throw e;
        }
    }

    public long size() {
        return rowCount;
    }

    private static int getColumnBits(int columnCount) {
        return Numbers.msb(Numbers.ceilPow2(columnCount) * 2);
    }

    private static void growColumn(MemoryR mem1, MemoryR mem2, int type, long rowCount) {
        if (rowCount > 0) {
            if (ColumnType.isVariableLength(type)) {
                assert mem2 != null;
                mem2.extend((rowCount + 1) * 8);
                mem1.extend(mem2.getLong(rowCount * 8));
            } else {
                mem1.extend(rowCount << ColumnType.pow2SizeOf(type));
            }
        }
    }

    private boolean acquireTxn() {
        if (!txnAcquired) {
            if (txnScoreboard.acquireTxn(txn)) {
                txnAcquired = true;
            } else {
                return false;
            }
        }

        // txFile can also be reloaded in goPassive->checkSchedulePurgeO3Partitions
        // if txFile txn doesn't much reader txn, reader has to be slow reloaded
        if (txn == txFile.getTxn()) {
            // We have to be sure last txn is acquired in Scoreboard
            // otherwise writer can delete partition version files
            // between reading txn file and acquiring txn in the Scoreboard.
            Unsafe.getUnsafe().loadFence();
            return txFile.getVersion() == txFile.unsafeReadVersion();
        }
        return false;
    }

    private void checkSchedulePurgeO3Partitions() {
        long txnLocks = txnScoreboard.getActiveReaderCount(txn);
        long partitionTableVersion = txFile.getPartitionTableVersion();
        if (txnLocks == 0 && txFile.unsafeLoadAll() && txFile.getPartitionTableVersion() > partitionTableVersion) {
            // Last lock for this txn is released and this is not latest txn number
            // Schedule a job to clean up partition versions this reader may hold
            if (TableUtils.schedulePurgeO3Partitions(messageBus, systemTableName, partitionBy)) {
                return;
            }

            LOG.error()
                    .$("could not queue purge partition task, queue is full [")
                    .$("systemTableName=").utf8(this.systemTableName)
                    .$(", txn=").$(txn)
                    .$(']').$();
        }
    }

    private void closePartitionColumnFile(int base, int columnIndex) {
        int index = getPrimaryColumnIndex(base, columnIndex);
        Misc.free(columns.getAndSetQuick(index, NullMemoryMR.INSTANCE));
        Misc.free(columns.getAndSetQuick(index + 1, NullMemoryMR.INSTANCE));
        Misc.free(bitmapIndexes.getAndSetQuick(index, null));
        Misc.free(bitmapIndexes.getAndSetQuick(index + 1, null));
    }

    private long closeRewrittenPartitionFiles(int partitionIndex, int oldBase, Path path) {
        final int offset = partitionIndex * PARTITIONS_SLOT_SIZE;
        long partitionTs = openPartitionInfo.getQuick(offset);
        long existingPartitionNameTxn = openPartitionInfo.getQuick(offset + PARTITIONS_SLOT_OFFSET_NAME_TXN);
        long newNameTxn = txFile.getPartitionNameTxnByPartitionTimestamp(partitionTs);
        long newSize = txFile.getPartitionSizeByPartitionTimestamp(partitionTs);
<<<<<<< HEAD
        if (exisingPartitionNameTxn != newNameTxn || newSize < 0) {
            LOG.debugW().$("close outdated partition files [table=").utf8(tableName).$(", ts=").$ts(partitionTs).$(", nameTxn=").$(newNameTxn).$();
=======
        if (existingPartitionNameTxn != newNameTxn || newSize < 0) {
            LOG.debugW().$("close outdated partition files [table=").$(tableName).$(", ts=").$ts(partitionTs).$(", nameTxn=").$(newNameTxn).$();
>>>>>>> 862714dd
            // Close all columns, partition is overwritten. Partition reconciliation process will re-open correct files
            for (int i = 0; i < this.columnCount; i++) {
                closePartitionColumnFile(oldBase, i);
            }
            openPartitionInfo.setQuick(offset + PARTITIONS_SLOT_OFFSET_SIZE, -1);
            return -1;
        }
        pathGenPartitioned(partitionIndex);
        TableUtils.txnPartitionConditionally(path, existingPartitionNameTxn);
        return newSize;
    }

    private void copyColumns(
            int fromBase,
            int fromColumnIndex,
            ObjList<MemoryMR> toColumns,
            LongList toColumnTops,
            ObjList<BitmapIndexReader> toIndexReaders,
            int toBase,
            int toColumnIndex
    ) {
        final int fromIndex = getPrimaryColumnIndex(fromBase, fromColumnIndex);
        final int toIndex = getPrimaryColumnIndex(toBase, toColumnIndex);

        toColumns.setQuick(toIndex, columns.getAndSetQuick(fromIndex, null));
        toColumns.setQuick(toIndex + 1, columns.getAndSetQuick(fromIndex + 1, null));
        toColumnTops.setQuick(toBase / 2 + toColumnIndex, columnTops.getQuick(fromBase / 2 + fromColumnIndex));
        toIndexReaders.setQuick(toIndex, bitmapIndexes.getAndSetQuick(fromIndex, null));
        toIndexReaders.setQuick(toIndex + 1, bitmapIndexes.getAndSetQuick(fromIndex + 1, null));
    }

    private void copyOrRenewSymbolMapReader(SymbolMapReader reader, int columnIndex) {
        if (reader != null && reader.isDeleted()) {
            reader = reloadSymbolMapReader(columnIndex, reader);
        }
        symbolMapReaders.setQuick(columnIndex, reader);
    }

    private BitmapIndexReader createBitmapIndexReaderAt(int globalIndex, int columnBase, int columnIndex, long columnNameTxn, int direction, long txn) {
        BitmapIndexReader reader;
        if (!metadata.isColumnIndexed(columnIndex)) {
            throw CairoException.critical(0).put("Not indexed: ").put(metadata.getColumnName(columnIndex));
        }

        MemoryR col = columns.getQuick(globalIndex);
        if (col instanceof NullMemoryMR) {
            if (direction == BitmapIndexReader.DIR_BACKWARD) {
                reader = new BitmapIndexBwdNullReader();
                bitmapIndexes.setQuick(globalIndex, reader);
            } else {
                reader = new BitmapIndexFwdNullReader();
                bitmapIndexes.setQuick(globalIndex + 1, reader);
            }
        } else {
            Path path = pathGenPartitioned(getPartitionIndex(columnBase));
            try {
                if (direction == BitmapIndexReader.DIR_BACKWARD) {
                    reader = new BitmapIndexBwdReader(
                            configuration,
                            path,
                            metadata.getColumnName(columnIndex),
                            columnNameTxn,
                            getColumnTop(columnBase, columnIndex),
                            txn
                    );
                    bitmapIndexes.setQuick(globalIndex, reader);
                } else {
                    reader = new BitmapIndexFwdReader(
                            configuration,
                            path,
                            metadata.getColumnName(columnIndex),
                            columnNameTxn,
                            getColumnTop(columnBase, columnIndex),
                            txn
                    );
                    bitmapIndexes.setQuick(globalIndex + 1, reader);
                }
            } finally {
                path.trimTo(rootLen);
            }
        }
        return reader;
    }

    private void createNewColumnList(int columnCount, long pTransitionIndex, int columnCountShl) {
        LOG.debug().$("resizing columns file list [table=").utf8(tableName).I$();
        int capacity = partitionCount << columnCountShl;
        final ObjList<MemoryMR> columns = new ObjList<>(capacity + 2);
        final LongList columnTops = new LongList(capacity / 2);
        final ObjList<BitmapIndexReader> indexReaders = new ObjList<>(capacity);
        columns.setPos(capacity + 2);
        columns.setQuick(0, NullMemoryMR.INSTANCE);
        columns.setQuick(1, NullMemoryMR.INSTANCE);
        columnTops.setPos(capacity / 2);
        indexReaders.setPos(capacity + 2);
        final long pIndexBase = pTransitionIndex + 8;
        int iterateCount = Math.max(columnCount, this.columnCount);

        for (int partitionIndex = 0; partitionIndex < partitionCount; partitionIndex++) {
            final int base = partitionIndex << columnCountShl;
            final int oldBase = partitionIndex << this.columnCountShl;

            try {
                long partitionRowCount = openPartitionInfo.getQuick(partitionIndex * PARTITIONS_SLOT_SIZE + PARTITIONS_SLOT_OFFSET_SIZE);
                if (partitionRowCount > -1L && (partitionRowCount = closeRewrittenPartitionFiles(partitionIndex, oldBase, path)) > -1L) {
                    for (int i = 0; i < iterateCount; i++) {
                        final int action = Unsafe.getUnsafe().getInt(pIndexBase + i * 8L);
                        final int copyFrom = Unsafe.getUnsafe().getInt(pIndexBase + i * 8L + 4);

                        if (action == -1) {
                            closePartitionColumnFile(oldBase, i);
                        }

                        if (copyFrom > -1) {
                            copyColumns(oldBase, copyFrom, columns, columnTops, indexReaders, base, i);
                        } else if (copyFrom != Integer.MIN_VALUE) {
                            // new instance
                            reloadColumnAt(partitionIndex, path, columns, columnTops, indexReaders, base, i, partitionRowCount);
                        }
                    }
                }
            } finally {
                path.trimTo(rootLen);
            }
        }
        this.columns = columns;
        this.columnTops = columnTops;
        this.columnCountShl = columnCountShl;
        this.bitmapIndexes = indexReaders;
    }

    private void deletePartition(int partitionIndex) {
        final int offset = partitionIndex * PARTITIONS_SLOT_SIZE;
        long partitionTimestamp = openPartitionInfo.getQuick(offset);
        long partitionSize = openPartitionInfo.getQuick(offset + PARTITIONS_SLOT_OFFSET_SIZE);
        int columnBase = getColumnBase(partitionIndex);
        if (partitionSize > -1L) {
            for (int k = 0; k < columnCount; k++) {
                closePartitionColumnFile(columnBase, k);
            }
        }
        int baseIndex = getPrimaryColumnIndex(columnBase, 0);
        int newBaseIndex = getPrimaryColumnIndex(getColumnBase(partitionIndex + 1), 0);
        columns.remove(baseIndex, newBaseIndex - 1);
        openPartitionInfo.removeIndexBlock(offset, PARTITIONS_SLOT_SIZE);

        LOG.info().$("deleted partition [path=").$(path).$(",timestamp=").$ts(partitionTimestamp).I$();
        partitionCount--;
    }

    private void formatPartitionDirName(int partitionIndex, CharSink sink) {
        partitionDirFormatMethod.format(
                openPartitionInfo.getQuick(partitionIndex * PARTITIONS_SLOT_SIZE),
                null, // this format does not need locale access
                null,
                sink
        );
    }

    private void freeBitmapIndexCache() {
        Misc.freeObjList(bitmapIndexes);
    }

    private void freeColumns() {
        Misc.freeObjList(columns);
    }

    private void freeSymbolMapReaders() {
        for (int i = 0, n = symbolMapReaders.size(); i < n; i++) {
            Misc.freeIfCloseable(symbolMapReaders.getQuick(i));
        }
        symbolMapReaders.clear();
    }

    private void freeTempMem() {
        if (tempMem8b != 0) {
            Unsafe.free(tempMem8b, 8, MemoryTag.NATIVE_TABLE_READER);
            tempMem8b = 0;
        }
    }

    int getColumnCount() {
        return columnCount;
    }

    int getPartitionIndex(int columnBase) {
        return columnBase >>> columnCountShl;
    }

    long getPartitionRowCount(int partitionIndex) {
        return openPartitionInfo.getQuick(partitionIndex * PARTITIONS_SLOT_SIZE + PARTITIONS_SLOT_OFFSET_SIZE);
    }

    public long getTxn() {
        return txn;
    }

    TxnScoreboard getTxnScoreboard() {
        return txnScoreboard;
    }

    private void insertPartition(int partitionIndex, long timestamp) {
        final int columnBase = getColumnBase(partitionIndex);
        final int columnSlotSize = getColumnBase(1);
        final int topBase = columnBase / 2;
        final int topSlotSize = columnSlotSize / 2;
        final int idx = getPrimaryColumnIndex(columnBase, 0);
        columns.insert(idx, columnSlotSize, NullMemoryMR.INSTANCE);
        bitmapIndexes.insert(idx, columnSlotSize, null);
        columnTops.insert(topBase, topSlotSize);
        columnTops.seed(topBase, topSlotSize, 0);

        final int offset = partitionIndex * PARTITIONS_SLOT_SIZE;
        openPartitionInfo.insert(offset, PARTITIONS_SLOT_SIZE);
        openPartitionInfo.setQuick(offset, timestamp);
        openPartitionInfo.setQuick(offset + PARTITIONS_SLOT_OFFSET_SIZE, -1L); // size
        openPartitionInfo.setQuick(offset + PARTITIONS_SLOT_OFFSET_NAME_TXN, -1L); // name txn
        openPartitionInfo.setQuick(offset + PARTITIONS_SLOT_OFFSET_COLUMN_VERSION, -1L); // column version
        partitionCount++;
        LOG.debug().$("inserted partition [index=").$(partitionIndex).$(", path=").$(path).$(", timestamp=").$ts(timestamp).I$();
    }

    boolean isColumnCached(int columnIndex) {
        return symbolMapReaders.getQuick(columnIndex).isCached();
    }

    @NotNull
    // this method is not thread safe
    private SymbolMapReaderImpl newSymbolMapReader(int symbolColumnIndex, int columnIndex) {
        // symbol column index is the index of symbol column in dense array of symbol columns, e.g.
        // if table has only one symbol columns, the symbolColumnIndex is 0 regardless of column position
        // in the metadata.
        return new SymbolMapReaderImpl(
                configuration,
                path,
                metadata.getColumnName(columnIndex),
                columnVersionReader.getDefaultColumnNameTxn(metadata.getWriterIndex(columnIndex)),
                txFile.getSymbolValueCount(symbolColumnIndex)
        );
    }

    private TableReaderMetadata openMetaFile() {
        TableReaderMetadata metadata = new TableReaderMetadata(configuration, tableName, systemTableName);
        try {
            metadata.load();
            return metadata;
        } catch (Throwable th) {
            metadata.close();
            throw th;
        }
    }

    @NotNull
    private MemoryMR openOrCreateMemory(
            Path path,
            ObjList<MemoryMR> columns,
            int primaryIndex,
            MemoryMR mem,
            long columnSize
    ) {
        if (mem != null && mem != NullMemoryMR.INSTANCE) {
            mem.of(ff, path, columnSize, columnSize, MemoryTag.MMAP_TABLE_READER);
        } else {
            mem = Vm.getMRInstance(ff, path, columnSize, MemoryTag.MMAP_TABLE_READER);
            columns.setQuick(primaryIndex, mem);
        }
        return mem;
    }

    private long openPartition0(int partitionIndex) {
        if (txFile.getPartitionCount() < 2 && txFile.getTransientRowCount() == 0) {
            // Empty single partition. Don't check that directory exists on the disk
            return -1;
        }

        try {
            final long partitionNameTxn = txFile.getPartitionNameTxn(partitionIndex);
            Path path = pathGenPartitioned(partitionIndex);
            TableUtils.txnPartitionConditionally(path, partitionNameTxn);

            if (ff.exists(path.$())) {
                path.chop$();

                final long partitionSize = txFile.getPartitionSize(partitionIndex);
                if (partitionSize > -1L) {
                    LOG.info()
                            .$("open partition ").utf8(path.$())
                            .$(" [rowCount=").$(partitionSize)
                            .$(", partitionNameTxn=").$(partitionNameTxn)
                            .$(", transientRowCount=").$(txFile.getTransientRowCount())
                            .$(", partitionIndex=").$(partitionIndex)
                            .$(", partitionCount=").$(partitionCount)
                            .$(']').$();

                    openPartitionColumns(partitionIndex, path, getColumnBase(partitionIndex), partitionSize);
                    final int offset = partitionIndex * PARTITIONS_SLOT_SIZE;
                    this.openPartitionInfo.setQuick(offset + PARTITIONS_SLOT_OFFSET_SIZE, partitionSize);
                    final long txPartitionNameTxn = txFile.getPartitionNameTxn(partitionIndex);
                    this.openPartitionInfo.setQuick(offset + PARTITIONS_SLOT_OFFSET_NAME_TXN, txPartitionNameTxn);
                    final long txPartitionColumnVersion = txFile.getPartitionColumnVersion(partitionIndex);
                    this.openPartitionInfo.setQuick(offset + PARTITIONS_SLOT_OFFSET_COLUMN_VERSION, txPartitionColumnVersion);
                }

                return partitionSize;
            }
            LOG.error().$("open partition failed, partition does not exist on the disk. [path=").utf8(path.$()).I$();

            if (PartitionBy.isPartitioned(getPartitionedBy())) {
                CairoException exception = CairoException.critical(0).put("Partition '");
                formatPartitionDirName(partitionIndex, exception.message);
                TableUtils.txnPartitionConditionally(exception.message, partitionNameTxn);
                exception.put("' does not exist in table '")
                        .put(tableName)
                        .put("' directory. Run [ALTER TABLE ").put(tableName).put(" DROP PARTITION LIST '");
                formatPartitionDirName(partitionIndex, exception.message);
                TableUtils.txnPartitionConditionally(exception.message, partitionNameTxn);
                exception.put("'] to repair the table or restore the partition directory.");
                throw exception;
            } else {
                throw CairoException.critical(0).put("Table '").put(tableName)
                        .put("' data directory does not exist on the disk at ")
                        .put(path)
                        .put(". Restore data on disk or drop the table.");
            }
        } finally {
            path.trimTo(rootLen);
        }
    }

    private void openPartitionColumns(int partitionIndex, Path path, int columnBase, long partitionRowCount) {
        for (int i = 0; i < columnCount; i++) {
            reloadColumnAt(
                    partitionIndex,
                    path,
                    this.columns,
                    this.columnTops,
                    this.bitmapIndexes,
                    columnBase,
                    i,
                    partitionRowCount
            );
        }
    }

    private void openSymbolMaps() {
        int symbolColumnIndex = 0;
        final int columnCount = metadata.getColumnCount();
        symbolMapReaders.setPos(columnCount);
        for (int i = 0; i < columnCount; i++) {
            if (ColumnType.isSymbol(metadata.getColumnType(i))) {
                // symbol map index array is sparse
                symbolMapReaders.extendAndSet(i, newSymbolMapReader(symbolColumnIndex++, i));
            }
        }
    }

    private Path pathGenPartitioned(int partitionIndex) {
        formatPartitionDirName(partitionIndex, path.slash());
        return path;
    }

    private void reOpenPartition(int offset, int partitionIndex, long txPartitionNameTxn) {
        this.openPartitionInfo.setQuick(offset + PARTITIONS_SLOT_OFFSET_SIZE, -1L);
        openPartition0(partitionIndex);
        this.openPartitionInfo.setQuick(offset + PARTITIONS_SLOT_OFFSET_NAME_TXN, txPartitionNameTxn);
    }

    private void readTxnSlow(long deadline) {
        int count = 0;

        while (true) {
            if (txFile.unsafeLoadAll()) {
                // good, very stable, congrats
                long txn = txFile.getTxn();
                releaseTxn();
                this.txn = txn;

                if (acquireTxn()) {
                    this.rowCount = txFile.getFixedRowCount() + txFile.getTransientRowCount();
                    LOG.debug()
                            .$("new transaction [txn=").$(txn)
                            .$(", transientRowCount=").$(txFile.getTransientRowCount())
                            .$(", fixedRowCount=").$(txFile.getFixedRowCount())
                            .$(", maxTimestamp=").$ts(txFile.getMaxTimestamp())
                            .$(", attempts=").$(count)
                            .$(", thread=").$(Thread.currentThread().getName())
                            .$(']').$();
                    break;
                }
            }
            // This is unlucky, sequences have changed while we were reading transaction data
            // We must discard and try again
            count++;
            if (clock.getTicks() > deadline) {
                LOG.error().$("tx read timeout [timeout=").$(configuration.getSpinLockTimeout()).utf8("ms]").$();
                throw CairoException.critical(0).put("Transaction read timeout");
            }
            Os.pause();
        }
    }

    private void reconcileOpenPartitions(long prevPartitionVersion, long prevColumnVersion, long prevTruncateVersion) {
        // Reconcile partition full or partial will only update row count of last partition and append new partitions
        boolean truncateHappened = this.txFile.getTruncateVersion() != prevTruncateVersion;
        if (txFile.getPartitionTableVersion() == prevPartitionVersion && txFile.getColumnVersion() == prevColumnVersion && !truncateHappened) {
            int partitionIndex = Math.max(0, partitionCount - 1);
            final int txPartitionCount = txFile.getPartitionCount();
            if (partitionIndex < txPartitionCount) {
                if (partitionIndex < partitionCount) {
                    final int offset = partitionIndex * PARTITIONS_SLOT_SIZE;
                    final long openPartitionSize = openPartitionInfo.getQuick(offset + PARTITIONS_SLOT_OFFSET_SIZE);
                    // we check that open partition size is non-negative to avoid loading
                    // partition that is not yet in memory
                    if (openPartitionSize > -1) {
                        final long openPartitionNameTxn = openPartitionInfo.getQuick(offset + PARTITIONS_SLOT_OFFSET_NAME_TXN);
                        final long txPartitionSize = txFile.getPartitionSize(partitionIndex);
                        final long txPartitionNameTxn = txFile.getPartitionNameTxn(partitionIndex);

                        if (openPartitionNameTxn == txPartitionNameTxn) {
                            if (openPartitionSize != txPartitionSize) {
                                reloadPartition(partitionIndex, txPartitionSize, txPartitionNameTxn);
                                this.openPartitionInfo.setQuick(offset + PARTITIONS_SLOT_OFFSET_SIZE, txPartitionSize);
                                LOG.debug().$("updated partition size [partition=").$(openPartitionInfo.getQuick(offset)).I$();
                            }
                        } else {
                            openPartition0(partitionIndex);
                        }
                    }
                    partitionIndex++;
                }
                for (; partitionIndex < txPartitionCount; partitionIndex++) {
                    insertPartition(partitionIndex, txFile.getPartitionTimestamp(partitionIndex));
                }
                reloadSymbolMapCounts();
            }
            return;
        }
        reconcileOpenPartitionsFrom(0, truncateHappened);
    }

    private boolean releaseTxn() {
        if (txnAcquired) {
            long readerCount = txnScoreboard.releaseTxn(txn);
            txnAcquired = false;
            return readerCount == 0;
        }
        return false;
    }

    private void reloadAllSymbols() {
        int symbolMapIndex = 0;
        for (int columnIndex = 0; columnIndex < columnCount; columnIndex++) {
            if (ColumnType.isSymbol(metadata.getColumnType(columnIndex))) {
                SymbolMapReader symbolMapReader = symbolMapReaders.getQuick(columnIndex);
                if (symbolMapReader instanceof SymbolMapReaderImpl) {
                    final int writerColumnIndex = metadata.getWriterIndex(columnIndex);
                    final long columnNameTxn = columnVersionReader.getDefaultColumnNameTxn(writerColumnIndex);
                    int symbolCount = txFile.getSymbolValueCount(symbolMapIndex++);
                    ((SymbolMapReaderImpl) symbolMapReader).of(configuration, path, metadata.getColumnName(columnIndex), columnNameTxn, symbolCount);
                }
            }
        }
    }

    private void reloadColumnAt(
            int partitionIndex,
            Path path,
            ObjList<MemoryMR> columns,
            LongList columnTops,
            ObjList<BitmapIndexReader> indexReaders,
            int columnBase,
            int columnIndex,
            long partitionRowCount
    ) {
        final int plen = path.length();
        try {
            final CharSequence name = metadata.getColumnName(columnIndex);
            final int primaryIndex = getPrimaryColumnIndex(columnBase, columnIndex);
            final int secondaryIndex = primaryIndex + 1;

            MemoryMR mem1 = columns.getQuick(primaryIndex);
            MemoryMR mem2 = columns.getQuick(secondaryIndex);

            final long partitionTimestamp = openPartitionInfo.getQuick(partitionIndex * PARTITIONS_SLOT_SIZE);
            int writerIndex = metadata.getWriterIndex(columnIndex);
            final int versionRecordIndex = columnVersionReader.getRecordIndex(partitionTimestamp, writerIndex);
            final long columnTop = versionRecordIndex > -1L ? columnVersionReader.getColumnTopByIndex(versionRecordIndex) : 0L;
            long columnTxn = versionRecordIndex > -1L ? columnVersionReader.getColumnNameTxnByIndex(versionRecordIndex) : -1L;
            if (columnTxn == -1L) {
                // When column is added, column version will have txn number for the partition
                // where it's added. It will also have the txn number in the [default] partition
                columnTxn = columnVersionReader.getDefaultColumnNameTxn(writerIndex);
            }
            final long columnRowCount = partitionRowCount - columnTop;
            assert partitionRowCount < 0 || columnRowCount >= 0;

            // When column is added mid-table existence the top record is only
            // created in the current partition. Older partitions would simply have no
            // column file. This makes it necessary to check the partition timestamp in Column Version file
            // of when the column was added.
            if (columnRowCount > 0 && (versionRecordIndex > -1L || columnVersionReader.getColumnTopPartitionTimestamp(writerIndex) <= partitionTimestamp)) {
                final int columnType = metadata.getColumnType(columnIndex);

                if (ColumnType.isVariableLength(columnType)) {
                    long columnSize = columnRowCount * 8L + 8L;
                    TableUtils.iFile(path.trimTo(plen), name, columnTxn);
                    mem2 = openOrCreateMemory(path, columns, secondaryIndex, mem2, columnSize);
                    columnSize = mem2.getLong(columnRowCount * 8L);
                    TableUtils.dFile(path.trimTo(plen), name, columnTxn);
                    openOrCreateMemory(path, columns, primaryIndex, mem1, columnSize);
                } else {
                    long columnSize = columnRowCount << ColumnType.pow2SizeOf(columnType);
                    TableUtils.dFile(path.trimTo(plen), name, columnTxn);
                    openOrCreateMemory(path, columns, primaryIndex, mem1, columnSize);
                    Misc.free(columns.getAndSetQuick(secondaryIndex, null));
                }

                columnTops.setQuick(columnBase / 2 + columnIndex, columnTop);

                if (metadata.isColumnIndexed(columnIndex)) {
                    BitmapIndexReader indexReader = indexReaders.getQuick(primaryIndex);
                    if (indexReader instanceof BitmapIndexBwdReader) {
                        // name txn is -1 because the parent call sets up partition name for us
                        ((BitmapIndexBwdReader) indexReader).of(configuration, path.trimTo(plen), name, columnTxn, columnTop, -1);
                    }

                    indexReader = indexReaders.getQuick(secondaryIndex);
                    if (indexReader instanceof BitmapIndexFwdReader) {
                        ((BitmapIndexFwdReader) indexReader).of(configuration, path.trimTo(plen), name, columnTxn, columnTop, -1);
                    }

                } else {
                    Misc.free(indexReaders.getAndSetQuick(primaryIndex, null));
                    Misc.free(indexReaders.getAndSetQuick(secondaryIndex, null));
                }
            } else {
                Misc.free(columns.getAndSetQuick(primaryIndex, NullMemoryMR.INSTANCE));
                Misc.free(columns.getAndSetQuick(secondaryIndex, NullMemoryMR.INSTANCE));
                // the appropriate index for NUllColumn will be created lazily when requested
                // these indexes have state and may not be always required
                Misc.free(indexReaders.getAndSetQuick(primaryIndex, null));
                Misc.free(indexReaders.getAndSetQuick(secondaryIndex, null));

                // Column is not present in the partition. Set column top to be the size of the partition.
                columnTops.setQuick(columnBase / 2 + columnIndex, partitionRowCount);
            }
        } finally {
            path.trimTo(plen);
        }
    }

    private boolean reloadColumnVersion(long columnVersion, long deadline) {
        if (columnVersionReader.getVersion() != columnVersion) {
            columnVersionReader.readSafe(clock, deadline);
        }
        return columnVersionReader.getVersion() == columnVersion;
    }

    private boolean reloadMetadata(long txnStructureVersion, long deadline, boolean reshuffleColumns) {
        // create transition index, which will help us reuse already open resources
        if (txnStructureVersion == metadata.getStructureVersion()) {
            return true;
        }

        while (true) {
            long pTransitionIndex;
            try {
                pTransitionIndex = metadata.createTransitionIndex(txnStructureVersion);
                if (pTransitionIndex < 0) {
                    if (clock.getTicks() < deadline) {
                        return false;
                    }
                    LOG.error().$("metadata read timeout [timeout=").$(configuration.getSpinLockTimeout()).utf8("ms]").$();
                    throw CairoException.critical(0).put("Metadata read timeout");
                }
            } catch (CairoException ex) {
                // This is temporary solution until we can get multiple version of metadata not overwriting each other
                TableUtils.handleMetadataLoadException(tableName, deadline, ex, configuration.getMillisecondClock(), configuration.getSpinLockTimeout());
                continue;
            }

            try {
                metadata.applyTransitionIndex();
                if (reshuffleColumns) {
                    final int columnCount = metadata.getColumnCount();

                    int columnCountShl = getColumnBits(columnCount);
                    // when a column is added we cannot easily reshuffle columns in-place
                    // the reason is that we'd have to create gaps in columns list between
                    // partitions. It is possible in theory, but this could be an algo for
                    // another day.
                    if (columnCountShl > this.columnCountShl) {
                        createNewColumnList(columnCount, pTransitionIndex, columnCountShl);
                    } else {
                        reshuffleColumns(columnCount, pTransitionIndex);
                    }
                    // rearrange symbol map reader list
                    reshuffleSymbolMapReaders(pTransitionIndex, columnCount);
                    this.columnCount = columnCount;
                    reloadSymbolMapCounts();
                }
                return true;
            } finally {
                TableUtils.freeTransitionIndex(pTransitionIndex);
            }
        }
    }

    /**
     * Updates boundaries of all columns in partition.
     *
     * @param partitionIndex index of partition
     * @param rowCount       number of rows in partition
     */
    private void reloadPartition(int partitionIndex, long rowCount, long openPartitionNameTxn) {
        Path path = pathGenPartitioned(partitionIndex);
        TableUtils.txnPartitionConditionally(path, openPartitionNameTxn);
        try {
            int symbolMapIndex = 0;
            int columnBase = getColumnBase(partitionIndex);
            for (int i = 0; i < columnCount; i++) {
                final int index = getPrimaryColumnIndex(columnBase, i);
                final MemoryMR mem1 = columns.getQuick(index);
                if (mem1 instanceof NullMemoryMR) {
                    reloadColumnAt(
                            partitionIndex,
                            path,
                            columns,
                            columnTops,
                            bitmapIndexes,
                            columnBase,
                            i,
                            rowCount
                    );
                } else {
                    growColumn(
                            mem1,
                            columns.getQuick(index + 1),
                            metadata.getColumnType(i),
                            rowCount - getColumnTop(columnBase, i)
                    );
                }

                // reload symbol map
                SymbolMapReader reader = symbolMapReaders.getQuick(i);
                if (reader == null) {
                    continue;
                }
                reader.updateSymbolCount(txFile.getSymbolValueCount(symbolMapIndex++));
            }
        } finally {
            path.trimTo(rootLen);
        }
    }

    private void reloadSlow(boolean reshuffle) {
        final long deadline = clock.getTicks() + configuration.getSpinLockTimeout();
        do {
            // Reload txn
            readTxnSlow(deadline);
            // Reload _meta if structure version updated, reload _cv if column version updated
        } while (
            // Reload column versions, column version used in metadata reload column shuffle
                !reloadColumnVersion(txFile.getColumnVersion(), deadline)
                        // Start again if _meta with matching structure version cannot be loaded
                        || !reloadMetadata(txFile.getStructureVersion(), deadline, reshuffle)
        );
    }

    private void reloadSymbolMapCounts() {
        int symbolMapIndex = 0;
        for (int i = 0; i < columnCount; i++) {
            if (!ColumnType.isSymbol(metadata.getColumnType(i))) {
                continue;
            }
            symbolMapReaders.getQuick(i).updateSymbolCount(txFile.getSymbolValueCount(symbolMapIndex++));
        }
    }

    private SymbolMapReader reloadSymbolMapReader(int columnIndex, SymbolMapReader reader) {
        if (ColumnType.isSymbol(metadata.getColumnType(columnIndex))) {
            final int writerColumnIndex = metadata.getWriterIndex(columnIndex);
            final long columnNameTxn = columnVersionReader.getDefaultColumnNameTxn(writerColumnIndex);
            if (reader instanceof SymbolMapReaderImpl) {
                ((SymbolMapReaderImpl) reader).of(configuration, path, metadata.getColumnName(columnIndex), columnNameTxn, 0);
                return reader;
            }
            return new SymbolMapReaderImpl(configuration, path, metadata.getColumnName(columnIndex), columnNameTxn, 0);
        } else {
            return reader;
        }
    }

    private void reshuffleColumns(int columnCount, long pTransitionIndex) {
        LOG.debug().$("reshuffling columns file list [table=").utf8(tableName).I$();
        final long pIndexBase = pTransitionIndex + 8;
        int iterateCount = Math.max(columnCount, this.columnCount);

        for (int partitionIndex = 0; partitionIndex < partitionCount; partitionIndex++) {
            int base = getColumnBase(partitionIndex);
            try {
                long partitionRowCount = openPartitionInfo.getQuick(partitionIndex * PARTITIONS_SLOT_SIZE + PARTITIONS_SLOT_OFFSET_SIZE);
                if (partitionRowCount > -1L && (partitionRowCount = closeRewrittenPartitionFiles(partitionIndex, base, path)) > -1L) {
                    for (int i = 0; i < iterateCount; i++) {
                        final int action = Unsafe.getUnsafe().getInt(pIndexBase + i * 8L);
                        final int copyFrom = Unsafe.getUnsafe().getInt(pIndexBase + i * 8L + 4);

                        if (action == -1) {
                            // This column is deleted (not moved).
                            // Close all files
                            closePartitionColumnFile(base, i);
                        }

                        if (copyFrom == i) {
                            // It appears that column hasn't changed its position. There are three possibilities here:
                            // 1. Column has been forced out of the reader via closeColumnForRemove(). This is required
                            //    on Windows before column can be deleted. In this case we must check for marker
                            //    instance and the column from disk
                            // 2. Column hasn't been altered, and we can skip to next column.
                            MemoryMR col = columns.getQuick(getPrimaryColumnIndex(base, i));
                            if (col instanceof NullMemoryMR) {
                                reloadColumnAt(
                                        partitionIndex,
                                        path,
                                        columns,
                                        columnTops,
                                        bitmapIndexes,
                                        base,
                                        i,
                                        partitionRowCount
                                );
                            }
                        } else if (copyFrom > -1) {
                            copyColumns(base, copyFrom, columns, columnTops, bitmapIndexes, base, i);
                        } else if (copyFrom != Integer.MIN_VALUE) {
                            // new instance
                            reloadColumnAt(
                                    partitionIndex,
                                    path,
                                    columns,
                                    columnTops,
                                    bitmapIndexes,
                                    base,
                                    i,
                                    partitionRowCount
                            );
                        }
                    }
                }
            } finally {
                path.trimTo(rootLen);
            }
        }
    }

    private void reshuffleSymbolMapReaders(long pTransitionIndex, int columnCount) {
        final long pIndexBase = pTransitionIndex + 8;
        if (columnCount > this.columnCount) {
            symbolMapReaders.setPos(columnCount);
        }

        for (int i = 0, n = Math.max(columnCount, this.columnCount); i < n; i++) {
            final int action = Unsafe.getUnsafe().getInt(pIndexBase + i * 8L);
            final int copyFrom = Unsafe.getUnsafe().getInt(pIndexBase + i * 8L + 4);

            if (action == -1) {
                // deleted
                Misc.freeIfCloseable(symbolMapReaders.getAndSetQuick(i, null));
            }

            // don't copy entries to themselves, unless symbol map was deleted
            if (copyFrom == i) {
                SymbolMapReader reader = symbolMapReaders.getQuick(copyFrom);
                if (reader != null && reader.isDeleted()) {
                    symbolMapReaders.setQuick(copyFrom, reloadSymbolMapReader(copyFrom, reader));
                }
            } else if (copyFrom > -1) {
                SymbolMapReader tmp = symbolMapReaders.getQuick(copyFrom);
                copyOrRenewSymbolMapReader(tmp, i);
            } else if (copyFrom != Integer.MIN_VALUE) {
                // New instance
                symbolMapReaders.getAndSetQuick(i, reloadSymbolMapReader(i, null));
            }
        }
    }
}<|MERGE_RESOLUTION|>--- conflicted
+++ resolved
@@ -511,13 +511,8 @@
         long existingPartitionNameTxn = openPartitionInfo.getQuick(offset + PARTITIONS_SLOT_OFFSET_NAME_TXN);
         long newNameTxn = txFile.getPartitionNameTxnByPartitionTimestamp(partitionTs);
         long newSize = txFile.getPartitionSizeByPartitionTimestamp(partitionTs);
-<<<<<<< HEAD
-        if (exisingPartitionNameTxn != newNameTxn || newSize < 0) {
+        if (existingPartitionNameTxn != newNameTxn || newSize < 0) {
             LOG.debugW().$("close outdated partition files [table=").utf8(tableName).$(", ts=").$ts(partitionTs).$(", nameTxn=").$(newNameTxn).$();
-=======
-        if (existingPartitionNameTxn != newNameTxn || newSize < 0) {
-            LOG.debugW().$("close outdated partition files [table=").$(tableName).$(", ts=").$ts(partitionTs).$(", nameTxn=").$(newNameTxn).$();
->>>>>>> 862714dd
             // Close all columns, partition is overwritten. Partition reconciliation process will re-open correct files
             for (int i = 0; i < this.columnCount; i++) {
                 closePartitionColumnFile(oldBase, i);
