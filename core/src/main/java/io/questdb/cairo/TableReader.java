/*******************************************************************************
 *     ___                  _   ____  ____
 *    / _ \ _   _  ___  ___| |_|  _ \| __ )
 *   | | | | | | |/ _ \/ __| __| | | |  _ \
 *   | |_| | |_| |  __/\__ \ |_| |_| | |_) |
 *    \__\_\\__,_|\___||___/\__|____/|____/
 *
 *  Copyright (c) 2014-2019 Appsicle
 *  Copyright (c) 2019-2022 QuestDB
 *
 *  Licensed under the Apache License, Version 2.0 (the "License");
 *  you may not use this file except in compliance with the License.
 *  You may obtain a copy of the License at
 *
 *  http://www.apache.org/licenses/LICENSE-2.0
 *
 *  Unless required by applicable law or agreed to in writing, software
 *  distributed under the License is distributed on an "AS IS" BASIS,
 *  WITHOUT WARRANTIES OR CONDITIONS OF ANY KIND, either express or implied.
 *  See the License for the specific language governing permissions and
 *  limitations under the License.
 *
 ******************************************************************************/

package io.questdb.cairo;

import io.questdb.MessageBus;
import io.questdb.cairo.sql.StaticSymbolTable;
import io.questdb.cairo.sql.SymbolTableSource;
import io.questdb.cairo.vm.NullMemoryMR;
import io.questdb.cairo.vm.Vm;
import io.questdb.cairo.vm.api.MemoryMR;
import io.questdb.cairo.vm.api.MemoryR;
import io.questdb.log.Log;
import io.questdb.log.LogFactory;
import io.questdb.std.*;
import io.questdb.std.datetime.DateFormat;
import io.questdb.std.datetime.millitime.MillisecondClock;
import io.questdb.std.str.CharSink;
import io.questdb.std.str.Path;
import org.jetbrains.annotations.NotNull;
import org.jetbrains.annotations.Nullable;

import java.io.Closeable;

import static io.questdb.cairo.TableUtils.TXN_FILE_NAME;

public class TableReader implements Closeable, SymbolTableSource {
    private static final Log LOG = LogFactory.getLog(TableReader.class);
    private static final int PARTITIONS_SLOT_OFFSET_COLUMN_VERSION = 3;
    private static final int PARTITIONS_SLOT_OFFSET_NAME_TXN = 2;
    private static final int PARTITIONS_SLOT_OFFSET_SIZE = 1;
    private static final int PARTITIONS_SLOT_SIZE = 4;
    private static final int PARTITIONS_SLOT_SIZE_MSB = Numbers.msb(PARTITIONS_SLOT_SIZE);
    private final MillisecondClock clock;
    private final ColumnVersionReader columnVersionReader;
    private final CairoConfiguration configuration;
    private final FilesFacade ff;
    private final MessageBus messageBus;
    private final TableReaderMetadata metadata;
    private final LongList openPartitionInfo;
    private final int partitionBy;
    private final DateFormat partitionDirFormatMethod;
    private final PartitionBy.PartitionFloorMethod partitionFloorMethod;
    private final Path path;
    private final TableReaderRecordCursor recordCursor = new TableReaderRecordCursor();
    private final int rootLen;
    private final ObjList<SymbolMapReader> symbolMapReaders = new ObjList<>();
    private final String tableName;
    private final MemoryMR todoMem = Vm.getMRInstance();
    private final TxReader txFile;
    private final TxnScoreboard txnScoreboard;
    private ObjList<BitmapIndexReader> bitmapIndexes;
    private int columnCount;
    private int columnCountShl;
    private LongList columnTops;
    private ObjList<MemoryMR> columns;
    private int partitionCount;
    private long txColumnVersion = -1;
    private long txPartitionVersion = -1;
    private long txTruncateVersion = -1;
    private long rowCount;
    private long tempMem8b = Unsafe.malloc(8, MemoryTag.NATIVE_TABLE_READER);
    private long txn = TableUtils.INITIAL_TXN;
    private boolean txnAcquired = false;

    public TableReader(CairoConfiguration configuration, CharSequence tableName) {
        this(configuration, tableName, null);
    }

    public TableReader(CairoConfiguration configuration, CharSequence tableName, @Nullable MessageBus messageBus) {
        this.configuration = configuration;
        this.clock = configuration.getMillisecondClock();
        this.ff = configuration.getFilesFacade();
        this.tableName = Chars.toString(tableName);
        this.messageBus = messageBus;
        this.path = new Path();
        this.path.of(configuration.getRoot()).concat(this.tableName);
        this.rootLen = path.length();
        path.trimTo(rootLen);
        try {
            this.metadata = openMetaFile();
            this.partitionBy = this.metadata.getPartitionBy();
            this.columnVersionReader = new ColumnVersionReader().ofRO(ff, path.trimTo(rootLen).concat(TableUtils.COLUMN_VERSION_FILE_NAME).$());
            this.txnScoreboard = new TxnScoreboard(configuration).ofRW(path.trimTo(rootLen));
            LOG.debug()
                    .$("open [id=").$(metadata.getTableId())
                    .$(", table=").$(this.tableName)
                    .I$();
            this.txFile = new TxReader(ff).ofRO(path.trimTo(rootLen).concat(TXN_FILE_NAME).$(), partitionBy);
            path.trimTo(rootLen);
            reloadSlow(false);
            this.columnCount = this.metadata.getColumnCount();
            this.columnCountShl = getColumnBits(columnCount);
            openSymbolMaps();
            partitionCount = txFile.getPartitionCount();
            partitionDirFormatMethod = PartitionBy.getPartitionDirFormatMethod(partitionBy);
            partitionFloorMethod = PartitionBy.getPartitionFloorMethod(partitionBy);

            int capacity = getColumnBase(partitionCount);
            this.columns = new ObjList<>(capacity + 2);
            this.columns.setPos(capacity + 2);
            this.columns.setQuick(0, NullMemoryMR.INSTANCE);
            this.columns.setQuick(1, NullMemoryMR.INSTANCE);
            this.bitmapIndexes = new ObjList<>(capacity + 2);
            this.bitmapIndexes.setPos(capacity + 2);

            this.openPartitionInfo = new LongList(partitionCount * PARTITIONS_SLOT_SIZE);
            this.openPartitionInfo.setPos(partitionCount * PARTITIONS_SLOT_SIZE);
            for (int i = 0; i < partitionCount; i++) {
                // number of rows, txn and column version is tracked for each partition
                // it is compared to attachedPartitions within the txn file to determine if a partition needs to be reloaded or not
                this.openPartitionInfo.setQuick(i * PARTITIONS_SLOT_SIZE, txFile.getPartitionTimestamp(i));
                this.openPartitionInfo.setQuick(i * PARTITIONS_SLOT_SIZE + PARTITIONS_SLOT_OFFSET_SIZE, -1); // size
                this.openPartitionInfo.setQuick(i * PARTITIONS_SLOT_SIZE + PARTITIONS_SLOT_OFFSET_NAME_TXN, txFile.getPartitionNameTxn(i)); // txn
                this.openPartitionInfo.setQuick(i * PARTITIONS_SLOT_SIZE + PARTITIONS_SLOT_OFFSET_COLUMN_VERSION, txFile.getPartitionColumnVersion(i)); // cv
            }
            this.columnTops = new LongList(capacity / 2);
            this.columnTops.setPos(capacity / 2);
            this.recordCursor.of(this);
        } catch (Throwable e) {
            close();
            throw e;
        }
    }

    public static int getPrimaryColumnIndex(int base, int index) {
        return 2 + base + index * 2;
    }

    @Override
    public void close() {
        if (isOpen()) {
            goPassive();
            freeSymbolMapReaders();
            freeBitmapIndexCache();
            Misc.free(metadata);
            Misc.free(txFile);
            Misc.free(todoMem);
            freeColumns();
            freeTempMem();
            Misc.free(txnScoreboard);
            Misc.free(path);
            Misc.free(columnVersionReader);
            LOG.debug().$("closed '").utf8(tableName).$('\'').$();
        }
    }

    /**
     * Closed column files. Similarly to {@link #closeColumnForRemove(CharSequence)} closed reader column files before
     * column can be removed. This method takes column index usually resolved from column name by #TableReaderMetadata.
     * Bounds checking is performed via assertion.
     *
     * @param columnIndex column index
     */
    public void closeColumnForRemove(int columnIndex) {
        assert columnIndex > -1 && columnIndex < columnCount;
        for (int partitionIndex = 0; partitionIndex < partitionCount; partitionIndex++) {
            // replace columns we force closed with special marker object
            // when we come to reloading table reader we would be able to
            // tell that column has to be attempted to be read from disk
            closePartitionColumnFile(getColumnBase(partitionIndex), columnIndex);
        }

        if (ColumnType.isSymbol(metadata.getColumnType(columnIndex))) {
            // same goes for symbol map reader - replace object with maker instance
            Misc.freeIfCloseable(symbolMapReaders.getAndSetQuick(columnIndex, EmptySymbolMapReader.INSTANCE));
        }
    }

    /**
     * Closes column files. This method should be used before call to TableWriter.removeColumn() on
     * Windows OS.
     *
     * @param columnName name of column to be closed.
     */
    public void closeColumnForRemove(CharSequence columnName) {
        closeColumnForRemove(metadata.getColumnIndex(columnName));
    }

    public long floorToPartitionTimestamp(long timestamp) {
        return partitionFloorMethod.floor(timestamp);
    }

    public BitmapIndexReader getBitmapIndexReader(int partitionIndex, int columnIndex, int direction) {
        int columnBase = getColumnBase(partitionIndex);
        return getBitmapIndexReader(partitionIndex, columnBase, columnIndex, direction);
    }

    public BitmapIndexReader getBitmapIndexReader(int partitionIndex, int columnBase, int columnIndex, int direction) {
        final int index = getPrimaryColumnIndex(columnBase, columnIndex);
        final long partitionTimestamp = txFile.getPartitionTimestamp(partitionIndex);
        final long columnNameTxn = columnVersionReader.getColumnNameTxn(partitionTimestamp, metadata.getWriterIndex(columnIndex));
        final long partitionTxn = txFile.getPartitionNameTxn(partitionIndex);

        BitmapIndexReader reader = bitmapIndexes.getQuick(direction == BitmapIndexReader.DIR_BACKWARD ? index : index + 1);
        if (reader != null) {
            // make sure to reload the reader
            final String columnName = metadata.getColumnName(columnIndex);
            final long columnTop = getColumnTop(columnBase, columnIndex);
            Path path = pathGenPartitioned(partitionIndex);
            try {
                reader.of(configuration, path, columnName, columnNameTxn, columnTop, partitionTxn);
            } finally {
                path.trimTo(rootLen);
            }
            return reader;
        }
        return createBitmapIndexReaderAt(index, columnBase, columnIndex, columnNameTxn, direction, partitionTxn);
    }

    public MemoryR getColumn(int absoluteIndex) {
        return columns.getQuick(absoluteIndex);
    }

    public int getColumnBase(int partitionIndex) {
        return partitionIndex << columnCountShl;
    }

    public long getColumnTop(int base, int columnIndex) {
        return this.columnTops.getQuick(base / 2 + columnIndex);
    }

    public ColumnVersionReader getColumnVersionReader() {
        return columnVersionReader;
    }

    public TableReaderRecordCursor getCursor() {
        recordCursor.toTop();
        return recordCursor;
    }

    public long getDataVersion() {
        return this.txFile.getDataVersion();
    }

    public long getMaxTimestamp() {
        return txFile.getMaxTimestamp();
    }

    public int getMaxUncommittedRows() {
        return metadata.getMaxUncommittedRows();
    }

    public TableReaderMetadata getMetadata() {
        return metadata;
    }

    public long getMinTimestamp() {
        return txFile.getMinTimestamp();
    }

    public long getO3MaxLag() {
        return metadata.getO3MaxLag();
    }

    public int getPartitionCount() {
        return partitionCount;
    }

    public int getPartitionIndexByTimestamp(long timestamp) {
        int end = openPartitionInfo.binarySearchBlock(PARTITIONS_SLOT_SIZE_MSB, timestamp, BinarySearch.SCAN_UP);
        if (end < 0) {
            // This will return -1 if searched timestamp is before the first partition
            // The caller should handle negative return values
            return (-end - 2) / PARTITIONS_SLOT_SIZE;
        }
        return end / PARTITIONS_SLOT_SIZE;
    }

    public long getPartitionTimestampByIndex(int partitionIndex) {
        return txFile.getPartitionTimestamp(partitionIndex);
    }

    public int getPartitionedBy() {
        return metadata.getPartitionBy();
    }

    public SymbolMapReader getSymbolMapReader(int columnIndex) {
        return symbolMapReaders.getQuick(columnIndex);
    }

    @Override
    public StaticSymbolTable getSymbolTable(int columnIndex) {
        return getSymbolMapReader(columnIndex);
    }

    public String getTableName() {
        return tableName;
    }

    public long getTransientRowCount() {
        return txFile.getTransientRowCount();
    }

    public TxReader getTxFile() {
        return txFile;
    }

    public long getTxn() {
        return txn;
    }

    public long getTxnStructureVersion() {
        return txFile.getStructureVersion();
    }

    public long getVersion() {
        return this.txFile.getStructureVersion();
    }

    public void goActive() {
        reload();
    }

    public void goPassive() {
        if (releaseTxn() && PartitionBy.isPartitioned(this.partitionBy)) {
            // check if reader unlocks a transaction in scoreboard
            // to house keep the partition versions
            checkSchedulePurgeO3Partitions();
        }
    }

    public boolean isOpen() {
        return tempMem8b != 0;
    }

    @Override
    public StaticSymbolTable newSymbolTable(int columnIndex) {
        return getSymbolMapReader(columnIndex).newSymbolTableView();
    }

    public long openPartition(int partitionIndex) {
        final long size = getPartitionRowCount(partitionIndex);
        if (size != -1) {
            return size;
        }
        return openPartition0(partitionIndex);
    }

    public void reconcileOpenPartitionsFrom(int partitionIndex, boolean forceTruncate) {
        int txPartitionCount = txFile.getPartitionCount();
        int txPartitionIndex = partitionIndex;
        boolean changed = false;

        while (partitionIndex < partitionCount && txPartitionIndex < txPartitionCount) {
            final int offset = partitionIndex * PARTITIONS_SLOT_SIZE;
            final long txPartTs = txFile.getPartitionTimestamp(txPartitionIndex);
            final long openPartitionTimestamp = openPartitionInfo.getQuick(offset);

            if (openPartitionTimestamp < txPartTs) {
                // Deleted partitions
                // This will decrement partitionCount
                deletePartition(partitionIndex);
            } else if (openPartitionTimestamp > txPartTs) {
                // Insert partition
                insertPartition(partitionIndex, txPartTs);
                changed = true;
                txPartitionIndex++;
                partitionIndex++;
            } else {
                // Refresh partition
                final long newPartitionSize = txFile.getPartitionSize(txPartitionIndex);
                final long txPartitionNameTxn = txFile.getPartitionNameTxn(partitionIndex);
                final long txPartitionColumnVersion = txFile.getPartitionColumnVersion(partitionIndex);
                final long openPartitionSize = openPartitionInfo.getQuick(offset + PARTITIONS_SLOT_OFFSET_SIZE);
                final long openPartitionNameTxn = openPartitionInfo.getQuick(offset + PARTITIONS_SLOT_OFFSET_NAME_TXN);
                final long openPartitionColumnVersion = openPartitionInfo.getQuick(offset + PARTITIONS_SLOT_OFFSET_COLUMN_VERSION);

                if (!forceTruncate) {
                    if (openPartitionNameTxn == txPartitionNameTxn && openPartitionColumnVersion == txPartitionColumnVersion) {
                        if (openPartitionSize != newPartitionSize) {
                            if (openPartitionSize > -1L) {
                                reloadPartition(partitionIndex, newPartitionSize, txPartitionNameTxn);
                                this.openPartitionInfo.setQuick(offset + PARTITIONS_SLOT_OFFSET_SIZE, newPartitionSize);
                                LOG.debug().$("updated partition size [partition=").$(openPartitionTimestamp).I$();
                            }
                            changed = true;
                        }
                    } else {
                        reOpenPartition(offset, partitionIndex, txPartitionNameTxn);
                        changed = true;
                    }
                } else if (openPartitionSize > -1L && newPartitionSize > -1L) { // Don't force re-open if not yet opened
                    reOpenPartition(offset, partitionIndex, txPartitionNameTxn);
                }
                txPartitionIndex++;
                partitionIndex++;
            }
        }

        // if while finished on txPartitionIndex == txPartitionCount condition
        // remove deleted opened partitions
        while (partitionIndex < partitionCount) {
            deletePartition(partitionIndex);
            changed = true;
        }

        // if while finished on partitionIndex == partitionCount condition
        // insert new partitions at the end
        for (; partitionIndex < txPartitionCount; partitionIndex++) {
            insertPartition(partitionIndex, txFile.getPartitionTimestamp(partitionIndex));
            changed = true;
        }

        if (forceTruncate) {
            reloadAllSymbols();
        } else if (changed) {
            reloadSymbolMapCounts();
        }
    }

    public boolean reload() {
        if (acquireTxn()) {
            return false;
        }
<<<<<<< HEAD
        
        if (txnScoreboard.getActiveReaderCount(txn) != -1) {
            // happy path, table is intact 
            final long prevPartitionVersion = this.txFile.getPartitionTableVersion();
            final long prevColumnVersion = this.txFile.getColumnVersion();
            final long prevTruncateVersion = this.txFile.getTruncateVersion();
            try {
                reloadSlow(true);
                // partition reload will apply truncate if necessary
                // applyTruncate for non-partitioned tables only
                reconcileOpenPartitions(prevPartitionVersion, prevColumnVersion, prevTruncateVersion);
                return true;
            } catch (Throwable e) {
                releaseTxn();
                throw e;
            }
        } else {
            throw CairoException.nonCritical(CairoException.E_TABLE_DOES_NOT_EXIST).put("table does not exist [name=").put(tableName).put(']');
=======
        try {
            reloadSlow(true);
            // partition reload will apply truncate if necessary
            // applyTruncate for non-partitioned tables only
            reconcileOpenPartitions(txPartitionVersion, txColumnVersion, txTruncateVersion);

            // Save transaction details which impact the reloading. Do not rely on txReader, it can be reloaded outside this method.
            txPartitionVersion = this.txFile.getPartitionTableVersion();
            txColumnVersion = this.txFile.getColumnVersion();
            txTruncateVersion = this.txFile.getTruncateVersion();

            return true;
        } catch (Throwable e) {
            releaseTxn();
            throw e;
>>>>>>> ade8cb38
        }
    }

    public long size() {
        return rowCount;
    }

    private static int getColumnBits(int columnCount) {
        return Numbers.msb(Numbers.ceilPow2(columnCount) * 2);
    }

    private static void growColumn(MemoryR mem1, MemoryR mem2, int type, long rowCount) {
        if (rowCount > 0) {
            if (ColumnType.isVariableLength(type)) {
                assert mem2 != null;
                mem2.extend((rowCount + 1) * 8);
                mem1.extend(mem2.getLong(rowCount * 8));
            } else {
                mem1.extend(rowCount << ColumnType.pow2SizeOf(type));
            }
        }
    }

    private boolean acquireTxn() {
        if (!txnAcquired) {
            if (txnScoreboard.acquireTxn(txn)) {
                txnAcquired = true;
            } else {
                return false;
            }
        }

        // txFile can also be reloaded in goPassive->checkSchedulePurgeO3Partitions
        // if txFile txn doesn't much reader txn, reader has to be slow reloaded
        if (txn == txFile.getTxn()) {
            // We have to be sure last txn is acquired in Scoreboard
            // otherwise writer can delete partition version files
            // between reading txn file and acquiring txn in the Scoreboard.
            Unsafe.getUnsafe().loadFence();
            return txFile.getVersion() == txFile.unsafeReadVersion();
        }
        return false;
    }

    private void checkSchedulePurgeO3Partitions() {
        long txnLocks = txnScoreboard.getActiveReaderCount(txn);
        long partitionTableVersion = txFile.getPartitionTableVersion();
        if (txnLocks == 0 && txFile.unsafeLoadAll() && txFile.getPartitionTableVersion() > partitionTableVersion) {
            // Last lock for this txn is released and this is not latest txn number
            // Schedule a job to clean up partition versions this reader may hold
            if (TableUtils.schedulePurgeO3Partitions(messageBus, tableName, partitionBy)) {
                return;
            }

            LOG.error()
                    .$("could not queue purge partition task, queue is full [")
                    .$("table=").$(this.tableName)
                    .$(", txn=").$(txn)
                    .$(']').$();
        }
    }

    private void closePartitionColumnFile(int base, int columnIndex) {
        int index = getPrimaryColumnIndex(base, columnIndex);
        Misc.free(columns.getAndSetQuick(index, NullMemoryMR.INSTANCE));
        Misc.free(columns.getAndSetQuick(index + 1, NullMemoryMR.INSTANCE));
        Misc.free(bitmapIndexes.getAndSetQuick(index, null));
        Misc.free(bitmapIndexes.getAndSetQuick(index + 1, null));
    }

    private long closeRewrittenPartitionFiles(int partitionIndex, int oldBase, Path path) {
        final int offset = partitionIndex * PARTITIONS_SLOT_SIZE;
        long partitionTs = openPartitionInfo.getQuick(offset);
        long existingPartitionNameTxn = openPartitionInfo.getQuick(offset + PARTITIONS_SLOT_OFFSET_NAME_TXN);
        long newNameTxn = txFile.getPartitionNameTxnByPartitionTimestamp(partitionTs);
        long newSize = txFile.getPartitionSizeByPartitionTimestamp(partitionTs);
        if (existingPartitionNameTxn != newNameTxn || newSize < 0) {
            LOG.debugW().$("close outdated partition files [table=").$(tableName).$(", ts=").$ts(partitionTs).$(", nameTxn=").$(newNameTxn).$();
            // Close all columns, partition is overwritten. Partition reconciliation process will re-open correct files
            for (int i = 0; i < this.columnCount; i++) {
                closePartitionColumnFile(oldBase, i);
            }
            openPartitionInfo.setQuick(offset + PARTITIONS_SLOT_OFFSET_SIZE, -1);
            return -1;
        }
        pathGenPartitioned(partitionIndex);
        TableUtils.txnPartitionConditionally(path, existingPartitionNameTxn);
        return newSize;
    }

    private void copyColumns(
            int fromBase,
            int fromColumnIndex,
            ObjList<MemoryMR> toColumns,
            LongList toColumnTops,
            ObjList<BitmapIndexReader> toIndexReaders,
            int toBase,
            int toColumnIndex
    ) {
        final int fromIndex = getPrimaryColumnIndex(fromBase, fromColumnIndex);
        final int toIndex = getPrimaryColumnIndex(toBase, toColumnIndex);

        toColumns.setQuick(toIndex, columns.getAndSetQuick(fromIndex, null));
        toColumns.setQuick(toIndex + 1, columns.getAndSetQuick(fromIndex + 1, null));
        toColumnTops.setQuick(toBase / 2 + toColumnIndex, columnTops.getQuick(fromBase / 2 + fromColumnIndex));
        toIndexReaders.setQuick(toIndex, bitmapIndexes.getAndSetQuick(fromIndex, null));
        toIndexReaders.setQuick(toIndex + 1, bitmapIndexes.getAndSetQuick(fromIndex + 1, null));
    }

    private void copyOrRenewSymbolMapReader(SymbolMapReader reader, int columnIndex) {
        if (reader != null && reader.isDeleted()) {
            reader = reloadSymbolMapReader(columnIndex, reader);
        }
        symbolMapReaders.setQuick(columnIndex, reader);
    }

    private BitmapIndexReader createBitmapIndexReaderAt(int globalIndex, int columnBase, int columnIndex, long columnNameTxn, int direction, long txn) {
        BitmapIndexReader reader;
        if (!metadata.isColumnIndexed(columnIndex)) {
            throw CairoException.critical().put("Not indexed: ").put(metadata.getColumnName(columnIndex));
        }

        MemoryR col = columns.getQuick(globalIndex);
        if (col instanceof NullMemoryMR) {
            if (direction == BitmapIndexReader.DIR_BACKWARD) {
                reader = new BitmapIndexBwdNullReader();
                bitmapIndexes.setQuick(globalIndex, reader);
            } else {
                reader = new BitmapIndexFwdNullReader();
                bitmapIndexes.setQuick(globalIndex + 1, reader);
            }
        } else {
            Path path = pathGenPartitioned(getPartitionIndex(columnBase));
            try {
                if (direction == BitmapIndexReader.DIR_BACKWARD) {
                    reader = new BitmapIndexBwdReader(
                            configuration,
                            path,
                            metadata.getColumnName(columnIndex),
                            columnNameTxn,
                            getColumnTop(columnBase, columnIndex),
                            txn
                    );
                    bitmapIndexes.setQuick(globalIndex, reader);
                } else {
                    reader = new BitmapIndexFwdReader(
                            configuration,
                            path,
                            metadata.getColumnName(columnIndex),
                            columnNameTxn,
                            getColumnTop(columnBase, columnIndex),
                            txn
                    );
                    bitmapIndexes.setQuick(globalIndex + 1, reader);
                }
            } finally {
                path.trimTo(rootLen);
            }
        }
        return reader;
    }

    private void createNewColumnList(int columnCount, long pTransitionIndex, int columnCountShl) {
        LOG.debug().$("resizing columns file list [table=").$(tableName).I$();
        int capacity = partitionCount << columnCountShl;
        final ObjList<MemoryMR> toColumns = new ObjList<>(capacity + 2);
        final LongList toColumnTops = new LongList(capacity / 2);
        final ObjList<BitmapIndexReader> toIndexReaders = new ObjList<>(capacity);
        toColumns.setPos(capacity + 2);
        toColumns.setQuick(0, NullMemoryMR.INSTANCE);
        toColumns.setQuick(1, NullMemoryMR.INSTANCE);
        toColumnTops.setPos(capacity / 2);
        toIndexReaders.setPos(capacity + 2);
        final long pIndexBase = pTransitionIndex + 8;
        int iterateCount = Math.max(columnCount, this.columnCount);

        for (int partitionIndex = 0; partitionIndex < partitionCount; partitionIndex++) {
            final int toBase = partitionIndex << columnCountShl;
            final int fromBase = partitionIndex << this.columnCountShl;

            try {
                long partitionRowCount = openPartitionInfo.getQuick(partitionIndex * PARTITIONS_SLOT_SIZE + PARTITIONS_SLOT_OFFSET_SIZE);
                if (partitionRowCount > -1L && (partitionRowCount = closeRewrittenPartitionFiles(partitionIndex, fromBase, path)) > -1L) {
                    for (int i = 0; i < iterateCount; i++) {
                        final int action = Unsafe.getUnsafe().getInt(pIndexBase + i * 8L);
                        final int fromColumnIndex = Unsafe.getUnsafe().getInt(pIndexBase + i * 8L + 4);

                        if (action == -1) {
                            closePartitionColumnFile(fromBase, i);
                        }

                        if (fromColumnIndex > -1) {
                            copyColumns(fromBase, fromColumnIndex, toColumns, toColumnTops, toIndexReaders, toBase, i);
                        } else if (fromColumnIndex != Integer.MIN_VALUE) {
                            // new instance
                            reloadColumnAt(partitionIndex, path, toColumns, toColumnTops, toIndexReaders, toBase, i, partitionRowCount);
                        }
                    }
                }
            } finally {
                path.trimTo(rootLen);
            }
        }
        this.columns = toColumns;
        this.columnTops = toColumnTops;
        this.columnCountShl = columnCountShl;
        this.bitmapIndexes = toIndexReaders;
    }

    private void deletePartition(int partitionIndex) {
        final int offset = partitionIndex * PARTITIONS_SLOT_SIZE;
        long partitionTimestamp = openPartitionInfo.getQuick(offset);
        long partitionSize = openPartitionInfo.getQuick(offset + PARTITIONS_SLOT_OFFSET_SIZE);
        int columnBase = getColumnBase(partitionIndex);
        if (partitionSize > -1L) {
            for (int k = 0; k < columnCount; k++) {
                closePartitionColumnFile(columnBase, k);
            }
        }
        int baseIndex = getPrimaryColumnIndex(columnBase, 0);
        int newBaseIndex = getPrimaryColumnIndex(getColumnBase(partitionIndex + 1), 0);
        columns.remove(baseIndex, newBaseIndex - 1);
        openPartitionInfo.removeIndexBlock(offset, PARTITIONS_SLOT_SIZE);

        LOG.info().$("deleted partition [path=").$(path).$(",timestamp=").$ts(partitionTimestamp).I$();
        partitionCount--;
    }

    private void formatPartitionDirName(int partitionIndex, CharSink sink) {
        partitionDirFormatMethod.format(
                openPartitionInfo.getQuick(partitionIndex * PARTITIONS_SLOT_SIZE),
                null, // this format does not need locale access
                null,
                sink
        );
    }

    private void freeBitmapIndexCache() {
        Misc.freeObjList(bitmapIndexes);
    }

    private void freeColumns() {
        Misc.freeObjList(columns);
    }

    private void freeSymbolMapReaders() {
        for (int i = 0, n = symbolMapReaders.size(); i < n; i++) {
            Misc.freeIfCloseable(symbolMapReaders.getQuick(i));
        }
        symbolMapReaders.clear();
    }

    private void freeTempMem() {
        if (tempMem8b != 0) {
            Unsafe.free(tempMem8b, 8, MemoryTag.NATIVE_TABLE_READER);
            tempMem8b = 0;
        }
    }

    private void insertPartition(int partitionIndex, long timestamp) {
        final int columnBase = getColumnBase(partitionIndex);
        final int columnSlotSize = getColumnBase(1);
        final int topBase = columnBase / 2;
        final int topSlotSize = columnSlotSize / 2;
        final int idx = getPrimaryColumnIndex(columnBase, 0);
        columns.insert(idx, columnSlotSize, NullMemoryMR.INSTANCE);
        bitmapIndexes.insert(idx, columnSlotSize, null);
        columnTops.insert(topBase, topSlotSize);
        columnTops.seed(topBase, topSlotSize, 0);

        final int offset = partitionIndex * PARTITIONS_SLOT_SIZE;
        openPartitionInfo.insert(offset, PARTITIONS_SLOT_SIZE);
        openPartitionInfo.setQuick(offset, timestamp);
        openPartitionInfo.setQuick(offset + PARTITIONS_SLOT_OFFSET_SIZE, -1L); // size
        openPartitionInfo.setQuick(offset + PARTITIONS_SLOT_OFFSET_NAME_TXN, -1L); // name txn
        openPartitionInfo.setQuick(offset + PARTITIONS_SLOT_OFFSET_COLUMN_VERSION, -1L); // column version
        partitionCount++;
        LOG.debug().$("inserted partition [index=").$(partitionIndex).$(", path=").$(path).$(", timestamp=").$ts(timestamp).I$();
    }

    @NotNull
    // this method is not thread safe
    private SymbolMapReaderImpl newSymbolMapReader(int symbolColumnIndex, int columnIndex) {
        // symbol column index is the index of symbol column in dense array of symbol columns, e.g.
        // if table has only one symbol columns, the symbolColumnIndex is 0 regardless of column position
        // in the metadata.
        return new SymbolMapReaderImpl(
                configuration,
                path,
                metadata.getColumnName(columnIndex),
                columnVersionReader.getDefaultColumnNameTxn(metadata.getWriterIndex(columnIndex)),
                txFile.getSymbolValueCount(symbolColumnIndex)
        );
    }

    private TableReaderMetadata openMetaFile() {
        TableReaderMetadata metadata = new TableReaderMetadata(configuration, tableName);
        try {
            metadata.load();
            return metadata;
        } catch (Throwable th) {
            metadata.close();
            throw th;
        }
    }

    @NotNull
    private MemoryMR openOrCreateMemory(
            Path path,
            ObjList<MemoryMR> columns,
            int primaryIndex,
            MemoryMR mem,
            long columnSize
    ) {
        if (mem != null && mem != NullMemoryMR.INSTANCE) {
            mem.of(ff, path, columnSize, columnSize, MemoryTag.MMAP_TABLE_READER);
        } else {
            mem = Vm.getMRInstance(ff, path, columnSize, MemoryTag.MMAP_TABLE_READER);
            columns.setQuick(primaryIndex, mem);
        }
        return mem;
    }

    private long openPartition0(int partitionIndex) {
        if (txFile.getPartitionCount() < 2 && txFile.getTransientRowCount() == 0) {
            // Empty single partition. Don't check that directory exists on the disk
            return -1;
        }

        try {
            final long partitionNameTxn = txFile.getPartitionNameTxn(partitionIndex);
            Path path = pathGenPartitioned(partitionIndex);
            TableUtils.txnPartitionConditionally(path, partitionNameTxn);

            if (ff.exists(path.$())) {
                path.chop$();

                final long partitionSize = txFile.getPartitionSize(partitionIndex);
                if (partitionSize > -1L) {
                    LOG.info()
                            .$("open partition ").utf8(path.$())
                            .$(" [rowCount=").$(partitionSize)
                            .$(", partitionNameTxn=").$(partitionNameTxn)
                            .$(", transientRowCount=").$(txFile.getTransientRowCount())
                            .$(", partitionIndex=").$(partitionIndex)
                            .$(", partitionCount=").$(partitionCount)
                            .$(']').$();

                    openPartitionColumns(partitionIndex, path, getColumnBase(partitionIndex), partitionSize);
                    final int offset = partitionIndex * PARTITIONS_SLOT_SIZE;
                    this.openPartitionInfo.setQuick(offset + PARTITIONS_SLOT_OFFSET_SIZE, partitionSize);
                    final long txPartitionNameTxn = txFile.getPartitionNameTxn(partitionIndex);
                    this.openPartitionInfo.setQuick(offset + PARTITIONS_SLOT_OFFSET_NAME_TXN, txPartitionNameTxn);
                    final long txPartitionColumnVersion = txFile.getPartitionColumnVersion(partitionIndex);
                    this.openPartitionInfo.setQuick(offset + PARTITIONS_SLOT_OFFSET_COLUMN_VERSION, txPartitionColumnVersion);
                }

                return partitionSize;
            }
            LOG.error().$("open partition failed, partition does not exist on the disk. [path=").utf8(path.$()).I$();

            if (PartitionBy.isPartitioned(getPartitionedBy())) {
                CairoException exception = CairoException.critical().put("Partition '");
                formatPartitionDirName(partitionIndex, exception.message);
                exception.put("' does not exist in table '")
                        .put(tableName)
                        .put("' directory. Run [ALTER TABLE ").put(tableName).put(" DROP PARTITION LIST '");
                formatPartitionDirName(partitionIndex, exception.message);
                exception.put("'] to repair the table or restore the partition directory.");
                throw exception;
            } else {
                throw CairoException.critical().put("Table '").put(tableName)
                        .put("' data directory does not exist on the disk at ")
                        .put(path)
                        .put(". Restore data on disk or drop the table.");
            }
        } finally {
            path.trimTo(rootLen);
        }
    }

    private void openPartitionColumns(int partitionIndex, Path path, int columnBase, long partitionRowCount) {
        for (int i = 0; i < columnCount; i++) {
            reloadColumnAt(
                    partitionIndex,
                    path,
                    this.columns,
                    this.columnTops,
                    this.bitmapIndexes,
                    columnBase,
                    i,
                    partitionRowCount
            );
        }
    }

    private void openSymbolMaps() {
        int symbolColumnIndex = 0;
        final int columnCount = metadata.getColumnCount();
        symbolMapReaders.setPos(columnCount);
        for (int i = 0; i < columnCount; i++) {
            if (ColumnType.isSymbol(metadata.getColumnType(i))) {
                // symbol map index array is sparse
                symbolMapReaders.extendAndSet(i, newSymbolMapReader(symbolColumnIndex++, i));
            }
        }
    }

    private Path pathGenPartitioned(int partitionIndex) {
        formatPartitionDirName(partitionIndex, path.slash());
        return path;
    }

    private void reOpenPartition(int offset, int partitionIndex, long txPartitionNameTxn) {
        this.openPartitionInfo.setQuick(offset + PARTITIONS_SLOT_OFFSET_SIZE, -1L);
        openPartition0(partitionIndex);
        this.openPartitionInfo.setQuick(offset + PARTITIONS_SLOT_OFFSET_NAME_TXN, txPartitionNameTxn);
    }

    private void readTxnSlow(long deadline) {
        int count = 0;

        while (true) {
            if (txFile.unsafeLoadAll()) {
                // good, very stable, congrats
                long txn = txFile.getTxn();
                releaseTxn();
                this.txn = txn;

                if (acquireTxn()) {
                    this.rowCount = txFile.getFixedRowCount() + txFile.getTransientRowCount();
                    LOG.debug()
                            .$("new transaction [txn=").$(txn)
                            .$(", transientRowCount=").$(txFile.getTransientRowCount())
                            .$(", fixedRowCount=").$(txFile.getFixedRowCount())
                            .$(", maxTimestamp=").$ts(txFile.getMaxTimestamp())
                            .$(", attempts=").$(count)
                            .$(", thread=").$(Thread.currentThread().getName())
                            .$(']').$();
                    break;
                }
            }
            // This is unlucky, sequences have changed while we were reading transaction data
            // We must discard and try again
            count++;
            if (clock.getTicks() > deadline) {
                LOG.error().$("tx read timeout [timeout=").$(configuration.getSpinLockTimeout()).utf8("ms]").$();
                throw CairoException.critical().put("Transaction read timeout");
            }
            Os.pause();
        }
    }

    private void reconcileOpenPartitions(long prevPartitionVersion, long prevColumnVersion, long prevTruncateVersion) {
        // Reconcile partition full or partial will only update row count of last partition and append new partitions
        boolean truncateHappened = this.txFile.getTruncateVersion() != prevTruncateVersion;
        if (txFile.getPartitionTableVersion() == prevPartitionVersion && txFile.getColumnVersion() == prevColumnVersion && !truncateHappened) {
            int partitionIndex = Math.max(0, partitionCount - 1);
            final int txPartitionCount = txFile.getPartitionCount();
            if (partitionIndex < txPartitionCount) {
                if (partitionIndex < partitionCount) {
                    final int offset = partitionIndex * PARTITIONS_SLOT_SIZE;
                    final long openPartitionSize = openPartitionInfo.getQuick(offset + PARTITIONS_SLOT_OFFSET_SIZE);
                    // we check that open partition size is non-negative to avoid loading
                    // partition that is not yet in memory
                    if (openPartitionSize > -1) {
                        final long openPartitionNameTxn = openPartitionInfo.getQuick(offset + PARTITIONS_SLOT_OFFSET_NAME_TXN);
                        final long txPartitionSize = txFile.getPartitionSize(partitionIndex);
                        final long txPartitionNameTxn = txFile.getPartitionNameTxn(partitionIndex);

                        if (openPartitionNameTxn == txPartitionNameTxn) {
                            if (openPartitionSize != txPartitionSize) {
                                reloadPartition(partitionIndex, txPartitionSize, txPartitionNameTxn);
                                this.openPartitionInfo.setQuick(offset + PARTITIONS_SLOT_OFFSET_SIZE, txPartitionSize);
                                LOG.debug().$("updated partition size [partition=").$(openPartitionInfo.getQuick(offset)).I$();
                            }
                        } else {
                            openPartition0(partitionIndex);
                        }
                    }
                    partitionIndex++;
                }
                for (; partitionIndex < txPartitionCount; partitionIndex++) {
                    insertPartition(partitionIndex, txFile.getPartitionTimestamp(partitionIndex));
                }
                reloadSymbolMapCounts();
            }
            return;
        }
        reconcileOpenPartitionsFrom(0, truncateHappened);
    }

    private boolean releaseTxn() {
        if (txnAcquired) {
            long readerCount = txnScoreboard.releaseTxn(txn);
            txnAcquired = false;
            return readerCount == 0;
        }
        return false;
    }

    private void reloadAllSymbols() {
        int symbolMapIndex = 0;
        for (int columnIndex = 0; columnIndex < columnCount; columnIndex++) {
            if (ColumnType.isSymbol(metadata.getColumnType(columnIndex))) {
                SymbolMapReader symbolMapReader = symbolMapReaders.getQuick(columnIndex);
                if (symbolMapReader instanceof SymbolMapReaderImpl) {
                    final int writerColumnIndex = metadata.getWriterIndex(columnIndex);
                    final long columnNameTxn = columnVersionReader.getDefaultColumnNameTxn(writerColumnIndex);
                    int symbolCount = txFile.getSymbolValueCount(symbolMapIndex++);
                    ((SymbolMapReaderImpl) symbolMapReader).of(configuration, path, metadata.getColumnName(columnIndex), columnNameTxn, symbolCount);
                }
            }
        }
    }

    private void reloadColumnAt(
            int partitionIndex,
            Path path,
            ObjList<MemoryMR> columns,
            LongList columnTops,
            ObjList<BitmapIndexReader> indexReaders,
            int columnBase,
            int columnIndex,
            long partitionRowCount
    ) {
        final int plen = path.length();
        try {
            final CharSequence name = metadata.getColumnName(columnIndex);
            final int primaryIndex = getPrimaryColumnIndex(columnBase, columnIndex);
            final int secondaryIndex = primaryIndex + 1;

            MemoryMR mem1 = columns.getQuick(primaryIndex);
            MemoryMR mem2 = columns.getQuick(secondaryIndex);

            final long partitionTimestamp = openPartitionInfo.getQuick(partitionIndex * PARTITIONS_SLOT_SIZE);
            int writerIndex = metadata.getWriterIndex(columnIndex);
            final int versionRecordIndex = columnVersionReader.getRecordIndex(partitionTimestamp, writerIndex);
            final long columnTop = versionRecordIndex > -1L ? columnVersionReader.getColumnTopByIndex(versionRecordIndex) : 0L;
            long columnTxn = versionRecordIndex > -1L ? columnVersionReader.getColumnNameTxnByIndex(versionRecordIndex) : -1L;
            if (columnTxn == -1L) {
                // When column is added, column version will have txn number for the partition
                // where it's added. It will also have the txn number in the [default] partition
                columnTxn = columnVersionReader.getDefaultColumnNameTxn(writerIndex);
            }
            final long columnRowCount = partitionRowCount - columnTop;
            assert partitionRowCount < 0 || columnRowCount >= 0;

            // When column is added mid-table existence the top record is only
            // created in the current partition. Older partitions would simply have no
            // column file. This makes it necessary to check the partition timestamp in Column Version file
            // of when the column was added.
            if (columnRowCount > 0 && (versionRecordIndex > -1L || columnVersionReader.getColumnTopPartitionTimestamp(writerIndex) <= partitionTimestamp)) {
                final int columnType = metadata.getColumnType(columnIndex);

                if (ColumnType.isVariableLength(columnType)) {
                    long columnSize = columnRowCount * 8L + 8L;
                    TableUtils.iFile(path.trimTo(plen), name, columnTxn);
                    mem2 = openOrCreateMemory(path, columns, secondaryIndex, mem2, columnSize);
                    columnSize = mem2.getLong(columnRowCount * 8L);
                    TableUtils.dFile(path.trimTo(plen), name, columnTxn);
                    openOrCreateMemory(path, columns, primaryIndex, mem1, columnSize);
                } else {
                    long columnSize = columnRowCount << ColumnType.pow2SizeOf(columnType);
                    TableUtils.dFile(path.trimTo(plen), name, columnTxn);
                    openOrCreateMemory(path, columns, primaryIndex, mem1, columnSize);
                    Misc.free(columns.getAndSetQuick(secondaryIndex, null));
                }

                columnTops.setQuick(columnBase / 2 + columnIndex, columnTop);

                if (metadata.isColumnIndexed(columnIndex)) {
                    BitmapIndexReader indexReader = indexReaders.getQuick(primaryIndex);
                    if (indexReader != null) {
                        // name txn is -1 because the parent call sets up partition name for us
                        indexReader.of(configuration, path.trimTo(plen), name, columnTxn, columnTop, -1);
                    }
                } else {
                    Misc.free(indexReaders.getAndSetQuick(primaryIndex, null));
                    Misc.free(indexReaders.getAndSetQuick(secondaryIndex, null));
                }
            } else {
                Misc.free(columns.getAndSetQuick(primaryIndex, NullMemoryMR.INSTANCE));
                Misc.free(columns.getAndSetQuick(secondaryIndex, NullMemoryMR.INSTANCE));
                // the appropriate index for NUllColumn will be created lazily when requested
                // these indexes have state and may not be always required
                Misc.free(indexReaders.getAndSetQuick(primaryIndex, null));
                Misc.free(indexReaders.getAndSetQuick(secondaryIndex, null));

                // Column is not present in the partition. Set column top to be the size of the partition.
                columnTops.setQuick(columnBase / 2 + columnIndex, partitionRowCount);
            }
        } finally {
            path.trimTo(plen);
        }
    }

    private boolean reloadColumnVersion(long columnVersion, long deadline) {
        if (columnVersionReader.getVersion() != columnVersion) {
            columnVersionReader.readSafe(clock, deadline);
        }
        return columnVersionReader.getVersion() == columnVersion;
    }

    private boolean reloadMetadata(long txnStructureVersion, long deadline, boolean reshuffleColumns) {
        // create transition index, which will help us reuse already open resources
        if (txnStructureVersion == metadata.getStructureVersion()) {
            return true;
        }

        while (true) {
            long pTransitionIndex;
            try {
                pTransitionIndex = metadata.createTransitionIndex(txnStructureVersion);
                if (pTransitionIndex < 0) {
                    if (clock.getTicks() < deadline) {
                        return false;
                    }
                    LOG.error().$("metadata read timeout [timeout=").$(configuration.getSpinLockTimeout()).utf8("ms, table=").$(tableName).I$();
                    throw CairoException.critical().put("Metadata read timeout [table=").put(tableName).put(']');
                }
            } catch (CairoException ex) {
                // This is temporary solution until we can get multiple version of metadata not overwriting each other
                TableUtils.handleMetadataLoadException(tableName, deadline, ex, configuration.getMillisecondClock(), configuration.getSpinLockTimeout());
                continue;
            }

            try {
                metadata.applyTransitionIndex();
                if (reshuffleColumns) {
                    final int columnCount = metadata.getColumnCount();

                    int columnCountShl = getColumnBits(columnCount);
                    // when a column is added we cannot easily reshuffle columns in-place
                    // the reason is that we'd have to create gaps in columns list between
                    // partitions. It is possible in theory, but this could be an algo for
                    // another day.
                    if (columnCountShl > this.columnCountShl) {
                        createNewColumnList(columnCount, pTransitionIndex, columnCountShl);
                    } else {
                        reshuffleColumns(columnCount, pTransitionIndex);
                    }
                    // rearrange symbol map reader list
                    reshuffleSymbolMapReaders(pTransitionIndex, columnCount);
                    this.columnCount = columnCount;
                    reloadSymbolMapCounts();
                }
                return true;
            } finally {
                TableUtils.freeTransitionIndex(pTransitionIndex);
            }
        }
    }

    /**
     * Updates boundaries of all columns in partition.
     *
     * @param partitionIndex index of partition
     * @param rowCount       number of rows in partition
     */
    private void reloadPartition(int partitionIndex, long rowCount, long openPartitionNameTxn) {
        Path path = pathGenPartitioned(partitionIndex);
        TableUtils.txnPartitionConditionally(path, openPartitionNameTxn);
        try {
            int symbolMapIndex = 0;
            int columnBase = getColumnBase(partitionIndex);
            for (int i = 0; i < columnCount; i++) {
                final int index = getPrimaryColumnIndex(columnBase, i);
                final MemoryMR mem1 = columns.getQuick(index);
                if (mem1 instanceof NullMemoryMR) {
                    reloadColumnAt(
                            partitionIndex,
                            path,
                            columns,
                            columnTops,
                            bitmapIndexes,
                            columnBase,
                            i,
                            rowCount
                    );
                } else {
                    growColumn(
                            mem1,
                            columns.getQuick(index + 1),
                            metadata.getColumnType(i),
                            rowCount - getColumnTop(columnBase, i)
                    );
                }

                // reload symbol map
                SymbolMapReader reader = symbolMapReaders.getQuick(i);
                if (reader == null) {
                    continue;
                }
                reader.updateSymbolCount(txFile.getSymbolValueCount(symbolMapIndex++));
            }
        } finally {
            path.trimTo(rootLen);
        }
    }

    private void reloadSlow(boolean reshuffle) {
        final long deadline = clock.getTicks() + configuration.getSpinLockTimeout();
        do {
            // Reload txn
            readTxnSlow(deadline);
            // Reload _meta if structure version updated, reload _cv if column version updated
        } while (
            // Reload column versions, column version used in metadata reload column shuffle
                !reloadColumnVersion(txFile.getColumnVersion(), deadline)
                        // Start again if _meta with matching structure version cannot be loaded
                        || !reloadMetadata(txFile.getStructureVersion(), deadline, reshuffle)
        );
    }

    private void reloadSymbolMapCounts() {
        int symbolMapIndex = 0;
        for (int i = 0; i < columnCount; i++) {
            if (!ColumnType.isSymbol(metadata.getColumnType(i))) {
                continue;
            }
            symbolMapReaders.getQuick(i).updateSymbolCount(txFile.getSymbolValueCount(symbolMapIndex++));
        }
    }

    private SymbolMapReader reloadSymbolMapReader(int columnIndex, SymbolMapReader reader) {
        if (ColumnType.isSymbol(metadata.getColumnType(columnIndex))) {
            final int writerColumnIndex = metadata.getWriterIndex(columnIndex);
            final long columnNameTxn = columnVersionReader.getDefaultColumnNameTxn(writerColumnIndex);
            if (reader instanceof SymbolMapReaderImpl) {
                ((SymbolMapReaderImpl) reader).of(configuration, path, metadata.getColumnName(columnIndex), columnNameTxn, 0);
                return reader;
            }
            return new SymbolMapReaderImpl(configuration, path, metadata.getColumnName(columnIndex), columnNameTxn, 0);
        } else {
            return reader;
        }
    }

    private void reshuffleColumns(int columnCount, long pTransitionIndex) {
        LOG.debug().$("reshuffling columns file list [table=").$(tableName).I$();
        final long pIndexBase = pTransitionIndex + 8;
        int iterateCount = Math.max(columnCount, this.columnCount);

        for (int partitionIndex = 0; partitionIndex < partitionCount; partitionIndex++) {
            int base = getColumnBase(partitionIndex);
            try {
                long partitionRowCount = openPartitionInfo.getQuick(partitionIndex * PARTITIONS_SLOT_SIZE + PARTITIONS_SLOT_OFFSET_SIZE);
                if (partitionRowCount > -1L && (partitionRowCount = closeRewrittenPartitionFiles(partitionIndex, base, path)) > -1L) {
                    for (int i = 0; i < iterateCount; i++) {
                        final int action = Unsafe.getUnsafe().getInt(pIndexBase + i * 8L);
                        final int copyFrom = Unsafe.getUnsafe().getInt(pIndexBase + i * 8L + 4);

                        if (action == -1) {
                            // This column is deleted (not moved).
                            // Close all files
                            closePartitionColumnFile(base, i);
                        }

                        // We should only remove columns from existing metadata if column count has reduced.
                        // And we should not attempt to reload columns, which have no matches in the metadata
                        if (i < columnCount) {
                            if (copyFrom == i) {
                                // It appears that column hasn't changed its position. There are three possibilities here:
                                // 1. Column has been forced out of the reader via closeColumnForRemove(). This is required
                                //    on Windows before column can be deleted. In this case we must check for marker
                                //    instance and the column from disk
                                // 2. Column hasn't been altered, and we can skip to next column.
                                MemoryMR col = columns.getQuick(getPrimaryColumnIndex(base, i));
                                if (col instanceof NullMemoryMR) {
                                    reloadColumnAt(
                                            partitionIndex,
                                            path,
                                            columns,
                                            columnTops,
                                            bitmapIndexes,
                                            base,
                                            i,
                                            partitionRowCount
                                    );
                                }
                            } else if (copyFrom > -1) {
                                copyColumns(base, copyFrom, columns, columnTops, bitmapIndexes, base, i);
                            } else if (copyFrom != Integer.MIN_VALUE) {
                                // new instance
                                reloadColumnAt(
                                        partitionIndex,
                                        path,
                                        columns,
                                        columnTops,
                                        bitmapIndexes,
                                        base,
                                        i,
                                        partitionRowCount
                                );
                            }
                        }
                    }
                }
            } finally {
                path.trimTo(rootLen);
            }
        }
    }

    private void reshuffleSymbolMapReaders(long pTransitionIndex, int columnCount) {
        final long pIndexBase = pTransitionIndex + 8;
        if (columnCount > this.columnCount) {
            symbolMapReaders.setPos(columnCount);
        }

        for (int i = 0, n = Math.max(columnCount, this.columnCount); i < n; i++) {
            final int action = Unsafe.getUnsafe().getInt(pIndexBase + i * 8L);
            final int copyFrom = Unsafe.getUnsafe().getInt(pIndexBase + i * 8L + 4);

            if (action == -1) {
                // deleted
                Misc.freeIfCloseable(symbolMapReaders.getAndSetQuick(i, null));
            }

            // don't copy entries to themselves, unless symbol map was deleted
            if (copyFrom == i) {
                SymbolMapReader reader = symbolMapReaders.getQuick(copyFrom);
                if (reader != null && reader.isDeleted()) {
                    symbolMapReaders.setQuick(copyFrom, reloadSymbolMapReader(copyFrom, reader));
                }
            } else if (copyFrom > -1) {
                SymbolMapReader tmp = symbolMapReaders.getQuick(copyFrom);
                copyOrRenewSymbolMapReader(tmp, i);
            } else if (copyFrom != Integer.MIN_VALUE) {
                // New instance
                symbolMapReaders.getAndSetQuick(i, reloadSymbolMapReader(i, null));
            }
        }
    }

    int getColumnCount() {
        return columnCount;
    }

    int getPartitionIndex(int columnBase) {
        return columnBase >>> columnCountShl;
    }

    long getPartitionRowCount(int partitionIndex) {
        return openPartitionInfo.getQuick(partitionIndex * PARTITIONS_SLOT_SIZE + PARTITIONS_SLOT_OFFSET_SIZE);
    }

    TxnScoreboard getTxnScoreboard() {
        return txnScoreboard;
    }

    boolean isColumnCached(int columnIndex) {
        return symbolMapReaders.getQuick(columnIndex).isCached();
    }
}<|MERGE_RESOLUTION|>--- conflicted
+++ resolved
@@ -434,18 +434,19 @@
         if (acquireTxn()) {
             return false;
         }
-<<<<<<< HEAD
-        
         if (txnScoreboard.getActiveReaderCount(txn) != -1) {
-            // happy path, table is intact 
-            final long prevPartitionVersion = this.txFile.getPartitionTableVersion();
-            final long prevColumnVersion = this.txFile.getColumnVersion();
-            final long prevTruncateVersion = this.txFile.getTruncateVersion();
+
             try {
                 reloadSlow(true);
                 // partition reload will apply truncate if necessary
                 // applyTruncate for non-partitioned tables only
-                reconcileOpenPartitions(prevPartitionVersion, prevColumnVersion, prevTruncateVersion);
+                reconcileOpenPartitions(txPartitionVersion, txColumnVersion, txTruncateVersion);
+
+                // Save transaction details which impact the reloading. Do not rely on txReader, it can be reloaded outside this method.
+                txPartitionVersion = this.txFile.getPartitionTableVersion();
+                txColumnVersion = this.txFile.getColumnVersion();
+                txTruncateVersion = this.txFile.getTruncateVersion();
+
                 return true;
             } catch (Throwable e) {
                 releaseTxn();
@@ -453,23 +454,6 @@
             }
         } else {
             throw CairoException.nonCritical(CairoException.E_TABLE_DOES_NOT_EXIST).put("table does not exist [name=").put(tableName).put(']');
-=======
-        try {
-            reloadSlow(true);
-            // partition reload will apply truncate if necessary
-            // applyTruncate for non-partitioned tables only
-            reconcileOpenPartitions(txPartitionVersion, txColumnVersion, txTruncateVersion);
-
-            // Save transaction details which impact the reloading. Do not rely on txReader, it can be reloaded outside this method.
-            txPartitionVersion = this.txFile.getPartitionTableVersion();
-            txColumnVersion = this.txFile.getColumnVersion();
-            txTruncateVersion = this.txFile.getTruncateVersion();
-
-            return true;
-        } catch (Throwable e) {
-            releaseTxn();
-            throw e;
->>>>>>> ade8cb38
         }
     }
 
