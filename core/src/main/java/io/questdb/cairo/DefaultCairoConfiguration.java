--- conflicted
+++ resolved
@@ -68,13 +68,13 @@
     }
 
     @Override
-<<<<<<< HEAD
     public CharSequenceHashSet getAllowedVolumePaths() {
         return null;
-=======
+    }
+
+    @Override
     public boolean getAllowTableRegistrySharedWrite() {
         return false;
->>>>>>> 5d42ab69
     }
 
     @Override
