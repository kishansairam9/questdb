--- conflicted
+++ resolved
@@ -50,7 +50,7 @@
     public static void migrateEngineTo(CairoEngine engine, int latestVersion, boolean force) {
         final FilesFacade ff = engine.getConfiguration().getFilesFacade();
         final CairoConfiguration configuration = engine.getConfiguration();
-        int tempMemSize = Long.BYTES;
+        int tempMemSize = 8;
         long mem = Unsafe.malloc(tempMemSize, MemoryTag.NATIVE_MIG);
 
         try (
@@ -206,13 +206,8 @@
                 toTemp.concat(backupName).put(".v").put(version).put(".").put(i);
             }
 
-<<<<<<< HEAD
             LOG.info().$("backing up [file=").$(src).$(", to=").$(toTemp).I$();
             if (ff.copy(src.$(), toTemp) < 0) {
-=======
-            LOG.info().$("backing up [file=").$(src).$(",to=").$(toTemp).I$();
-            if (ff.copy(src.$(), toTemp.$()) < 0) {
->>>>>>> ff3f706e
                 throw CairoException.critical(ff.errno()).put("Cannot backup transaction file [to=").put(toTemp).put(']');
             }
         } finally {
