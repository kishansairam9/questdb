/*******************************************************************************
 *     ___                  _   ____  ____
 *    / _ \ _   _  ___  ___| |_|  _ \| __ )
 *   | | | | | | |/ _ \/ __| __| | | |  _ \
 *   | |_| | |_| |  __/\__ \ |_| |_| | |_) |
 *    \__\_\\__,_|\___||___/\__|____/|____/
 *
 *  Copyright (c) 2014-2019 Appsicle
 *  Copyright (c) 2019-2022 QuestDB
 *
 *  Licensed under the Apache License, Version 2.0 (the "License");
 *  you may not use this file except in compliance with the License.
 *  You may obtain a copy of the License at
 *
 *  http://www.apache.org/licenses/LICENSE-2.0
 *
 *  Unless required by applicable law or agreed to in writing, software
 *  distributed under the License is distributed on an "AS IS" BASIS,
 *  WITHOUT WARRANTIES OR CONDITIONS OF ANY KIND, either express or implied.
 *  See the License for the specific language governing permissions and
 *  limitations under the License.
 *
 ******************************************************************************/

package io.questdb.cairo;

import io.questdb.cairo.sql.ColumnMetadataCollection;
import io.questdb.cairo.sql.RecordMetadata;
import io.questdb.cairo.sql.TableRecordMetadata;

public class GenericRecordMetadata extends AbstractRecordMetadata {

    public static void copyColumns(RecordMetadata from, GenericRecordMetadata to) {
        if (from instanceof AbstractRecordMetadata) {
            final AbstractRecordMetadata gm = (AbstractRecordMetadata) from;
            for (int i = 0, n = gm.getColumnCount(); i < n; i++) {
                to.add(gm.getColumnMetadata(i));
            }
        } else {
            for (int i = 0, n = from.getColumnCount(); i < n; i++) {
                to.add(new TableColumnMetadata(
                        from.getColumnName(i),
                        from.getColumnType(i),
                        from.isColumnIndexed(i),
                        from.getIndexValueBlockCapacity(i),
                        from.isSymbolTableStatic(i),
                        GenericRecordMetadata.copyOf(from.getMetadata(i))
                ));
            }
        }
    }

    public static GenericRecordMetadata copyDense(TableRecordMetadata tableMetadata) {
        GenericRecordMetadata metadata = new GenericRecordMetadata();
        int columnCount = tableMetadata.getColumnCount();
        int timestampIndex = tableMetadata.getTimestampIndex();
        if (tableMetadata instanceof ColumnMetadataCollection) {
            for (int i = 0; i < columnCount; i++) {
                TableColumnMetadata column = ((ColumnMetadataCollection) tableMetadata).getColumnMetadata(i);
<<<<<<< HEAD
                if (column.getType() >= 0) {
=======
                if (!column.isDeleted()) {
>>>>>>> 98188002
                    metadata.add(column);
                    if (i == timestampIndex) {
                        metadata.setTimestampIndex(metadata.getColumnCount() - 1);
                    }
                }
            }
        } else {
            for (int i = 0; i < columnCount; i++) {
                int columnType = metadata.getColumnType(i);
                if (columnType >= 0) {
                    metadata.add(
                            new TableColumnMetadata(
                                    metadata.getColumnName(i),
                                    columnType,
                                    metadata.isColumnIndexed(i),
                                    metadata.getIndexValueBlockCapacity(i),
                                    metadata.isSymbolTableStatic(i),
                                    metadata.getMetadata(i),
                                    metadata.getWriterIndex(i)
                            )
                    );
                    if (i == timestampIndex) {
                        metadata.setTimestampIndex(metadata.getColumnCount() - 1);
                    }
                }
            }
        }
        return metadata;
    }

    public static GenericRecordMetadata copyOf(RecordMetadata that) {
        if (that != null) {
            if (that instanceof GenericRecordMetadata) {
                return (GenericRecordMetadata) that;
            }
            GenericRecordMetadata metadata = copyOfSansTimestamp(that);
            metadata.setTimestampIndex(that.getTimestampIndex());
            return metadata;
        }
        return null;
    }

    public static GenericRecordMetadata copyOfSansTimestamp(RecordMetadata that) {
        GenericRecordMetadata metadata = new GenericRecordMetadata();
        copyColumns(that, metadata);
        return metadata;
    }

    public static RecordMetadata removeTimestamp(RecordMetadata that) {
        if (that.getTimestampIndex() != -1) {
            if (that instanceof GenericRecordMetadata) {
                ((GenericRecordMetadata) that).setTimestampIndex(-1);
                return that;
            }
            return GenericRecordMetadata.copyOfSansTimestamp(that);
        }
        return that;
    }

    public GenericRecordMetadata add(TableColumnMetadata meta) {
        return add(columnCount, meta);
    }

    public GenericRecordMetadata add(int i, TableColumnMetadata meta) {
        int index = columnNameIndexMap.keyIndex(meta.getName());
        if (index > -1) {
            columnNameIndexMap.putAt(index, meta.getName(), i);
            columnMetadata.extendAndSet(i, meta);
            columnCount++;
            return this;
        }
        throw CairoException.duplicateColumn(meta.getName());
    }

    @Override
    public int getColumnIndexQuiet(CharSequence columnName, int lo, int hi) {
        final int index = columnNameIndexMap.keyIndex(columnName, lo, hi);
        if (index < 0) {
            return columnNameIndexMap.valueAt(index);
        }
        return -1;
    }

    public void setTimestampIndex(int index) {
        this.timestampIndex = index;
    }
}<|MERGE_RESOLUTION|>--- conflicted
+++ resolved
@@ -57,11 +57,7 @@
         if (tableMetadata instanceof ColumnMetadataCollection) {
             for (int i = 0; i < columnCount; i++) {
                 TableColumnMetadata column = ((ColumnMetadataCollection) tableMetadata).getColumnMetadata(i);
-<<<<<<< HEAD
-                if (column.getType() >= 0) {
-=======
                 if (!column.isDeleted()) {
->>>>>>> 98188002
                     metadata.add(column);
                     if (i == timestampIndex) {
                         metadata.setTimestampIndex(metadata.getColumnCount() - 1);
