--- conflicted
+++ resolved
@@ -215,13 +215,8 @@
     }
 
     @Override
-<<<<<<< HEAD
-    public void putLong128BigEndian(long hi, long lo) {
-        mem.putLong128BigEndian(hi, lo);
-=======
     public void putLong128LittleEndian(long hi, long lo) {
         mem.putLong128LittleEndian(hi, lo);
->>>>>>> fbc71d19
     }
 
     @Override
