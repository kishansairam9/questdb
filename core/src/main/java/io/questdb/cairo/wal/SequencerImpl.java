/*******************************************************************************
 *     ___                  _   ____  ____
 *    / _ \ _   _  ___  ___| |_|  _ \| __ )
 *   | | | | | | |/ _ \/ __| __| | | |  _ \
 *   | |_| | |_| |  __/\__ \ |_| |_| | |_) |
 *    \__\_\\__,_|\___||___/\__|____/|____/
 *
 *  Copyright (c) 2014-2019 Appsicle
 *  Copyright (c) 2019-2022 QuestDB
 *
 *  Licensed under the Apache License, Version 2.0 (the "License");
 *  you may not use this file except in compliance with the License.
 *  You may obtain a copy of the License at
 *
 *  http://www.apache.org/licenses/LICENSE-2.0
 *
 *  Unless required by applicable law or agreed to in writing, software
 *  distributed under the License is distributed on an "AS IS" BASIS,
 *  WITHOUT WARRANTIES OR CONDITIONS OF ANY KIND, either express or implied.
 *  See the License for the specific language governing permissions and
 *  limitations under the License.
 *
 ******************************************************************************/

package io.questdb.cairo.wal;

import io.questdb.cairo.*;
import io.questdb.griffin.SqlException;
import io.questdb.griffin.engine.ops.AlterOperation;
import io.questdb.log.Log;
import io.questdb.log.LogFactory;
import io.questdb.std.Chars;
import io.questdb.std.FilesFacade;
import io.questdb.std.Misc;
import io.questdb.std.SimpleReadWriteLock;
import io.questdb.std.str.Path;
import org.jetbrains.annotations.NotNull;
import org.jetbrains.annotations.Nullable;

import java.util.concurrent.locks.ReadWriteLock;

import static io.questdb.cairo.wal.WalUtils.WAL_INDEX_FILE_NAME;

public class SequencerImpl implements Sequencer {

    private static final Log LOG = LogFactory.getLog(SequencerImpl.class);
    private final ReadWriteLock schemaLock = new SimpleReadWriteLock();
    private final CairoEngine engine;
    private final String systemTableName;
    private final int rootLen;
    private final SequencerMetadata metadata;
    private final TxnCatalog catalog;
    private final IDGenerator walIdGenerator;
    private final Path path;
    private final BinaryAlterFormatter alterCommandWalFormatter = new BinaryAlterFormatter();
    private final SequencerMetadataUpdater sequencerMetadataUpdater;
    private final FilesFacade ff;
    private final int mkDirMode;
    private volatile boolean open = false;
    private boolean isDistressed;

    SequencerImpl(CairoEngine engine, String systemTableName) {
        this.engine = engine;
        this.systemTableName = systemTableName;

        final CairoConfiguration configuration = engine.getConfiguration();
        final FilesFacade ff = configuration.getFilesFacade();
        try {
            path = new Path();
            path.of(configuration.getRoot()).concat(systemTableName).concat(SEQ_DIR);
            rootLen = path.length();
            this.ff = ff;
            this.mkDirMode = configuration.getMkDirMode();

            metadata = new SequencerMetadata(ff);
            sequencerMetadataUpdater = new SequencerMetadataUpdater(metadata, systemTableName);
            walIdGenerator = new IDGenerator(configuration, WAL_INDEX_FILE_NAME);
            catalog = new TxnCatalog(ff);
        } catch (Throwable th) {
            LOG.critical().$("could not create sequencer [name=").$(systemTableName)
                    .$(", error=").$(th.getMessage())
                    .I$();
            doClose();
            throw th;
        }
    }

    @Override
    public void copyMetadataTo(@NotNull SequencerMetadata copyTo) {
        schemaLock.readLock().lock();
        try {
            copyTo.copyFrom(metadata);
        } finally {
            schemaLock.readLock().unlock();
        }
    }

    @Override
    public SequencerStructureChangeCursor getStructureChangeCursor(
            @Nullable SequencerStructureChangeCursor reusableCursor,
            long fromSchemaVersion
    ) {
        schemaLock.readLock().lock();
        try {
            checkDistressed();
            if (metadata.getStructureVersion() == fromSchemaVersion) {
                // Nothing to do.
                if (reusableCursor != null) {
                    return reusableCursor.empty();
                }
                return null;
            }
        } finally {
            schemaLock.readLock().unlock();
        }
        return catalog.getStructureChangeCursor(reusableCursor, fromSchemaVersion, alterCommandWalFormatter);
    }

    @Override
    public int getTableId() {
        return metadata.getTableId();
    }

    @Override
    public int getNextWalId() {
        return (int) walIdGenerator.getNextId();
    }

    public String getTableName() {
        return systemTableName;
    }

    @Override
    public long nextStructureTxn(long expectedSchemaVersion, AlterOperation operation) {
        // Writing to Sequencer can happen from multiple threads, so we need to protect against concurrent writes.
        schemaLock.writeLock().lock();
        long txn;
        try {
            checkDistressed();
            if (metadata.getStructureVersion() == expectedSchemaVersion) {
                long offset = catalog.beginMetadataChangeEntry(expectedSchemaVersion + 1, alterCommandWalFormatter, operation);

                applyToMetadata(operation);
                if (metadata.getStructureVersion() != expectedSchemaVersion + 1) {
                    throw CairoException.critical(0)
                            .put("applying structure change to WAL table failed [table=").put(systemTableName)
                            .put(", oldVersion: ").put(expectedSchemaVersion)
                            .put(", newVersion: ").put(metadata.getStructureVersion())
                            .put(']');
                }
                txn = catalog.endMetadataChangeEntry(expectedSchemaVersion + 1, offset);
            } else {
                return NO_TXN;
            }
        } catch (Throwable th) {
            isDistressed = true;
            LOG.critical().$("could not apply structure change to WAL table sequencer [table=").$(systemTableName)
                    .$(", error=").$(th.getMessage())
                    .I$();
            throw th;
        } finally {
            schemaLock.writeLock().unlock();
        }
        engine.notifyWalTxnCommitted(metadata.getTableId(), systemTableName, txn);
        return txn;
    }

    @Override
<<<<<<< HEAD
    public SequencerCursor getCursor(long lastCommittedTxn) {
=======
    public long nextTxn(long expectedSchemaVersion, int walId, int segmentId, long segmentTxn) {
        // Writing to Sequencer can happen from multiple threads, so we need to protect against concurrent writes.
>>>>>>> fd420d82
        schemaLock.writeLock().lock();
        try {
            checkDistressed();
            return catalog.getCursor(lastCommittedTxn);
        } finally {
            schemaLock.writeLock().unlock();
        }
    }

    @Override
    public void close() {
        schemaLock.writeLock().lock();
        try {
            doClose();
        } finally {
            schemaLock.writeLock().unlock();
        }
    }

    @Override
    public long nextTxn(long expectedSchemaVersion, int walId, long segmentId, long segmentTxn) {
        // Writing to Sequencer can happen from multiple threads, so we need to protect against concurrent writes.
        schemaLock.writeLock().lock();
        long txn;
        try {
            checkDistressed();
            if (metadata.getStructureVersion() == expectedSchemaVersion) {
                txn = nextTxn(walId, segmentId, segmentTxn);
            } else {
                return NO_TXN;
            }
        } finally {
            schemaLock.writeLock().unlock();
        }
        engine.notifyWalTxnCommitted(metadata.getTableId(), systemTableName, txn);
        return txn;
    }

    public boolean isDistressed() {
        return isDistressed;
    }

    public boolean isOpen() {
        return this.open;
    }

    public long lastTxn() {
        schemaLock.readLock().lock();
        try {
            return catalog.lastTxn();
        } finally {
            schemaLock.readLock().unlock();
        }
    }

    public void open() {
        schemaLock.writeLock().lock();
        try {
            walIdGenerator.open(path);
            metadata.open(TableUtils.toTableNameFromSystemName(systemTableName), path, rootLen);
            catalog.open(path);
            open = true;
        } catch (Throwable th) {
            LOG.critical().$("could not open sequencer [name=").$(systemTableName)
                    .$(", path=").$(path)
                    .$(", error=").$(th.getMessage())
                    .I$();
            doClose();
            throw th;
        } finally {
            schemaLock.writeLock().unlock();
        }
    }

    private void applyToMetadata(AlterOperation operation) {
        try {
            operation.apply(sequencerMetadataUpdater, true);
            metadata.syncToMetaFile();
        } catch (SqlException e) {
            throw CairoException.critical(0).put("error applying alter command to sequencer metadata [error=").put(e.getFlyweightMessage()).put(']');
        }
    }

    private void checkDistressed() {
        if (isDistressed) {
            throw CairoException.critical(0).put("sequencer is distressed [table=").put(systemTableName).put(']');
        }
    }

    void create(int tableId, TableStructure model) {
        schemaLock.writeLock().lock();
        try {
            createSequencerDir(ff, mkDirMode);
            metadata.create(model, Chars.toString(model.getTableName()), path, rootLen, tableId);
        } finally {
            schemaLock.writeLock().unlock();
        }
    }

    private void createSequencerDir(FilesFacade ff, int mkDirMode) {
        if (ff.mkdirs(path.slash$(), mkDirMode) != 0) {
            final CairoException e = CairoException.critical(ff.errno()).put("Cannot create sequencer directory: ").put(path);
            doClose();
            throw e;
        }
        path.trimTo(rootLen);
    }

    private void doClose() {
        open = false;
        Misc.free(metadata);
        Misc.free(catalog);
        Misc.free(walIdGenerator);
        Misc.free(path);
    }

    private long nextTxn(int walId, int segmentId, long segmentTxn) {
        return catalog.addEntry(walId, segmentId, segmentTxn);
    }
}<|MERGE_RESOLUTION|>--- conflicted
+++ resolved
@@ -166,33 +166,7 @@
     }
 
     @Override
-<<<<<<< HEAD
-    public SequencerCursor getCursor(long lastCommittedTxn) {
-=======
     public long nextTxn(long expectedSchemaVersion, int walId, int segmentId, long segmentTxn) {
-        // Writing to Sequencer can happen from multiple threads, so we need to protect against concurrent writes.
->>>>>>> fd420d82
-        schemaLock.writeLock().lock();
-        try {
-            checkDistressed();
-            return catalog.getCursor(lastCommittedTxn);
-        } finally {
-            schemaLock.writeLock().unlock();
-        }
-    }
-
-    @Override
-    public void close() {
-        schemaLock.writeLock().lock();
-        try {
-            doClose();
-        } finally {
-            schemaLock.writeLock().unlock();
-        }
-    }
-
-    @Override
-    public long nextTxn(long expectedSchemaVersion, int walId, long segmentId, long segmentTxn) {
         // Writing to Sequencer can happen from multiple threads, so we need to protect against concurrent writes.
         schemaLock.writeLock().lock();
         long txn;
@@ -208,6 +182,16 @@
         }
         engine.notifyWalTxnCommitted(metadata.getTableId(), systemTableName, txn);
         return txn;
+    }
+
+    @Override
+    public void close() {
+        schemaLock.writeLock().lock();
+        try {
+            doClose();
+        } finally {
+            schemaLock.writeLock().unlock();
+        }
     }
 
     public boolean isDistressed() {
