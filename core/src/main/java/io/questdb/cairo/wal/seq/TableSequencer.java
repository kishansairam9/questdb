/*******************************************************************************
 *     ___                  _   ____  ____
 *    / _ \ _   _  ___  ___| |_|  _ \| __ )
 *   | | | | | | |/ _ \/ __| __| | | |  _ \
 *   | |_| | |_| |  __/\__ \ |_| |_| | |_) |
 *    \__\_\\__,_|\___||___/\__|____/|____/
 *
 *  Copyright (c) 2014-2019 Appsicle
 *  Copyright (c) 2019-2022 QuestDB
 *
 *  Licensed under the Apache License, Version 2.0 (the "License");
 *  you may not use this file except in compliance with the License.
 *  You may obtain a copy of the License at
 *
 *  http://www.apache.org/licenses/LICENSE-2.0
 *
 *  Unless required by applicable law or agreed to in writing, software
 *  distributed under the License is distributed on an "AS IS" BASIS,
 *  WITHOUT WARRANTIES OR CONDITIONS OF ANY KIND, either express or implied.
 *  See the License for the specific language governing permissions and
 *  limitations under the License.
 *
 ******************************************************************************/

package io.questdb.cairo.wal.seq;

import io.questdb.cairo.TableToken;
import io.questdb.std.QuietCloseable;

public interface TableSequencer extends QuietCloseable {
    long NO_TXN = Long.MIN_VALUE;

    void dropTable();

    TableMetadataChangeLog getMetadataChangeLogCursor(long structureVersionLo);

    int getNextWalId();

    long getStructureVersion();

    int getTableId();

    /**
     * @return current transaction number
     */
    long getTableMetadata(TableRecordMetadataSink sink);

    // return txn cursor to apply transaction from given point
    TransactionLogCursor getTransactionLogCursor(long seqTxn);

    boolean isSuspended();

    long lastTxn();

    long nextStructureTxn(long structureVersion, TableMetadataChange change);

    // returns committed txn number if schema version is the expected one, otherwise returns NO_TXN
    long nextTxn(long expectedStructureVersion, int walId, int segmentId, int segmentTxn);

<<<<<<< HEAD
    long rename(TableToken newTableToken);
=======
    void resumeTable();
>>>>>>> 8c73075a

    void suspendTable();
}<|MERGE_RESOLUTION|>--- conflicted
+++ resolved
@@ -57,11 +57,9 @@
     // returns committed txn number if schema version is the expected one, otherwise returns NO_TXN
     long nextTxn(long expectedStructureVersion, int walId, int segmentId, int segmentTxn);
 
-<<<<<<< HEAD
+    void resumeTable();
+
     long rename(TableToken newTableToken);
-=======
-    void resumeTable();
->>>>>>> 8c73075a
 
     void suspendTable();
 }