--- conflicted
+++ resolved
@@ -66,6 +66,7 @@
         closed = true;
         releaseAll();
     }
+
     public void dropTable(CharSequence tableName, String systemTableName, boolean failedCreate) {
         LOG.info().$("dropping wal table [name=").utf8(tableName).$(", systemTableName=").utf8(systemTableName).I$();
         try (TableSequencerImpl seq = openSequencerLocked(systemTableName, SequencerLockType.WRITE)) {
@@ -179,13 +180,8 @@
         }
     }
 
-<<<<<<< HEAD
-    public void getTableMetadata(final String systemTableName, final TableRecordMetadataSink sink) {
+    public long getTableMetadata(final String systemTableName, final TableRecordMetadataSink sink) {
         try (TableSequencerImpl tableSequencer = openSequencerLocked(systemTableName, SequencerLockType.READ)) {
-=======
-    public long getTableMetadata(final CharSequence tableName, final TableRecordMetadataSink sink) {
-        try (TableSequencerImpl tableSequencer = openSequencerLocked(tableName, SequencerLockType.READ)) {
->>>>>>> 578309ba
             try {
                 return tableSequencer.getTableMetadata(sink);
             } finally {
@@ -292,7 +288,6 @@
         LOG.advisory().$("renamed wal table [table=")
                 .utf8(tableName).$(", newName=").utf8(newTableNameStr).$(", systemTableName=").utf8(systemTableName).I$();
     }
-
 
 
     @TestOnly
