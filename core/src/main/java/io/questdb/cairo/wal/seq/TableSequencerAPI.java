--- conflicted
+++ resolved
@@ -95,7 +95,6 @@
     public void forAllWalTables(ObjList<TableToken> tableTokenBucket, boolean includeDropped, RegisteredTable callback) {
         final CharSequence root = configuration.getRoot();
         final FilesFacade ff = configuration.getFilesFacade();
-<<<<<<< HEAD
         Path path = Path.PATH.get();
 
         engine.getTableTokens(tableTokenBucket, includeDropped);
@@ -118,7 +117,7 @@
                         // through the WAL tables periodically, so eventually we should see the updates.
                         path.of(root).concat(tableToken.getDirName()).concat(SEQ_DIR);
                         tableId = tableToken.getTableId();
-                        long fdTxn = openFileRO(ff, path, TXNLOG_FILE_NAME);
+                        int fdTxn = openFileRO(ff, path, TXNLOG_FILE_NAME);
                         lastTxn = ff.readNonNegativeLong(fdTxn, MAX_TXN_OFFSET); // does not throw
                         ff.close(fdTxn);
                     } else {
@@ -126,64 +125,6 @@
                         try (TableSequencer tableSequencer = openSequencerLocked(tableToken, SequencerLockType.NONE)) {
                             lastTxn = tableSequencer.lastTxn();
                             tableId = tableSequencer.getTableId();
-=======
-
-        // this will be replaced with table name registry when drop WAL table implemented
-        try (Path path = new Path().of(root).slash$()) {
-            final StringSink nameSink = new StringSink();
-            int rootLen = path.length();
-            ff.iterateDir(path, (name, type) -> {
-                if (Files.isDir(name, type, nameSink)) {
-                    path.trimTo(rootLen);
-                    if (isWalTable(nameSink, path, ff)) {
-                        path.trimTo(rootLen);
-                        int tableId;
-                        long lastTxn;
-                        try {
-                            if (!seqRegistry.containsKey(nameSink)) {
-                                // Fast path.
-                                // The following calls are racy, i.e. there might be a sequencer modifying both
-                                // metadata and log concurrently as we read the values. It's ok since we iterate
-                                // through the WAL tables periodically, so eventually we should see the updates.
-                                path.concat(nameSink).concat(SEQ_DIR);
-                                int metaFd = -1;
-                                int txnFd = -1;
-                                try {
-                                    metaFd = openFileRO(ff, path, META_FILE_NAME);
-                                    txnFd = openFileRO(ff, path, TXNLOG_FILE_NAME);
-                                    tableId = ff.readNonNegativeInt(metaFd, SEQ_META_TABLE_ID);
-                                    lastTxn = ff.readNonNegativeLong(txnFd, MAX_TXN_OFFSET);
-                                } finally {
-                                    if (metaFd > -1) {
-                                        ff.close(metaFd);
-                                    }
-                                    if (txnFd > -1) {
-                                        ff.close(txnFd);
-                                    }
-                                }
-                            } else {
-                                // Slow path.
-                                try (TableSequencer tableSequencer = openSequencerLocked(nameSink, SequencerLockType.NONE)) {
-                                    lastTxn = tableSequencer.lastTxn();
-                                    tableId = tableSequencer.getTableId();
-                                }
-                            }
-                        } catch (CairoException ex) {
-                            LOG.critical().$("could not read WAL table metadata [table=").utf8(nameSink).$(", errno=").$(ex.getErrno())
-                                    .$(", error=").$((Throwable) ex).I$();
-                            return;
-                        }
-                        if (tableId < 0 || lastTxn < 0) {
-                            LOG.critical().$("could not read WAL table metadata [table=").utf8(nameSink).$(", tableId=").$(tableId)
-                                    .$(", lastTxn=").$(lastTxn).I$();
-                            return;
-                        }
-                        try {
-                            callback.onTable(tableId, nameSink, lastTxn);
-                        } catch (CairoException ex) {
-                            LOG.critical().$("could not process table sequencer [table=").utf8(nameSink).$(", errno=").$(ex.getErrno())
-                                    .$(", error=").$((Throwable) ex).I$();
->>>>>>> bd8fcffc
                         }
                     }
                 } catch (CairoException ex) {
@@ -394,17 +335,7 @@
         }
     }
 
-<<<<<<< HEAD
-    private static long openFileRO(FilesFacade ff, Path path, CharSequence fileName) {
-=======
-    // Check if sequencer files exist, e.g. is it WAL table sequencer must exist
-    private static boolean isWalTable(final CharSequence tableName, final CharSequence root, final FilesFacade ff) {
-        Path path = Path.getThreadLocal2(root);
-        return isWalTable(tableName, path, ff);
-    }
-
     private static int openFileRO(FilesFacade ff, Path path, CharSequence fileName) {
->>>>>>> bd8fcffc
         final int rootLen = path.length();
         path.concat(fileName).$();
         try {
