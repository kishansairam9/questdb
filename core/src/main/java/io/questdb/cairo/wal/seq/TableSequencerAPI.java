/*******************************************************************************
 *     ___                  _   ____  ____
 *    / _ \ _   _  ___  ___| |_|  _ \| __ )
 *   | | | | | | |/ _ \/ __| __| | | |  _ \
 *   | |_| | |_| |  __/\__ \ |_| |_| | |_) |
 *    \__\_\\__,_|\___||___/\__|____/|____/
 *
 *  Copyright (c) 2014-2019 Appsicle
 *  Copyright (c) 2019-2022 QuestDB
 *
 *  Licensed under the Apache License, Version 2.0 (the "License");
 *  you may not use this file except in compliance with the License.
 *  You may obtain a copy of the License at
 *
 *  http://www.apache.org/licenses/LICENSE-2.0
 *
 *  Unless required by applicable law or agreed to in writing, software
 *  distributed under the License is distributed on an "AS IS" BASIS,
 *  WITHOUT WARRANTIES OR CONDITIONS OF ANY KIND, either express or implied.
 *  See the License for the specific language governing permissions and
 *  limitations under the License.
 *
 ******************************************************************************/

package io.questdb.cairo.wal.seq;

import io.questdb.cairo.*;
import io.questdb.cairo.pool.ex.PoolClosedException;
<<<<<<< HEAD
import io.questdb.cairo.wal.TableNameRegistry;
import io.questdb.cairo.wal.WalWriter;
=======
>>>>>>> cb6b6728
import io.questdb.griffin.engine.ops.AlterOperation;
import io.questdb.log.Log;
import io.questdb.log.LogFactory;
import io.questdb.std.Chars;
import io.questdb.std.ConcurrentHashMap;
import io.questdb.std.Misc;
import io.questdb.std.str.StringSink;
import org.jetbrains.annotations.NotNull;
import org.jetbrains.annotations.Nullable;
import org.jetbrains.annotations.TestOnly;

import java.util.Iterator;
import java.util.function.Function;

<<<<<<< HEAD
public class TableSequencerAPI implements Closeable {
    private static final Log LOG = LogFactory.getLog(TableSequencerAPI.class);
    private final CairoConfiguration configuration;
    private final Function<CharSequence, TableSequencerEntry> createSequencerInstanceLambda;
    private final Function<CharSequence, WalWriterPool> createWalPoolLambda;
    private final CairoEngine engine;
=======
import static io.questdb.cairo.wal.WalUtils.SEQ_DIR;

public class TableSequencerAPI implements QuietCloseable {
    private static final Log LOG = LogFactory.getLog(TableSequencerAPI.class);
    private final ConcurrentHashMap<TableSequencerEntry> seqRegistry = new ConcurrentHashMap<>();
    private final CairoEngine engine;
    private final Function<CharSequence, TableSequencerEntry> createSequencerInstanceLambda;
    private final CairoConfiguration configuration;
>>>>>>> cb6b6728
    private final long inactiveTtlUs;
    private final boolean mangleTableSystemNames;
    private final int recreateDistressedSequencerAttempts;
    private final ConcurrentHashMap<TableSequencerEntry> seqRegistry = new ConcurrentHashMap<>();
    private final TableNameRegistry tableNameRegistry = new TableNameRegistry();
    private final ConcurrentHashMap<WalWriterPool> walRegistry = new ConcurrentHashMap<>();
    private volatile boolean closed;

    public TableSequencerAPI(CairoEngine engine, CairoConfiguration configuration) {
        this.configuration = configuration;
        this.engine = engine;
        this.mangleTableSystemNames = configuration.mangleTableSystemNames();
        this.createSequencerInstanceLambda = this::createSequencerInstance;
        this.inactiveTtlUs = configuration.getInactiveWalWriterTTL() * 1000;
        this.tableNameRegistry.reloadTableNameCache(configuration);
        this.recreateDistressedSequencerAttempts = configuration.getWalRecreateDistressedSequencerAttempts();
    }

    @Override
    public void close() {
        closed = true;
        releaseAll();
        Misc.free(tableNameRegistry);
    }

<<<<<<< HEAD
    public void copyMetadataTo(final String tableName, final CharSequence systemTableName, final SequencerMetadata metadata) {
        try (TableSequencerImpl tableSequencer = openSequencerLocked(systemTableName, SequencerLockType.READ)) {
            try {
                tableSequencer.copyMetadataTo(metadata, tableName);
=======
    public void getTableMetadata(final CharSequence tableName, final TableRecordMetadataSink sink, boolean compress) {
        try (TableSequencerImpl tableSequencer = openSequencerLocked(tableName, SequencerLockType.READ)) {
            try {
                tableSequencer.getTableMetadata(sink, compress);
>>>>>>> cb6b6728
            } finally {
                tableSequencer.unlockRead();
            }
        }
    }

    public void dropTable(String tableName, String systemTableName, boolean failedCreate) {
        if (tableNameRegistry.removeName(tableName, systemTableName)) {
            try (TableSequencerImpl seq = openSequencerLocked(systemTableName, SequencerLockType.WRITE)) {
                try {
                    seq.dropTable();
                } finally {
                    seq.unlockWrite();
                }
            } catch (CairoException e) {
                if (!failedCreate) {
                    throw e;
                }
            }

            final WalWriterPool pool = walRegistry.get(systemTableName);
            if (pool != null) {
                pool.releaseAll(Long.MAX_VALUE);
                walRegistry.remove(systemTableName);
            }
        }
    }

    public void forAllWalTables(final RegisteredTable callback) {
        for (CharSequence systemTableName : tableNameRegistry.getTableSystemNames()) {
            long lastTxn;
            int tableId;
            try {
                try (TableSequencerImpl sequencer = openSequencerLocked(systemTableName, SequencerLockType.NONE)) {
                    lastTxn = sequencer.lastTxn();
                    tableId = sequencer.getTableId();
                } catch (CairoException e) {
                    LOG.critical().$("could not open sequencer for table [name=").utf8(systemTableName)
                            .$(", errno=").$(e.getErrno())
                            .$(", error=").$(e.getFlyweightMessage()).I$();
                    continue;
                }
                callback.onTable(tableId, Chars.toString(systemTableName), lastTxn);
            } catch (CairoException e) {
                LOG.error().$("failed process WAL table [name=").utf8(systemTableName)
                        .$(", errno=").$(e.getErrno())
                        .$(", error=").$(e.getFlyweightMessage()).I$();
            }
        }
    }

    public @NotNull TransactionLogCursor getCursor(final CharSequence tableName, long seqTxn) {
        try (TableSequencerImpl tableSequencer = openSequencerLocked(tableName, SequencerLockType.READ)) {
            TransactionLogCursor cursor;
            try {
                cursor = tableSequencer.getTransactionLogCursor(seqTxn);
            } finally {
                tableSequencer.unlockRead();
            }
            return cursor;
        }
    }

<<<<<<< HEAD
    @NotNull
    public String getDefaultTableName(CharSequence tableName) {
        if (!mangleTableSystemNames) {
            return Chars.toString(tableName);
        }
        return tableName.toString() + TableUtils.SYSTEM_TABLE_NAME_SUFFIX;
    }

    public @NotNull TableMetadataChangeLog getMetadataChangeLogCursor(final CharSequence tableName, long structureVersionLo) {
=======
    public int getNextWalId(final CharSequence tableName) {
>>>>>>> cb6b6728
        try (TableSequencerImpl tableSequencer = openSequencerLocked(tableName, SequencerLockType.READ)) {
            int walId;
            try {
                walId = tableSequencer.getNextWalId();
            } finally {
                tableSequencer.unlockRead();
            }
            return walId;
        }
    }

    public @NotNull TableMetadataChangeLog getMetadataChangeLogCursor(final CharSequence tableName, long structureVersionLo) {
        try (TableSequencerImpl tableSequencer = openSequencerLocked(tableName, SequencerLockType.READ)) {
            TableMetadataChangeLog metadataChangeLog;
            try {
                metadataChangeLog = tableSequencer.getMetadataChangeLogCursor(structureVersionLo);
            } finally {
                tableSequencer.unlockRead();
            }
            return metadataChangeLog;
        }
    }

    public String getSystemTableName(CharSequence tableName) {
        return tableNameRegistry.getTableSystemName(tableName);
    }

    public String getSystemTableNameOrDefault(final CharSequence tableName) {
        final String systemName = tableNameRegistry.getSystemName(tableName);
        if (systemName != null) {
            return systemName;
        }

        return getDefaultTableName(tableName);
    }

    public String getTableNameBySystemName(CharSequence systemTableName) {
        return tableNameRegistry.getTableNameBySystemName(systemTableName);
    }

    public boolean isSuspended(final CharSequence tableName) {
        try (TableSequencerImpl sequencer = openSequencerLocked(tableName, SequencerLockType.READ)) {
            boolean isSuspended;
            try {
                isSuspended = sequencer.isSuspended();
            } finally {
                sequencer.unlockRead();
            }
            return isSuspended;
        }
    }

    public boolean isTableDropped(CharSequence systemTableName) {
        return tableNameRegistry.isTableDropped(systemTableName);
    }

    public long lastTxn(final CharSequence tableName) {
        try (TableSequencerImpl sequencer = openSequencerLocked(tableName, SequencerLockType.READ)) {
            long lastTxn;
            try {
                lastTxn = sequencer.lastTxn();
            } finally {
                sequencer.unlockRead();
            }
            return lastTxn;
        }
    }

    public long nextStructureTxn(final CharSequence tableName, long structureVersion, AlterOperation operation) {
        try (TableSequencerImpl tableSequencer = openSequencerLocked(tableName, SequencerLockType.WRITE)) {
            long txn;
            try {
                txn = tableSequencer.nextStructureTxn(structureVersion, operation);
            } finally {
                tableSequencer.unlockWrite();
            }
            return txn;
        }
    }

    public long nextTxn(final CharSequence tableName, int walId, long expectedSchemaVersion, int segmentId, long segmentTxn) {
        try (TableSequencerImpl tableSequencer = openSequencerLocked(tableName, SequencerLockType.WRITE)) {
            long txn;
            try {
                txn = tableSequencer.nextTxn(expectedSchemaVersion, walId, segmentId, segmentTxn);
            } finally {
                tableSequencer.unlockWrite();
            }
            return txn;
        }
    }

    public void registerTable(int tableId, final TableStructure tableStructure, String systemTableName) {
        //noinspection EmptyTryBlock
        try (TableSequencerImpl ignore = createSequencer(tableId, tableStructure, systemTableName)) {
        }
    }

<<<<<<< HEAD
    @Nullable
    public String registerTableName(String tableName, int tableId) {
        String str = tableNameRegistry.getSystemName(tableName);
        if (str != null) {
            return str;
=======
    public void reloadMetadataConditionally(
            final CharSequence tableName,
            long expectedStructureVersion,
            TableRecordMetadataSink sink,
            boolean compress
    ) {
        try (TableSequencerImpl tableSequencer = openSequencerLocked(tableName, SequencerLockType.READ)) {
            try {
                if (tableSequencer.getStructureVersion() != expectedStructureVersion) {
                    tableSequencer.getTableMetadata(sink, compress);
                }
            } finally {
                tableSequencer.unlockRead();
            }
        }
    }

    public void registerTable(int tableId, final TableStructure tableStructure) {
        //noinspection EmptyTryBlock
        try (TableSequencerImpl ignore = createSequencer(tableId, tableStructure)) {
>>>>>>> cb6b6728
        }

        StringSink sink = Misc.getThreadLocalBuilder();
        sink.put(tableName).put(TableUtils.SYSTEM_TABLE_NAME_SUFFIX).put(tableId);
        return tableNameRegistry.registerName(Chars.toString(tableName), sink.toString());
    }

    public boolean releaseAll() {
        return releaseAll(Long.MAX_VALUE);
    }

    public boolean releaseInactive() {
        return releaseAll(configuration.getMicrosecondClock().getTicks() - inactiveTtlUs);
    }

    public void removeTableSystemName(CharSequence tableSystemName) {
        tableNameRegistry.removeTableSystemName(tableSystemName);
    }

    public void rename(CharSequence tableName, CharSequence newName, String toString) {
        tableNameRegistry.rename(tableName, newName, toString);
    }

    public void reopen() {
        tableNameRegistry.reloadTableNameCache(configuration);
        closed = false;
    }

    @TestOnly
    public void setDistressed(String tableName) {
        try (TableSequencerImpl sequencer = openSequencerLocked(tableName, SequencerLockType.WRITE)) {
            try {
                sequencer.setDistressed();
            } finally {
                sequencer.unlockWrite();
            }
        }
    }

    public void suspendTable(final CharSequence tableName) {
        try (TableSequencerImpl sequencer = openSequencerLocked(tableName, SequencerLockType.WRITE)) {
            try {
                sequencer.suspendTable();
            } finally {
                sequencer.unlockWrite();
            }
        }
    }

    private @NotNull TableSequencerImpl createSequencer(int tableId, final TableStructure tableStructure, String tableSystemName) {
        throwIfClosed();
        return seqRegistry.compute(tableSystemName, (key, value) -> {
            if (value == null) {
                TableSequencerEntry sequencer = new TableSequencerEntry(this, this.engine, tableSystemName);
                sequencer.create(tableId, tableStructure);
                sequencer.open();
                return sequencer;
            }
            return value;
        });
    }

    private TableSequencerEntry createSequencerInstance(CharSequence tableNameStr) {
        TableSequencerEntry sequencer = new TableSequencerEntry(this, this.engine, (String) tableNameStr);
        sequencer.open();
        return sequencer;
    }

    @NotNull
    private TableSequencerEntry getTableSequencerEntryLocked(CharSequence tableName, SequencerLockType lock) {
        String tableNameStr = Chars.toString(tableName);
        int attempt = 0;
        TableSequencerEntry entry;

        while (attempt < recreateDistressedSequencerAttempts) {
            throwIfClosed();
            entry = seqRegistry.computeIfAbsent(tableNameStr, this.createSequencerInstanceLambda);
            if (lock == SequencerLockType.READ) {
                entry.readLock();
            }
            if (lock == SequencerLockType.WRITE) {
                entry.writeLock();
            }

            if (!entry.isDistressed()) {
                return entry;
            } else {
                if (lock == SequencerLockType.READ) {
                    entry.unlockRead();
                } else if (lock == SequencerLockType.WRITE) {
                    entry.unlockWrite();
                }
            }
            attempt++;
        }

        throw CairoException.critical(0).put("sequencer is distressed [table=").put(tableName).put(']');
    }

    private @NotNull TableSequencerImpl openSequencerLocked(final CharSequence tableName, SequencerLockType lock) {
        throwIfClosed();

        TableSequencerEntry entry = seqRegistry.get(tableName);
        if (entry != null) {
            if (lock == SequencerLockType.READ) {
                entry.readLock();
            } else if (lock == SequencerLockType.WRITE) {
                entry.writeLock();
            }

            if (!entry.isDistressed()) {
                return entry;
            } else {
                if (lock == SequencerLockType.READ) {
                    entry.unlockRead();
                } else if (lock == SequencerLockType.WRITE) {
                    entry.unlockWrite();
                }
            }
        }

        return getTableSequencerEntryLocked(tableName, lock);
    }

    protected boolean releaseAll(long deadline) {
        return releaseEntries(deadline);
    }

    private boolean releaseEntries(long deadline) {
        if (seqRegistry.size() == 0) {
            // nothing to release
            return true;
        }
        boolean removed = false;
        final Iterator<TableSequencerEntry> iterator = seqRegistry.values().iterator();
        while (iterator.hasNext()) {
            final TableSequencerEntry sequencer = iterator.next();
            if (deadline >= sequencer.releaseTime) {
                sequencer.pool = null;
                sequencer.close();
                removed = true;
                iterator.remove();
            }
        }
        return removed;
    }

<<<<<<< HEAD
    private boolean releaseWalWriters(long deadline) {
        if (walRegistry.size() == 0) {
            // nothing to release
            return true;
        }
        boolean removed = false;
        final Iterator<WalWriterPool> iterator = walRegistry.values().iterator();
        while (iterator.hasNext()) {
            final WalWriterPool pool = iterator.next();
            removed = pool.releaseAll(deadline);
            if (deadline == Long.MAX_VALUE && pool.size() == 0) {
                iterator.remove();
            }
        }
        return removed;
    }

    private boolean returnToPool(final TableSequencerEntry entry) {
        if (closed) {
            return false;
        }
        entry.releaseTime = configuration.getMicrosecondClock().getTicks();
        return true;
    }

=======
>>>>>>> cb6b6728
    private void throwIfClosed() {
        if (closed) {
            LOG.info().$("is closed").$();
            throw PoolClosedException.INSTANCE;
        }
    }

    enum SequencerLockType {
        WRITE,
        READ,
        NONE
    }

    @FunctionalInterface
    public interface RegisteredTable {
        void onTable(int tableId, final String tableName, long lastTxn);
    }

    private static class TableSequencerEntry extends TableSequencerImpl {
        private TableSequencerAPI pool;
        private volatile long releaseTime = Long.MAX_VALUE;

        TableSequencerEntry(TableSequencerAPI pool, CairoEngine engine, String tableName) {
            super(engine, tableName);
            this.pool = pool;
        }

        @Override
        public void close() {
            if (pool != null && !pool.closed) {
                if (!isDistressed() && pool != null) {
                    if (pool.returnToPool(this)) {
                        return;
                    }
                }

                // Sequencer is distressed, close before removing from the pool.
                super.close();
                if (pool != null) {
                    pool.seqRegistry.remove(getTableName(), this);
                }
            } else {
                super.close();
            }
        }
    }
<<<<<<< HEAD

    public static class WalWriterPool {
        private final ArrayDeque<Entry> cache = new ArrayDeque<>();
        private final CairoConfiguration configuration;
        private final ReentrantLock lock = new ReentrantLock();
        private final String tableName;
        private final TableSequencerAPI tableSequencerAPI;
        private volatile boolean closed;

        public WalWriterPool(String tableName, TableSequencerAPI tableSequencerAPI, CairoConfiguration configuration) {
            this.tableName = tableName;
            this.tableSequencerAPI = tableSequencerAPI;
            this.configuration = configuration;
        }

        public Entry get() {
            lock.lock();
            try {
                Entry obj;
                do {
                    obj = cache.poll();

                    if (obj == null) {
                        obj = new Entry(tableName, tableSequencerAPI, configuration, this);
                    } else {
                        if (!obj.goActive()) {
                            obj = Misc.free(obj);
                        } else {
                            obj.reset();
                        }
                    }
                } while (obj == null);

                return obj;
            } finally {
                lock.unlock();
            }
        }

        public boolean returnToPool(Entry obj) {
            assert obj != null;
            lock.lock();
            try {
                if (closed) {
                    return false;
                } else {
                    try {
                        obj.rollback();
                    } catch (Throwable e) {
                        LOG.error().$("could not rollback WAL writer [table=").$(obj.getTableName())
                                .$(", walId=").$(obj.getWalId())
                                .$(", error=").$(e).$();
                        obj.close();
                        throw e;
                    }
                    cache.push(obj);
                    obj.releaseTime = configuration.getMicrosecondClock().getTicks();
                    return true;
                }
            } finally {
                lock.unlock();
            }
        }

        public int size() {
            lock.lock();
            try {
                return cache.size();
            } finally {
                lock.unlock();
            }
        }

        protected boolean releaseAll(long deadline) {
            boolean removed = false;
            lock.lock();
            try {
                Iterator<Entry> iterator = cache.iterator();
                while (iterator.hasNext()) {
                    final Entry e = iterator.next();
                    if (deadline >= e.releaseTime) {
                        removed = true;
                        e.doClose(true);
                        e.pool = null;
                        iterator.remove();
                    }
                }
                if (deadline == Long.MAX_VALUE) {
                    this.closed = true;
                }
            } finally {
                lock.unlock();
            }
            return removed;
        }

        public static class Entry extends WalWriter {
            private WalWriterPool pool;
            private volatile long releaseTime = Long.MAX_VALUE;

            public Entry(String systemTableName, TableSequencerAPI tableSequencerAPI, CairoConfiguration configuration, WalWriterPool pool) {
                super(systemTableName, tableSequencerAPI.getTableNameBySystemName(systemTableName), tableSequencerAPI, configuration);
                this.pool = pool;
            }

            @Override
            public void close() {
                if (isOpen()) {
                    if (!isDistressed() && pool != null) {
                        if (pool.returnToPool(this)) {
                            return;
                        }
                    }
                    super.close();
                }
            }

            public void reset() {
                this.releaseTime = Long.MAX_VALUE;
            }
        }
    }
=======
>>>>>>> cb6b6728
}<|MERGE_RESOLUTION|>--- conflicted
+++ resolved
@@ -26,17 +26,14 @@
 
 import io.questdb.cairo.*;
 import io.questdb.cairo.pool.ex.PoolClosedException;
-<<<<<<< HEAD
 import io.questdb.cairo.wal.TableNameRegistry;
-import io.questdb.cairo.wal.WalWriter;
-=======
->>>>>>> cb6b6728
 import io.questdb.griffin.engine.ops.AlterOperation;
 import io.questdb.log.Log;
 import io.questdb.log.LogFactory;
 import io.questdb.std.Chars;
 import io.questdb.std.ConcurrentHashMap;
 import io.questdb.std.Misc;
+import io.questdb.std.QuietCloseable;
 import io.questdb.std.str.StringSink;
 import org.jetbrains.annotations.NotNull;
 import org.jetbrains.annotations.Nullable;
@@ -45,29 +42,16 @@
 import java.util.Iterator;
 import java.util.function.Function;
 
-<<<<<<< HEAD
-public class TableSequencerAPI implements Closeable {
-    private static final Log LOG = LogFactory.getLog(TableSequencerAPI.class);
-    private final CairoConfiguration configuration;
-    private final Function<CharSequence, TableSequencerEntry> createSequencerInstanceLambda;
-    private final Function<CharSequence, WalWriterPool> createWalPoolLambda;
-    private final CairoEngine engine;
-=======
-import static io.questdb.cairo.wal.WalUtils.SEQ_DIR;
-
 public class TableSequencerAPI implements QuietCloseable {
     private static final Log LOG = LogFactory.getLog(TableSequencerAPI.class);
     private final ConcurrentHashMap<TableSequencerEntry> seqRegistry = new ConcurrentHashMap<>();
+    private final CairoConfiguration configuration;
     private final CairoEngine engine;
     private final Function<CharSequence, TableSequencerEntry> createSequencerInstanceLambda;
-    private final CairoConfiguration configuration;
->>>>>>> cb6b6728
     private final long inactiveTtlUs;
     private final boolean mangleTableSystemNames;
     private final int recreateDistressedSequencerAttempts;
-    private final ConcurrentHashMap<TableSequencerEntry> seqRegistry = new ConcurrentHashMap<>();
     private final TableNameRegistry tableNameRegistry = new TableNameRegistry();
-    private final ConcurrentHashMap<WalWriterPool> walRegistry = new ConcurrentHashMap<>();
     private volatile boolean closed;
 
     public TableSequencerAPI(CairoEngine engine, CairoConfiguration configuration) {
@@ -87,23 +71,6 @@
         Misc.free(tableNameRegistry);
     }
 
-<<<<<<< HEAD
-    public void copyMetadataTo(final String tableName, final CharSequence systemTableName, final SequencerMetadata metadata) {
-        try (TableSequencerImpl tableSequencer = openSequencerLocked(systemTableName, SequencerLockType.READ)) {
-            try {
-                tableSequencer.copyMetadataTo(metadata, tableName);
-=======
-    public void getTableMetadata(final CharSequence tableName, final TableRecordMetadataSink sink, boolean compress) {
-        try (TableSequencerImpl tableSequencer = openSequencerLocked(tableName, SequencerLockType.READ)) {
-            try {
-                tableSequencer.getTableMetadata(sink, compress);
->>>>>>> cb6b6728
-            } finally {
-                tableSequencer.unlockRead();
-            }
-        }
-    }
-
     public void dropTable(String tableName, String systemTableName, boolean failedCreate) {
         if (tableNameRegistry.removeName(tableName, systemTableName)) {
             try (TableSequencerImpl seq = openSequencerLocked(systemTableName, SequencerLockType.WRITE)) {
@@ -117,12 +84,6 @@
                     throw e;
                 }
             }
-
-            final WalWriterPool pool = walRegistry.get(systemTableName);
-            if (pool != null) {
-                pool.releaseAll(Long.MAX_VALUE);
-                walRegistry.remove(systemTableName);
-            }
         }
     }
 
@@ -131,7 +92,7 @@
             long lastTxn;
             int tableId;
             try {
-                try (TableSequencerImpl sequencer = openSequencerLocked(systemTableName, SequencerLockType.NONE)) {
+                try (TableSequencerImpl sequencer = openSequencerLocked((String) systemTableName, SequencerLockType.NONE)) {
                     lastTxn = sequencer.lastTxn();
                     tableId = sequencer.getTableId();
                 } catch (CairoException e) {
@@ -149,8 +110,8 @@
         }
     }
 
-    public @NotNull TransactionLogCursor getCursor(final CharSequence tableName, long seqTxn) {
-        try (TableSequencerImpl tableSequencer = openSequencerLocked(tableName, SequencerLockType.READ)) {
+    public @NotNull TransactionLogCursor getCursor(final String systemTableName, long seqTxn) {
+        try (TableSequencerImpl tableSequencer = openSequencerLocked(systemTableName, SequencerLockType.READ)) {
             TransactionLogCursor cursor;
             try {
                 cursor = tableSequencer.getTransactionLogCursor(seqTxn);
@@ -161,7 +122,18 @@
         }
     }
 
-<<<<<<< HEAD
+    public @NotNull TableMetadataChangeLog getMetadataChangeLogCursor(final String systemTableName, long structureVersionLo) {
+        try (TableSequencerImpl tableSequencer = openSequencerLocked(systemTableName, SequencerLockType.READ)) {
+            TableMetadataChangeLog metadataChangeLog;
+            try {
+                metadataChangeLog = tableSequencer.getMetadataChangeLogCursor(structureVersionLo);
+            } finally {
+                tableSequencer.unlockRead();
+            }
+            return metadataChangeLog;
+        }
+    }
+
     @NotNull
     public String getDefaultTableName(CharSequence tableName) {
         if (!mangleTableSystemNames) {
@@ -170,11 +142,8 @@
         return tableName.toString() + TableUtils.SYSTEM_TABLE_NAME_SUFFIX;
     }
 
-    public @NotNull TableMetadataChangeLog getMetadataChangeLogCursor(final CharSequence tableName, long structureVersionLo) {
-=======
-    public int getNextWalId(final CharSequence tableName) {
->>>>>>> cb6b6728
-        try (TableSequencerImpl tableSequencer = openSequencerLocked(tableName, SequencerLockType.READ)) {
+    public int getNextWalId(final String systemTableName) {
+        try (TableSequencerImpl tableSequencer = openSequencerLocked(systemTableName, SequencerLockType.READ)) {
             int walId;
             try {
                 walId = tableSequencer.getNextWalId();
@@ -185,15 +154,13 @@
         }
     }
 
-    public @NotNull TableMetadataChangeLog getMetadataChangeLogCursor(final CharSequence tableName, long structureVersionLo) {
-        try (TableSequencerImpl tableSequencer = openSequencerLocked(tableName, SequencerLockType.READ)) {
-            TableMetadataChangeLog metadataChangeLog;
-            try {
-                metadataChangeLog = tableSequencer.getMetadataChangeLogCursor(structureVersionLo);
+    public void getTableMetadata(final String systemTableName, final TableRecordMetadataSink sink, boolean compress) {
+        try (TableSequencerImpl tableSequencer = openSequencerLocked(systemTableName, SequencerLockType.READ)) {
+            try {
+                tableSequencer.getTableMetadata(sink, compress);
             } finally {
                 tableSequencer.unlockRead();
             }
-            return metadataChangeLog;
         }
     }
 
@@ -214,8 +181,8 @@
         return tableNameRegistry.getTableNameBySystemName(systemTableName);
     }
 
-    public boolean isSuspended(final CharSequence tableName) {
-        try (TableSequencerImpl sequencer = openSequencerLocked(tableName, SequencerLockType.READ)) {
+    public boolean isSuspended(final String systemTableName) {
+        try (TableSequencerImpl sequencer = openSequencerLocked(systemTableName, SequencerLockType.READ)) {
             boolean isSuspended;
             try {
                 isSuspended = sequencer.isSuspended();
@@ -226,11 +193,11 @@
         }
     }
 
-    public boolean isTableDropped(CharSequence systemTableName) {
+    public boolean isTableDropped(String systemTableName) {
         return tableNameRegistry.isTableDropped(systemTableName);
     }
 
-    public long lastTxn(final CharSequence tableName) {
+    public long lastTxn(final String tableName) {
         try (TableSequencerImpl sequencer = openSequencerLocked(tableName, SequencerLockType.READ)) {
             long lastTxn;
             try {
@@ -242,8 +209,8 @@
         }
     }
 
-    public long nextStructureTxn(final CharSequence tableName, long structureVersion, AlterOperation operation) {
-        try (TableSequencerImpl tableSequencer = openSequencerLocked(tableName, SequencerLockType.WRITE)) {
+    public long nextStructureTxn(final String systemTableName, long structureVersion, AlterOperation operation) {
+        try (TableSequencerImpl tableSequencer = openSequencerLocked(systemTableName, SequencerLockType.WRITE)) {
             long txn;
             try {
                 txn = tableSequencer.nextStructureTxn(structureVersion, operation);
@@ -254,8 +221,8 @@
         }
     }
 
-    public long nextTxn(final CharSequence tableName, int walId, long expectedSchemaVersion, int segmentId, long segmentTxn) {
-        try (TableSequencerImpl tableSequencer = openSequencerLocked(tableName, SequencerLockType.WRITE)) {
+    public long nextTxn(final String systemTableName, int walId, long expectedSchemaVersion, int segmentId, long segmentTxn) {
+        try (TableSequencerImpl tableSequencer = openSequencerLocked(systemTableName, SequencerLockType.WRITE)) {
             long txn;
             try {
                 txn = tableSequencer.nextTxn(expectedSchemaVersion, walId, segmentId, segmentTxn);
@@ -272,20 +239,29 @@
         }
     }
 
-<<<<<<< HEAD
     @Nullable
     public String registerTableName(String tableName, int tableId) {
         String str = tableNameRegistry.getSystemName(tableName);
         if (str != null) {
             return str;
-=======
+        }
+
+        StringSink sink = Misc.getThreadLocalBuilder();
+        sink.put(tableName).put(TableUtils.SYSTEM_TABLE_NAME_SUFFIX).put(tableId);
+        return tableNameRegistry.registerName(Chars.toString(tableName), sink.toString());
+    }
+
+    public boolean releaseAll() {
+        return releaseAll(Long.MAX_VALUE);
+    }
+
     public void reloadMetadataConditionally(
-            final CharSequence tableName,
+            final String systemTableName,
             long expectedStructureVersion,
             TableRecordMetadataSink sink,
             boolean compress
     ) {
-        try (TableSequencerImpl tableSequencer = openSequencerLocked(tableName, SequencerLockType.READ)) {
+        try (TableSequencerImpl tableSequencer = openSequencerLocked(systemTableName, SequencerLockType.READ)) {
             try {
                 if (tableSequencer.getStructureVersion() != expectedStructureVersion) {
                     tableSequencer.getTableMetadata(sink, compress);
@@ -296,27 +272,12 @@
         }
     }
 
-    public void registerTable(int tableId, final TableStructure tableStructure) {
-        //noinspection EmptyTryBlock
-        try (TableSequencerImpl ignore = createSequencer(tableId, tableStructure)) {
->>>>>>> cb6b6728
-        }
-
-        StringSink sink = Misc.getThreadLocalBuilder();
-        sink.put(tableName).put(TableUtils.SYSTEM_TABLE_NAME_SUFFIX).put(tableId);
-        return tableNameRegistry.registerName(Chars.toString(tableName), sink.toString());
-    }
-
-    public boolean releaseAll() {
-        return releaseAll(Long.MAX_VALUE);
-    }
-
     public boolean releaseInactive() {
         return releaseAll(configuration.getMicrosecondClock().getTicks() - inactiveTtlUs);
     }
 
-    public void removeTableSystemName(CharSequence tableSystemName) {
-        tableNameRegistry.removeTableSystemName(tableSystemName);
+    public void removeTableSystemName(CharSequence systemTableName) {
+        tableNameRegistry.removeTableSystemName(systemTableName);
     }
 
     public void rename(CharSequence tableName, CharSequence newName, String toString) {
@@ -329,8 +290,8 @@
     }
 
     @TestOnly
-    public void setDistressed(String tableName) {
-        try (TableSequencerImpl sequencer = openSequencerLocked(tableName, SequencerLockType.WRITE)) {
+    public void setDistressed(String systemTableName) {
+        try (TableSequencerImpl sequencer = openSequencerLocked(systemTableName, SequencerLockType.WRITE)) {
             try {
                 sequencer.setDistressed();
             } finally {
@@ -339,8 +300,8 @@
         }
     }
 
-    public void suspendTable(final CharSequence tableName) {
-        try (TableSequencerImpl sequencer = openSequencerLocked(tableName, SequencerLockType.WRITE)) {
+    public void suspendTable(final String systemTableName) {
+        try (TableSequencerImpl sequencer = openSequencerLocked(systemTableName, SequencerLockType.WRITE)) {
             try {
                 sequencer.suspendTable();
             } finally {
@@ -349,11 +310,11 @@
         }
     }
 
-    private @NotNull TableSequencerImpl createSequencer(int tableId, final TableStructure tableStructure, String tableSystemName) {
+    private @NotNull TableSequencerImpl createSequencer(int tableId, final TableStructure tableStructure, String systemTableName) {
         throwIfClosed();
-        return seqRegistry.compute(tableSystemName, (key, value) -> {
+        return seqRegistry.compute(systemTableName, (key, value) -> {
             if (value == null) {
-                TableSequencerEntry sequencer = new TableSequencerEntry(this, this.engine, tableSystemName);
+                TableSequencerEntry sequencer = new TableSequencerEntry(this, this.engine, systemTableName, Chars.toString(tableStructure.getTableName()));
                 sequencer.create(tableId, tableStructure);
                 sequencer.open();
                 return sequencer;
@@ -362,15 +323,16 @@
         });
     }
 
-    private TableSequencerEntry createSequencerInstance(CharSequence tableNameStr) {
-        TableSequencerEntry sequencer = new TableSequencerEntry(this, this.engine, (String) tableNameStr);
+    private TableSequencerEntry createSequencerInstance(CharSequence systemTableName) {
+        String tableName = tableNameRegistry.getTableNameBySystemName(systemTableName);
+        TableSequencerEntry sequencer = new TableSequencerEntry(this, this.engine, (String) systemTableName, tableName);
         sequencer.open();
         return sequencer;
     }
 
     @NotNull
-    private TableSequencerEntry getTableSequencerEntryLocked(CharSequence tableName, SequencerLockType lock) {
-        String tableNameStr = Chars.toString(tableName);
+    private TableSequencerEntry getTableSequencerEntryLocked(String systemTableName, SequencerLockType lock) {
+        String tableNameStr = Chars.toString(systemTableName);
         int attempt = 0;
         TableSequencerEntry entry;
 
@@ -396,13 +358,13 @@
             attempt++;
         }
 
-        throw CairoException.critical(0).put("sequencer is distressed [table=").put(tableName).put(']');
-    }
-
-    private @NotNull TableSequencerImpl openSequencerLocked(final CharSequence tableName, SequencerLockType lock) {
+        throw CairoException.critical(0).put("sequencer is distressed [table=").put(systemTableName).put(']');
+    }
+
+    private @NotNull TableSequencerImpl openSequencerLocked(final String systemTableName, SequencerLockType lock) {
         throwIfClosed();
 
-        TableSequencerEntry entry = seqRegistry.get(tableName);
+        TableSequencerEntry entry = seqRegistry.get(systemTableName);
         if (entry != null) {
             if (lock == SequencerLockType.READ) {
                 entry.readLock();
@@ -421,7 +383,15 @@
             }
         }
 
-        return getTableSequencerEntryLocked(tableName, lock);
+        return getTableSequencerEntryLocked(systemTableName, lock);
+    }
+
+    private boolean returnToPool(final TableSequencerEntry entry) {
+        if (closed) {
+            return false;
+        }
+        entry.releaseTime = configuration.getMicrosecondClock().getTicks();
+        return true;
     }
 
     protected boolean releaseAll(long deadline) {
@@ -447,34 +417,6 @@
         return removed;
     }
 
-<<<<<<< HEAD
-    private boolean releaseWalWriters(long deadline) {
-        if (walRegistry.size() == 0) {
-            // nothing to release
-            return true;
-        }
-        boolean removed = false;
-        final Iterator<WalWriterPool> iterator = walRegistry.values().iterator();
-        while (iterator.hasNext()) {
-            final WalWriterPool pool = iterator.next();
-            removed = pool.releaseAll(deadline);
-            if (deadline == Long.MAX_VALUE && pool.size() == 0) {
-                iterator.remove();
-            }
-        }
-        return removed;
-    }
-
-    private boolean returnToPool(final TableSequencerEntry entry) {
-        if (closed) {
-            return false;
-        }
-        entry.releaseTime = configuration.getMicrosecondClock().getTicks();
-        return true;
-    }
-
-=======
->>>>>>> cb6b6728
     private void throwIfClosed() {
         if (closed) {
             LOG.info().$("is closed").$();
@@ -497,8 +439,8 @@
         private TableSequencerAPI pool;
         private volatile long releaseTime = Long.MAX_VALUE;
 
-        TableSequencerEntry(TableSequencerAPI pool, CairoEngine engine, String tableName) {
-            super(engine, tableName);
+        TableSequencerEntry(TableSequencerAPI pool, CairoEngine engine, String systemTableName, String tableName) {
+            super(engine, systemTableName, tableName);
             this.pool = pool;
         }
 
@@ -521,129 +463,4 @@
             }
         }
     }
-<<<<<<< HEAD
-
-    public static class WalWriterPool {
-        private final ArrayDeque<Entry> cache = new ArrayDeque<>();
-        private final CairoConfiguration configuration;
-        private final ReentrantLock lock = new ReentrantLock();
-        private final String tableName;
-        private final TableSequencerAPI tableSequencerAPI;
-        private volatile boolean closed;
-
-        public WalWriterPool(String tableName, TableSequencerAPI tableSequencerAPI, CairoConfiguration configuration) {
-            this.tableName = tableName;
-            this.tableSequencerAPI = tableSequencerAPI;
-            this.configuration = configuration;
-        }
-
-        public Entry get() {
-            lock.lock();
-            try {
-                Entry obj;
-                do {
-                    obj = cache.poll();
-
-                    if (obj == null) {
-                        obj = new Entry(tableName, tableSequencerAPI, configuration, this);
-                    } else {
-                        if (!obj.goActive()) {
-                            obj = Misc.free(obj);
-                        } else {
-                            obj.reset();
-                        }
-                    }
-                } while (obj == null);
-
-                return obj;
-            } finally {
-                lock.unlock();
-            }
-        }
-
-        public boolean returnToPool(Entry obj) {
-            assert obj != null;
-            lock.lock();
-            try {
-                if (closed) {
-                    return false;
-                } else {
-                    try {
-                        obj.rollback();
-                    } catch (Throwable e) {
-                        LOG.error().$("could not rollback WAL writer [table=").$(obj.getTableName())
-                                .$(", walId=").$(obj.getWalId())
-                                .$(", error=").$(e).$();
-                        obj.close();
-                        throw e;
-                    }
-                    cache.push(obj);
-                    obj.releaseTime = configuration.getMicrosecondClock().getTicks();
-                    return true;
-                }
-            } finally {
-                lock.unlock();
-            }
-        }
-
-        public int size() {
-            lock.lock();
-            try {
-                return cache.size();
-            } finally {
-                lock.unlock();
-            }
-        }
-
-        protected boolean releaseAll(long deadline) {
-            boolean removed = false;
-            lock.lock();
-            try {
-                Iterator<Entry> iterator = cache.iterator();
-                while (iterator.hasNext()) {
-                    final Entry e = iterator.next();
-                    if (deadline >= e.releaseTime) {
-                        removed = true;
-                        e.doClose(true);
-                        e.pool = null;
-                        iterator.remove();
-                    }
-                }
-                if (deadline == Long.MAX_VALUE) {
-                    this.closed = true;
-                }
-            } finally {
-                lock.unlock();
-            }
-            return removed;
-        }
-
-        public static class Entry extends WalWriter {
-            private WalWriterPool pool;
-            private volatile long releaseTime = Long.MAX_VALUE;
-
-            public Entry(String systemTableName, TableSequencerAPI tableSequencerAPI, CairoConfiguration configuration, WalWriterPool pool) {
-                super(systemTableName, tableSequencerAPI.getTableNameBySystemName(systemTableName), tableSequencerAPI, configuration);
-                this.pool = pool;
-            }
-
-            @Override
-            public void close() {
-                if (isOpen()) {
-                    if (!isDistressed() && pool != null) {
-                        if (pool.returnToPool(this)) {
-                            return;
-                        }
-                    }
-                    super.close();
-                }
-            }
-
-            public void reset() {
-                this.releaseTime = Long.MAX_VALUE;
-            }
-        }
-    }
-=======
->>>>>>> cb6b6728
 }