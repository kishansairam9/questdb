--- conflicted
+++ resolved
@@ -76,18 +76,6 @@
         addColumn0(columnName, columnType);
     }
 
-<<<<<<< HEAD
-    @Override
-    public void of(String systemTableName, int tableId, int timestampIndex, int compressedTimestampIndex, boolean suspended, long structureVersion, int columnCount) {
-        this.systemTableName = systemTableName;
-        this.tableId = tableId;
-        this.timestampIndex = timestampIndex;
-        this.suspended = suspended;
-        this.structureVersion = structureVersion;
-    }
-
-=======
->>>>>>> 24e45f2e
     public void addColumn(CharSequence columnName, int columnType) {
         addColumn0(columnName, columnType);
         structureVersion++;
@@ -123,8 +111,8 @@
     }
 
     @Override
-    public void of(String tableName, int tableId, int timestampIndex, int compressedTimestampIndex, boolean suspended, long structureVersion, int columnCount) {
-        this.tableName = tableName;
+    public void of(String systemTableName, int tableId, int timestampIndex, int compressedTimestampIndex, boolean suspended, long structureVersion, int columnCount) {
+        this.systemTableName = systemTableName;
         this.tableId = tableId;
         this.timestampIndex = timestampIndex;
         this.suspended = suspended;
