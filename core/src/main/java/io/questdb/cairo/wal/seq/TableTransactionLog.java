--- conflicted
+++ resolved
@@ -251,11 +251,7 @@
                 throw CairoException.critical(0).put("invalid sequencer txn metadata [offset=").put(txnMetaOffset).put(", recordSize=").put(recordSize).put(']');
             }
             txnMetaOffset += Integer.BYTES;
-<<<<<<< HEAD
-            serializer.fromSink(alterOp, txnMetaMem, txnMetaOffset);
-=======
-            serializer.fromSink(tableMetadataChange, txnMetaMem, txnMetaOffset, txnMetaOffset + recordSize);
->>>>>>> ade8cb38
+            serializer.fromSink(alterOp, txnMetaMem, txnMetaOffset, txnMetaOffset + recordSize);
             txnMetaOffset += recordSize;
             return alterOp;
         }
