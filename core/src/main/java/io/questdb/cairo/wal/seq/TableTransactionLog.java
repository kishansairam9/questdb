--- conflicted
+++ resolved
@@ -327,13 +327,6 @@
     }
 
     private static class TransactionLogCursorImpl implements TransactionLogCursor {
-<<<<<<< HEAD
-        private static final long WAL_ID_OFFSET = 0;
-        // @formatter:off
-        private static final long SEGMENT_ID_OFFSET = WAL_ID_OFFSET + Integer.BYTES;
-        // @formatter:on
-=======
->>>>>>> 08f2a870
         private long address;
         private int fd;
         private FilesFacade ff;
