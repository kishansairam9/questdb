/*******************************************************************************
 *     ___                  _   ____  ____
 *    / _ \ _   _  ___  ___| |_|  _ \| __ )
 *   | | | | | | |/ _ \/ __| __| | | |  _ \
 *   | |_| | |_| |  __/\__ \ |_| |_| | |_) |
 *    \__\_\\__,_|\___||___/\__|____/|____/
 *
 *  Copyright (c) 2014-2019 Appsicle
 *  Copyright (c) 2019-2022 QuestDB
 *
 *  Licensed under the Apache License, Version 2.0 (the "License");
 *  you may not use this file except in compliance with the License.
 *  You may obtain a copy of the License at
 *
 *  http://www.apache.org/licenses/LICENSE-2.0
 *
 *  Unless required by applicable law or agreed to in writing, software
 *  distributed under the License is distributed on an "AS IS" BASIS,
 *  WITHOUT WARRANTIES OR CONDITIONS OF ANY KIND, either express or implied.
 *  See the License for the specific language governing permissions and
 *  limitations under the License.
 *
 ******************************************************************************/

package io.questdb.cairo.wal.seq;

import io.questdb.cairo.CairoException;
import io.questdb.cairo.MemorySerializer;
import io.questdb.cairo.TableUtils;
import io.questdb.cairo.vm.MemoryFCRImpl;
import io.questdb.cairo.vm.Vm;
import io.questdb.cairo.vm.api.MemoryCMARW;
import io.questdb.griffin.engine.ops.AlterOperation;
import io.questdb.log.Log;
import io.questdb.log.LogFactory;
import io.questdb.std.*;
import io.questdb.std.str.Path;
import io.questdb.std.str.StringSink;
import org.jetbrains.annotations.NotNull;

import java.io.Closeable;
import java.lang.ThreadLocal;

import static io.questdb.cairo.TableUtils.openSmallFile;
import static io.questdb.cairo.wal.WalUtils.*;

public class TableTransactionLog implements Closeable {
    public final static int HEADER_RESERVED = 8 * Long.BYTES;
    public static final long MAX_TXN_OFFSET = Integer.BYTES;
    public static final long MAX_STRUCTURE_VERSION_OFFSET = MAX_TXN_OFFSET + Long.BYTES;
    public static final long TXN_META_SIZE_OFFSET = MAX_STRUCTURE_VERSION_OFFSET + Long.BYTES;
    public static final long HEADER_SIZE = TXN_META_SIZE_OFFSET + Long.BYTES + HEADER_RESERVED;
    public final static int RECORD_RESERVED = 15 * Integer.BYTES;
    public static final int RECORD_SIZE = Integer.BYTES + Integer.BYTES + Long.BYTES + RECORD_RESERVED;
    public static final int STRUCTURAL_CHANGE_WAL_ID = -1;
    private static final Log LOG = LogFactory.getLog(TableTransactionLog.class);
    private static final ThreadLocal<TableMetadataChangeLogImpl> tlStructChangeCursor = new ThreadLocal<>();
    private static final ThreadLocal<TransactionLogCursorImpl> tlTransactionLogCursor = new ThreadLocal<>();
    private final FilesFacade ff;
    private final StringSink rootPath = new StringSink();
    private final MemoryCMARW txnMem = Vm.getCMARWInstance();
    private final MemoryCMARW txnMetaMem = Vm.getCMARWInstance();
    private final MemoryCMARW txnMetaMemIndex = Vm.getCMARWInstance();
    private long maxTxn;

    TableTransactionLog(FilesFacade ff) {
        this.ff = ff;
    }

    @Override
    public void close() {
<<<<<<< HEAD
        Misc.free(txnMem);
        Misc.free(txnMetaMem);
        Misc.free(txnMetaMemIndex);
=======
        txnMem.close(false);
        txnMetaMem.close(false);
        txnMetaMemIndex.close(false);
>>>>>>> af9a0963
    }

    private static long openFileRO(final FilesFacade ff, final Path path, final String fileName) {
        final int rootLen = path.length();
        path.concat(fileName).$();
        try {
            return TableUtils.openRO(ff, path, LOG);
        } finally {
            path.trimTo(rootLen);
        }
    }

    @NotNull
    static TableMetadataChangeLog getTableMetadataChangeLog() {
        TableMetadataChangeLogImpl instance = tlStructChangeCursor.get();
        if (instance == null) {
            tlStructChangeCursor.set(instance = new TableMetadataChangeLogImpl());
        }
        return instance;
    }

    long addEntry(int walId, int segmentId, long segmentTxn) {
        txnMem.putInt(walId);
        txnMem.putInt(segmentId);
        txnMem.putLong(segmentTxn);
        txnMem.jumpTo(txnMem.getAppendOffset() + RECORD_RESERVED);

        Unsafe.getUnsafe().storeFence();
        txnMem.putLong(MAX_TXN_OFFSET, ++maxTxn);
        // Transactions are 1 based here
        return maxTxn;
    }

    long beginMetadataChangeEntry(long newStructureVersion, MemorySerializer serializer, Object instance) {
        assert newStructureVersion == txnMetaMemIndex.getAppendOffset() / Long.BYTES;

        txnMem.putInt(STRUCTURAL_CHANGE_WAL_ID);
        txnMem.putLong(newStructureVersion);
        txnMem.jumpTo(++maxTxn * RECORD_SIZE + HEADER_SIZE);

        txnMetaMem.putInt(0);
        long varMemBegin = txnMetaMem.getAppendOffset();
        serializer.toSink(instance, txnMetaMem);
        int len = (int) (txnMetaMem.getAppendOffset() - varMemBegin);
        txnMetaMem.putInt(varMemBegin - Integer.BYTES, len);
        txnMetaMemIndex.putLong(varMemBegin + len);

        return varMemBegin + len;
    }

    long endMetadataChangeEntry(long newStructureVersion, long offset) {
        Unsafe.getUnsafe().storeFence();
        txnMem.putLong(MAX_TXN_OFFSET, maxTxn);
        txnMem.putLong(MAX_STRUCTURE_VERSION_OFFSET, newStructureVersion);
        txnMem.putLong(TXN_META_SIZE_OFFSET, offset);

        // Transactions are 1 based here
        return maxTxn;
    }

    TransactionLogCursor getCursor(long txnLo) {
        final Path path = Path.PATH.get().of(rootPath);
        TransactionLogCursorImpl cursor = tlTransactionLogCursor.get();
        if (cursor == null) {
            cursor = new TransactionLogCursorImpl(ff, txnLo, path);
            tlTransactionLogCursor.set(cursor);
            return cursor;
        }
        return cursor.of(ff, txnLo, path);
    }

    @NotNull
    TableMetadataChangeLog getTableMetadataChangeLog(long structureVersionLo, MemorySerializer serializer, String tableName) {
        final TableMetadataChangeLogImpl cursor = (TableMetadataChangeLogImpl) getTableMetadataChangeLog();
        cursor.of(ff, structureVersionLo, serializer, tableName, Path.getThreadLocal(rootPath));
        return cursor;
    }

    long lastTxn() {
        return maxTxn;
    }

    void open(Path path) {
        this.rootPath.clear();
        path.toSink(this.rootPath);

        final int pathLength = path.length();
        openSmallFile(ff, path, pathLength, txnMem, TXNLOG_FILE_NAME, MemoryTag.MMAP_TX_LOG);
        openSmallFile(ff, path, pathLength, txnMetaMem, TXNLOG_FILE_NAME_META_VAR, MemoryTag.MMAP_TX_LOG);
        openSmallFile(ff, path, pathLength, txnMetaMemIndex, TXNLOG_FILE_NAME_META_INX, MemoryTag.MMAP_TX_LOG);

        maxTxn = txnMem.getLong(MAX_TXN_OFFSET);
        long maxStructureVersion = txnMem.getLong(MAX_STRUCTURE_VERSION_OFFSET);
        long txnMetaMemSize = txnMem.getLong(TXN_META_SIZE_OFFSET);

        if (maxTxn == 0) {
            txnMem.jumpTo(0L);
            txnMem.putInt(WAL_FORMAT_VERSION);
            txnMem.putLong(0L);
            txnMem.putLong(0L);
            txnMem.jumpTo(HEADER_SIZE);

            txnMetaMemIndex.jumpTo(0L);
            txnMetaMemIndex.putLong(0L); // N + 1, first entry is 0.
            txnMetaMem.jumpTo(0L);
        } else {
            txnMem.jumpTo(HEADER_SIZE + maxTxn * RECORD_SIZE);
            long structureAppendOffset = (maxStructureVersion + 1) * Long.BYTES;
            txnMetaMemIndex.jumpTo(structureAppendOffset);
            txnMetaMem.jumpTo(txnMetaMemSize);
        }
    }

    private static class TableMetadataChangeLogImpl implements TableMetadataChangeLog {
        private final AlterOperation tableMetadataChange = new AlterOperation();
        private final MemoryFCRImpl txnMetaMem = new MemoryFCRImpl();
        private FilesFacade ff;
        private MemorySerializer serializer;
<<<<<<< HEAD
        private String tableName;
=======
>>>>>>> af9a0963
        private long txnMetaAddress;
        private long txnMetaOffset;
        private long txnMetaOffsetHi;

        @Override
        public void close() {
            if (txnMetaAddress > 0) {
                ff.munmap(txnMetaAddress, txnMetaOffsetHi, MemoryTag.MMAP_TX_LOG_CURSOR);
                txnMetaAddress = 0;
            }
            txnMetaOffset = 0;
            txnMetaOffsetHi = 0;
        }

        public String getTableName() {
            return tableName;
        }

        @Override
        public boolean hasNext() {
            return txnMetaOffset < txnMetaOffsetHi;
        }

        @Override
        public TableMetadataChange next() {
            int recordSize = txnMetaMem.getInt(txnMetaOffset);
            if (recordSize < 0 || recordSize > Files.PAGE_SIZE) {
                throw CairoException.critical(0).put("Invalid sequencer txn metadata [offset=").put(txnMetaOffset).put(", recordSize=").put(recordSize).put(']');
            }
            txnMetaOffset += Integer.BYTES;
            serializer.fromSink(tableMetadataChange, txnMetaMem, txnMetaOffset);
            txnMetaOffset += recordSize;
            return tableMetadataChange;
        }

        public void of(
                FilesFacade ff,
                long structureVersionLo,
                MemorySerializer serializer,
                String tableName,
                @Transient final Path path
        ) {

            // deallocates current state
            close();

            this.tableName = tableName;

            final long fdTxn = openFileRO(ff, path, TXNLOG_FILE_NAME);
            final long fdTxnMeta = openFileRO(ff, path, TXNLOG_FILE_NAME_META_VAR);
            final long fdTxnMetaIndex = openFileRO(ff, path, TXNLOG_FILE_NAME_META_INX);

            this.ff = ff;
            this.serializer = serializer;
            try {
                txnMetaOffset = ff.readULong(fdTxnMetaIndex, structureVersionLo * Long.BYTES);
                if (txnMetaOffset > -1L) {
                    txnMetaOffsetHi = ff.readULong(fdTxn, TXN_META_SIZE_OFFSET);
                    if (txnMetaOffsetHi > txnMetaOffset) {
                        txnMetaAddress = ff.mmap(
                                fdTxnMeta,
                                txnMetaOffsetHi,
                                0L,
                                Files.MAP_RO,
                                MemoryTag.MMAP_TX_LOG_CURSOR
                        );
                        if (txnMetaAddress < 0) {
                            txnMetaAddress = 0;
                            close();
                        } else {
                            txnMetaMem.of(txnMetaAddress, txnMetaOffsetHi);
                            return;
                        }
                    }
                } else {
                    throw CairoException.critical(0).put("expected to read table structure changes but there is no saved in the sequencer [structureVersionLo=").put(structureVersionLo).put(']');
                }
            } finally {
                if (fdTxn > -1) {
                    ff.close(fdTxn);
                }
                if (fdTxnMeta > -1) {
                    ff.close(fdTxnMeta);
                }
                if (fdTxnMetaIndex > -1) {
                    ff.close(fdTxnMetaIndex);
                }
            }
            // Set empty. This is not an error, it just means that there are no changes.
            txnMetaOffset = txnMetaOffsetHi = 0;
        }
    }

    private static class TransactionLogCursorImpl implements TransactionLogCursor {
        private static final long WAL_ID_OFFSET = 0;
        private static final long SEGMENT_ID_OFFSET = WAL_ID_OFFSET + Integer.BYTES;
        private static final long SEGMENT_TXN_OFFSET = SEGMENT_ID_OFFSET + Integer.BYTES;
        private long address;
        private long fd;
        private FilesFacade ff;
        private long txn;
        private long txnCount;
        private long txnOffset;

        public TransactionLogCursorImpl(FilesFacade ff, long txnLo, final Path path) {
            of(ff, txnLo, path);
        }

        @Override
        public void close() {
            if (fd > -1) {
                ff.close(fd);
            }
            ff.munmap(address, getMappedLen(), MemoryTag.NATIVE_DEFAULT);
        }

        @Override
        public int getSegmentId() {
            return Unsafe.getUnsafe().getInt(address + txnOffset + SEGMENT_ID_OFFSET);
        }

        @Override
        public long getSegmentTxn() {
            return Unsafe.getUnsafe().getLong(address + txnOffset + SEGMENT_TXN_OFFSET);
        }

        @Override
        public long getTxn() {
            return txn;
        }

        @Override
        public int getWalId() {
            return Unsafe.getUnsafe().getInt(address + txnOffset + WAL_ID_OFFSET);
        }

        @Override
        public boolean hasNext() {
            if (hasNext(getMappedLen())) {
                return true;
            }

            final long newTxnCount = ff.readULong(fd, MAX_TXN_OFFSET);
            if (newTxnCount > txnCount) {
                final long oldSize = getMappedLen();
                txnCount = newTxnCount;
                final long newSize = getMappedLen();
                address = ff.mremap(fd, address, oldSize, newSize, 0, Files.MAP_RO, MemoryTag.NATIVE_DEFAULT);

                return hasNext(newSize);
            }
            return false;
        }

        private long getMappedLen() {
            return txnCount * RECORD_SIZE + HEADER_SIZE;
        }

        private boolean hasNext(long mappedLen) {
            if (txnOffset + 2 * RECORD_SIZE <= mappedLen) {
                txnOffset += RECORD_SIZE;
                txn++;
                return true;
            }
            return false;
        }

        @NotNull
        private TransactionLogCursorImpl of(FilesFacade ff, long txnLo, Path path) {
            this.ff = ff;
            this.fd = openFileRO(ff, path, TXNLOG_FILE_NAME);
            this.txnCount = ff.readULong(fd, MAX_TXN_OFFSET);
            if (txnCount > -1L) {
                this.address = ff.mmap(fd, getMappedLen(), 0, Files.MAP_RO, MemoryTag.NATIVE_DEFAULT);
                this.txnOffset = HEADER_SIZE + (txnLo - 1) * RECORD_SIZE;
            }
            txn = txnLo;
            return this;
        }
    }
}<|MERGE_RESOLUTION|>--- conflicted
+++ resolved
@@ -69,15 +69,9 @@
 
     @Override
     public void close() {
-<<<<<<< HEAD
-        Misc.free(txnMem);
-        Misc.free(txnMetaMem);
-        Misc.free(txnMetaMemIndex);
-=======
         txnMem.close(false);
         txnMetaMem.close(false);
         txnMetaMemIndex.close(false);
->>>>>>> af9a0963
     }
 
     private static long openFileRO(final FilesFacade ff, final Path path, final String fileName) {
@@ -196,10 +190,7 @@
         private final MemoryFCRImpl txnMetaMem = new MemoryFCRImpl();
         private FilesFacade ff;
         private MemorySerializer serializer;
-<<<<<<< HEAD
         private String tableName;
-=======
->>>>>>> af9a0963
         private long txnMetaAddress;
         private long txnMetaOffset;
         private long txnMetaOffsetHi;
