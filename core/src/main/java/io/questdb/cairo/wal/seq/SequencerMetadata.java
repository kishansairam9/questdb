--- conflicted
+++ resolved
@@ -29,7 +29,9 @@
 import io.questdb.cairo.vm.Vm;
 import io.questdb.cairo.vm.api.MemoryMARW;
 import io.questdb.cairo.vm.api.MemoryMR;
-import io.questdb.std.*;
+import io.questdb.std.FilesFacade;
+import io.questdb.std.MemoryTag;
+import io.questdb.std.Misc;
 import io.questdb.std.str.Path;
 
 import java.io.Closeable;
@@ -43,7 +45,6 @@
     private final boolean readonly;
     private final MemoryMARW metaMem;
     private final MemoryMR roMetaMem;
-
     private final AtomicLong structureVersion = new AtomicLong(-1);
     private int tableId;
     private String tableName;
@@ -95,25 +96,26 @@
         columnCount = columnMetadata.size();
     }
 
-<<<<<<< HEAD
-    public void copyFrom(SequencerMetadata metadata, String tableName) {
-        copyFrom(metadata, tableName, metadata.tableId, metadata.structureVersion, metadata.suspended);
-    }
-
-=======
->>>>>>> cb6b6728
     public void create(TableDescriptor model, String tableName, Path path, int pathLen, int tableId) {
         copyFrom(model, tableName, tableId, 0, false);
         switchTo(path, pathLen);
     }
 
     public void dropTable() {
-        this.structureVersion = DROP_TABLE_STRUCTURE_VERSION;
+        this.structureVersion.set(DROP_TABLE_STRUCTURE_VERSION);
         syncToMetaFile();
     }
 
     public boolean isDropped() {
-        return structureVersion == DROP_TABLE_STRUCTURE_VERSION;
+        return structureVersion.get() == DROP_TABLE_STRUCTURE_VERSION;
+    }
+
+    public void switchTo(Path path, int pathLen) {
+        if (metaMem.getFd() > -1) {
+            metaMem.close(true, Vm.TRUNCATE_TO_POINTER);
+        }
+        openSmallFile(ff, path, pathLen, metaMem, META_FILE_NAME, MemoryTag.MMAP_SEQUENCER_METADATA);
+        syncToMetaFile();
     }
 
     public int getRealColumnCount() {
@@ -136,38 +138,10 @@
     }
 
     @Override
-<<<<<<< HEAD
-    public void toReaderIndexes() {
-        // Remove deleted columns from the metadata, e.g. make it reader metadata.
-        // Deleted columns have negative type.
-        int copyTo = 0;
-        for (int i = 0; i < columnCount; i++) {
-            int columnType = columnMetadata.getQuick(i).getType();
-            if (columnType > 0) {
-                if (copyTo != i) {
-                    TableColumnMetadata columnMeta = columnMetadata.get(i);
-                    columnMetadata.set(copyTo, columnMeta);
-                    if (i == timestampIndex) {
-                        timestampIndex = copyTo;
-                    }
-                    columnNameIndexMap.put(columnMeta.getName(), copyTo);
-                }
-                copyTo++;
-            }
-        }
-        columnCount = copyTo;
-        columnMetadata.setPos(columnCount);
-    }
-
-    @Override
-=======
->>>>>>> cb6b6728
     public boolean isWalEnabled() {
         return true;
     }
 
-<<<<<<< HEAD
-=======
     void suspendTable() {
         suspended = true;
         syncToMetaFile();
@@ -177,7 +151,6 @@
         return suspended;
     }
 
->>>>>>> cb6b6728
     public void open(String tableName, Path path, int pathLen) {
         reset();
         this.tableName = tableName;
@@ -230,11 +203,6 @@
         structureVersion.incrementAndGet();
     }
 
-<<<<<<< HEAD
-    public void switchTo(Path path, int pathLen) {
-        if (metaMem.getFd() > -1) {
-            metaMem.close(true, Vm.TRUNCATE_TO_POINTER);
-=======
     void syncToMetaFile() {
         metaMem.jumpTo(0);
         // Size of metadata
@@ -249,31 +217,10 @@
             final int columnType = getColumnType(i);
             metaMem.putInt(columnType);
             metaMem.putStr(getColumnName(i));
->>>>>>> cb6b6728
-        }
-        openSmallFile(ff, path, pathLen, metaMem, META_FILE_NAME, MemoryTag.MMAP_SEQUENCER_METADATA);
-        syncToMetaFile();
-    }
-
-    private void addColumn0(CharSequence columnName, int columnType) {
-        final String name = columnName.toString();
-        if (columnType > 0) {
-            columnNameIndexMap.put(name, columnMetadata.size());
-        }
-        columnMetadata.add(new TableColumnMetadata(name, -1L, columnType, false, 0, false, null, columnMetadata.size()));
-        columnCount++;
-    }
-
-    protected void clear(byte truncateMode) {
-        reset();
-        if (metaMem != null) {
-            metaMem.close(true, truncateMode);
-        }
-        Misc.free(roMetaMem);
-    }
-
-    boolean isSuspended() {
-        return suspended;
+        }
+
+        // update metadata size
+        metaMem.putInt(0, (int) metaMem.getAppendOffset());
     }
 
     private void loadSequencerMetadata(MemoryMR metaMem) {
@@ -320,8 +267,6 @@
         }
     }
 
-<<<<<<< HEAD
-=======
     private void addColumn0(CharSequence columnName, int columnType) {
         final String name = columnName.toString();
         if (columnType > 0) {
@@ -350,7 +295,6 @@
         Misc.free(roMetaMem);
     }
 
->>>>>>> cb6b6728
     private void reset() {
         columnMetadata.clear();
         columnNameIndexMap.clear();
@@ -360,29 +304,4 @@
         tableId = -1;
         suspended = false;
     }
-
-    void suspendTable() {
-        suspended = true;
-        syncToMetaFile();
-    }
-
-    void syncToMetaFile() {
-        metaMem.jumpTo(0);
-        // Size of metadata
-        metaMem.putInt(0);
-        metaMem.putInt(WAL_FORMAT_VERSION);
-        metaMem.putLong(structureVersion);
-        metaMem.putInt(columnCount);
-        metaMem.putInt(timestampIndex);
-        metaMem.putInt(tableId);
-        metaMem.putBool(suspended);
-        for (int i = 0; i < columnCount; i++) {
-            final int columnType = getColumnType(i);
-            metaMem.putInt(columnType);
-            metaMem.putStr(getColumnName(i));
-        }
-
-        // update metadata size
-        metaMem.putInt(0, (int) metaMem.getAppendOffset());
-    }
 }