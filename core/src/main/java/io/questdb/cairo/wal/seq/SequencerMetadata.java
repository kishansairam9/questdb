--- conflicted
+++ resolved
@@ -47,13 +47,8 @@
     private final MemoryMR roMetaMem;
     private final AtomicLong structureVersion = new AtomicLong(-1);
     private volatile boolean suspended;
-<<<<<<< HEAD
     private String systemTableName;
     private int tableId;
-=======
-    private int tableId;
-    private String tableName;
->>>>>>> af9a0963
 
     public SequencerMetadata(FilesFacade ff) {
         this(ff, false);
@@ -106,14 +101,11 @@
         switchTo(path, pathLen);
     }
 
-<<<<<<< HEAD
     public void dropTable() {
         this.structureVersion.set(DROP_TABLE_STRUCTURE_VERSION);
         syncToMetaFile();
     }
 
-=======
->>>>>>> af9a0963
     public int getRealColumnCount() {
         return columnNameIndexMap.size();
     }
@@ -142,11 +134,7 @@
         return true;
     }
 
-<<<<<<< HEAD
     public void open(Path path, int pathLen) {
-=======
-    public void open(String tableName, Path path, int pathLen) {
->>>>>>> af9a0963
         reset();
         openSmallFile(ff, path, pathLen, roMetaMem, META_FILE_NAME, MemoryTag.MMAP_SEQUENCER_METADATA);
 
@@ -273,18 +261,9 @@
         columnNameIndexMap.clear();
         columnCount = 0;
         timestampIndex = -1;
-<<<<<<< HEAD
         systemTableName = null;
         tableId = -1;
         suspended = false;
-    }
-
-    protected void clear(byte truncateMode) {
-        reset();
-        if (metaMem != null) {
-            metaMem.close(true, truncateMode);
-        }
-        Misc.free(roMetaMem);
     }
 
     boolean isSuspended() {
@@ -314,39 +293,5 @@
 
         // update metadata size
         metaMem.putInt(0, (int) metaMem.getAppendOffset());
-=======
-        tableName = null;
-        tableId = -1;
-        suspended = false;
->>>>>>> af9a0963
-    }
-
-    boolean isSuspended() {
-        return suspended;
-    }
-
-    void suspendTable() {
-        suspended = true;
-        syncToMetaFile();
-    }
-
-    void syncToMetaFile() {
-        metaMem.jumpTo(0);
-        // Size of metadata
-        metaMem.putInt(0);
-        metaMem.putInt(WAL_FORMAT_VERSION);
-        metaMem.putLong(structureVersion.get());
-        metaMem.putInt(columnCount);
-        metaMem.putInt(timestampIndex);
-        metaMem.putInt(tableId);
-        metaMem.putBool(suspended);
-        for (int i = 0; i < columnCount; i++) {
-            final int columnType = getColumnType(i);
-            metaMem.putInt(columnType);
-            metaMem.putStr(getColumnName(i));
-        }
-
-        // update metadata size
-        metaMem.putInt(0, (int) metaMem.getAppendOffset());
     }
 }