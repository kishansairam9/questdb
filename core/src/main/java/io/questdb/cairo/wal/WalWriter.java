/*******************************************************************************
 *     ___                  _   ____  ____
 *    / _ \ _   _  ___  ___| |_|  _ \| __ )
 *   | | | | | | |/ _ \/ __| __| | | |  _ \
 *   | |_| | |_| |  __/\__ \ |_| |_| | |_) |
 *    \__\_\\__,_|\___||___/\__|____/|____/
 *
 *  Copyright (c) 2014-2019 Appsicle
 *  Copyright (c) 2019-2022 QuestDB
 *
 *  Licensed under the Apache License, Version 2.0 (the "License");
 *  you may not use this file except in compliance with the License.
 *  You may obtain a copy of the License at
 *
 *  http://www.apache.org/licenses/LICENSE-2.0
 *
 *  Unless required by applicable law or agreed to in writing, software
 *  distributed under the License is distributed on an "AS IS" BASIS,
 *  WITHOUT WARRANTIES OR CONDITIONS OF ANY KIND, either express or implied.
 *  See the License for the specific language governing permissions and
 *  limitations under the License.
 *
 ******************************************************************************/

package io.questdb.cairo.wal;

import io.questdb.cairo.*;
import io.questdb.cairo.sql.ReaderOutOfDateException;
import io.questdb.cairo.sql.SymbolTable;
import io.questdb.cairo.sql.TableRecordMetadata;
import io.questdb.cairo.vm.Vm;
import io.questdb.cairo.vm.api.MemoryA;
import io.questdb.cairo.vm.api.MemoryMA;
import io.questdb.cairo.vm.api.MemoryMAR;
import io.questdb.cairo.vm.api.NullMemory;
import io.questdb.cairo.wal.seq.SequencerMetadataChangeSPI;
import io.questdb.cairo.wal.seq.TableMetadataChange;
import io.questdb.cairo.wal.seq.TableMetadataChangeLog;
import io.questdb.cairo.wal.seq.TableSequencerAPI;
import io.questdb.griffin.engine.functions.constants.Long128Constant;
import io.questdb.griffin.engine.ops.AbstractOperation;
import io.questdb.griffin.engine.ops.AlterOperation;
import io.questdb.griffin.engine.ops.UpdateOperation;
import io.questdb.log.Log;
import io.questdb.log.LogFactory;
import io.questdb.std.*;
import io.questdb.std.datetime.microtime.Timestamps;
import io.questdb.std.datetime.millitime.MillisecondClock;
import io.questdb.std.str.Path;
import io.questdb.std.str.SingleCharCharSequence;
import org.jetbrains.annotations.NotNull;

import static io.questdb.cairo.TableUtils.*;
import static io.questdb.cairo.wal.WalUtils.WAL_NAME_BASE;
import static io.questdb.cairo.wal.seq.TableSequencer.NO_TXN;

public class WalWriter implements TableWriterAPI {
    public static final int NEW_COL_RECORD_SIZE = 6;
    private static final long COLUMN_DELETED_NULL_FLAG = Long.MAX_VALUE;
    private static final Log LOG = LogFactory.getLog(WalWriter.class);
    private static final int MEM_TAG = MemoryTag.MMAP_TABLE_WAL_WRITER;
    private static final Runnable NOOP = () -> {
    };
    private final ObjList<MemoryMA> columns;
    private final CairoConfiguration configuration;
    private final WalWriterEvents events;
    private final FilesFacade ff;
    private final AtomicIntList initialSymbolCounts;
    private final WalWriterMetadata metadata;
    private final MetadataValidator metadataValidator = new MetadataValidator();
    private final int mkDirMode;
    private final ObjList<Runnable> nullSetters;
    private final Path path;
    private final int rootLen;
    private final RowImpl row = new RowImpl();
    private final LongList rowValueIsNotNull = new LongList();
    private final MemoryMAR symbolMapMem = Vm.getMARInstance();
    private final BoolList symbolMapNullFlags = new BoolList();
    private final ObjList<SymbolMapReader> symbolMapReaders = new ObjList<>();
    private final ObjList<CharSequenceIntHashMap> symbolMaps = new ObjList<>();
    private final TableSequencerAPI tableSequencerAPI;
    private final int walId;
    private final SequencerMetadataChangeSPI walMetadataUpdater = new WalMetadataUpdaterBackend();
    private final String walName;
    private int columnCount;
    private ColumnVersionReader columnVersionReader;
    private long currentTxnStartRowNum = -1;
    private boolean distressed;
    private long lastSegmentTxn = -1L;
    private boolean open;
    private boolean rollSegmentOnNextRow = false;
    private int segmentId = -1;
    private long segmentLockFd = -1;
    private long segmentRowCount = -1;
    private TxReader txReader;
    private long txnMaxTimestamp = -1;
    private long txnMinTimestamp = Long.MAX_VALUE;
    private boolean txnOutOfOrder = false;
    private long walLockFd = -1;
    private final String systemTableName;
    private final BoolList symbolNullValues = new BoolList();
    private String tableName;

    public WalWriter(CairoConfiguration configuration, String systemTableName, String tableName, TableSequencerAPI tableSequencerAPI) {
        this.tableName = tableName;
        LOG.info().$("open '").utf8(systemTableName).$('\'').$();
        this.tableSequencerAPI = tableSequencerAPI;
        this.configuration = configuration;
        this.mkDirMode = configuration.getMkDirMode();
        this.ff = configuration.getFilesFacade();
        this.systemTableName = systemTableName;
        final int walId = tableSequencerAPI.getNextWalId(systemTableName);
        this.walName = WAL_NAME_BASE + walId;
        this.walId = walId;
        this.path = new Path().of(configuration.getRoot()).concat(systemTableName).concat(walName);
        this.rootLen = path.length();
        this.open = true;

        try {
            lockWal();
            mkWalDir();

            metadata = new WalWriterMetadata(ff);

            tableSequencerAPI.getTableMetadata(systemTableName, metadata);

            columnCount = metadata.getColumnCount();
            columns = new ObjList<>(columnCount * 2);
            nullSetters = new ObjList<>(columnCount);
            initialSymbolCounts = new AtomicIntList(columnCount);

            events = new WalWriterEvents(ff);
<<<<<<< HEAD
            events.of(symbolMaps, symbolNullValues, initialSymbolCounts);
=======
            events.of(symbolMaps, initialSymbolCounts, symbolMapNullFlags);
>>>>>>> add65949

            configureColumns();
            openNewSegment();
            configureSymbolTable();
        } catch (Throwable e) {
            doClose(false);
            throw e;
        }
    }

    @Override
    public long apply(AlterOperation operation, boolean contextAllowsAnyStructureChanges) throws AlterTableContextException {
        if (inTransaction()) {
            throw CairoException.critical(0).put("cannot alter table with uncommitted inserts [table=")
                    .put(tableName).put(']');
        }
        if (operation.isStructureChange()) {
            long txn;


            do {
                boolean retry = true;
                try {
                    metadataValidator.startAlterValidation();
                    operation.apply(metadataValidator, true);
                    if (metadataValidator.structureVersion != metadata.getStructureVersion() + 1) {
                        retry = false;
                        throw CairoException.nonCritical()
                                .put("statements containing multiple transactions, such as 'alter table add column col1, col2'" +
                                        " are currently not supported for WAL tables [table=").put(tableName)
                                .put(", oldStructureVersion=").put(metadata.getStructureVersion())
                                .put(", newStructureVersion=").put(metadataValidator.structureVersion).put(']');
                    }
                } catch (CairoException e) {
                    if (retry) {
                        // Table schema (metadata) changed and this Alter is not valid anymore.
                        // Try to update WAL metadata to latest and repeat one more time.
                        goActive();
                        operation.apply(metadataValidator, true);
                    } else {
                        throw e;
                    }
                }

                try {
                    txn = tableSequencerAPI.nextStructureTxn(systemTableName, getStructureVersion(), operation);
                    if (txn == NO_TXN) {
                        applyMetadataChangeLog(Long.MAX_VALUE);
                    }
                } catch (CairoException e) {
                    distressed = true;
                    throw e;
                }
            } while (txn == NO_TXN);

            // Apply to itself.
            try {
                operation.apply(walMetadataUpdater, true);
            } catch (Throwable th) {
                // Transaction successful, but writing using this WAL writer should not be possible.
                LOG.error().$("Exception during alter [ex=").$(th).I$();
                distressed = true;
            }
            return txn;
        } else {
            return applyNonStructuralOperation(operation, false);
        }
    }

    // Returns table transaction number
    @Override
    public long apply(UpdateOperation operation) {
        if (inTransaction()) {
            throw CairoException.critical(0).put("cannot update table with uncommitted inserts [table=")
                    .put(tableName).put(']');
        }

        // it is guaranteed that there is no join in UPDATE statement
        // because SqlCompiler rejects the UPDATE if it contains join
        return applyNonStructuralOperation(operation, true);

        // when join is allowed in UPDATE we have 2 options
        // 1. we could write the updated partitions into WAL.
        //   since we cannot really rely on row ids we should probably create
        //   a PARTITION_REWRITE event and use it here to replace the updated
        //   partitions entirely with new ones.
        // 2. we could still pass the SQL statement if we made sure that all
        //   tables involved in the join are guaranteed to be on the same
        //   version (exact same txn number) on each node when the update
        //   statement is run.
        //   so we would need to read current txn number for each table and
        //   put it into the SQL event as a requirement for running the SQL.
        //   when the WAL event is processed we would need to query the exact
        //   versions of each table involved in the join when running the SQL.
    }

    @Override
    public void close() {
        if (isOpen()) {
            try {
                rollback();
            } finally {
                doClose(true);
            }
        }
    }

    // Returns sequencer transaction number
    @Override
    public long commit() {
        checkDistressed();
        try {
            if (inTransaction()) {
                LOG.debug().$("committing data block [wal=").$(path).$(Files.SEPARATOR).$(segmentId).$(", rowLo=").$(currentTxnStartRowNum).$(", roHi=").$(segmentRowCount).I$();
                lastSegmentTxn = events.data(currentTxnStartRowNum, segmentRowCount, txnMinTimestamp, txnMaxTimestamp, txnOutOfOrder);
                final long seqTxn = getSequencerTxn();
                resetDataTxnProperties();
                mayRollSegmentOnNextRow();
                return seqTxn;
            }
        } catch (CairoException ex) {
            distressed = true;
            throw ex;
        } catch (Throwable th) {
            if (!isDistressed()) {
                // If distressed, not point to rollback, WalWriter will be not re-used anymore.
                rollback();
            }
            throw th;
        }
        return NO_TXN;
    }

    public void doClose(boolean truncate) {
        open = false;
        metadata.close(Vm.TRUNCATE_TO_POINTER);
        Misc.free(events);
        freeSymbolMapReaders();
        Misc.free(symbolMapMem);
        freeColumns(truncate);

        releaseSegmentLock();

        try {
            releaseWalLock();
        } finally {
            Misc.free(path);
            LOG.info().$("closed '").utf8(tableName).$('\'').$();
        }
    }

    @Override
    public TableRecordMetadata getMetadata() {
        return metadata;
    }

    public int getSegmentId() {
        return segmentId;
    }

    public String getSystemTableName() {
        return systemTableName;
    }

    public long getSegmentRowCount() {
        return segmentRowCount;
    }

    @Override
    public long getStructureVersion() {
        return metadata.getStructureVersion();
    }

    @Override
    public int getSymbolCountWatermark(int columnIndex) {
        // It could be the case that ILP I/O thread has newer metadata version than
        // the writer, so it may be requesting a watermark for a recently added column.
        if (columnIndex > initialSymbolCounts.size() - 1) {
            return 0;
        }
        return initialSymbolCounts.get(columnIndex);
    }

    @Override
    public String getTableName() {
        return tableName;
    }

    @Override
    public long getUncommittedRowCount() {
        return segmentRowCount - currentTxnStartRowNum;
    }

    public int getWalId() {
        return walId;
    }

    public String getWalName() {
        return walName;
    }

    public void goActive() {
        goActive(Long.MAX_VALUE);
    }

    public boolean goActive(long maxStructureVersion) {
        try {
            applyMetadataChangeLog(maxStructureVersion);
            return true;
        } catch (CairoException e) {
            LOG.critical().$("could not apply structure changes, WAL will be closed [table=").$(tableName)
                    .$(", walId=").$(walId)
                    .$(", errno=").$(e.getErrno())
                    .$(", error=").$((Throwable) e).I$();
            distressed = true;
            return false;
        }
    }

    @Override
    public void ic() {
        commit();
    }

    @Override
    public void ic(long o3MaxLag) {
        commit();
    }

    public boolean inTransaction() {
        return segmentRowCount > currentTxnStartRowNum;
    }

    public boolean isDistressed() {
        return distressed;
    }

    public boolean isOpen() {
        return this.open;
    }

    @Override
    public TableWriter.Row newRow() {
        return newRow(0L);
    }

    @Override
    public TableWriter.Row newRow(long timestamp) {
        checkDistressed();
        if (timestamp < Timestamps.O3_MIN_TS) {
            throw CairoException.nonCritical().put("timestamp before 1970-01-01 is not allowed");
        }
        try {
            if (rollSegmentOnNextRow) {
                rollSegment();
                rollSegmentOnNextRow = false;
            }

            final int timestampIndex = metadata.getTimestampIndex();
            if (timestampIndex != -1) {
                //avoid lookups by having a designated field with primaryColumn
                final MemoryMA primaryColumn = getPrimaryColumn(timestampIndex);
                primaryColumn.putLongLong(timestamp, segmentRowCount);
                setRowValueNotNull(timestampIndex);
                row.timestamp = timestamp;
            }
            return row;
        } catch (Throwable e) {
            distressed = true;
            throw e;
        }
    }

    public void rollUncommittedToNewSegment() {
        final long uncommittedRows = getUncommittedRowCount();
        final int newSegmentId = segmentId + 1;

        path.trimTo(rootLen);

        if (uncommittedRows > 0) {
            createSegmentDir(newSegmentId);
            path.trimTo(rootLen);
            final LongList newColumnFiles = new LongList();
            newColumnFiles.setPos(columnCount * NEW_COL_RECORD_SIZE);
            newColumnFiles.fill(0, columnCount * NEW_COL_RECORD_SIZE, -1);
            rowValueIsNotNull.fill(0, columnCount, -1);

            try {
                final int timestampIndex = metadata.getTimestampIndex();
                LOG.info().$("rolling uncommitted rows to new segment [wal=")
                        .$(path).$(Files.SEPARATOR).$(newSegmentId)
                        .$(", rowCount=").$(uncommittedRows).I$();

                for (int columnIndex = 0; columnIndex < columnCount; columnIndex++) {
                    final int columnType = metadata.getColumnType(columnIndex);
                    if (columnType > 0) {
                        final MemoryMA primaryColumn = getPrimaryColumn(columnIndex);
                        final MemoryMA secondaryColumn = getSecondaryColumn(columnIndex);
                        final String columnName = metadata.getColumnName(columnIndex);

                        CopyWalSegmentUtils.rollColumnToSegment(ff,
                                configuration.getWriterFileOpenOpts(),
                                primaryColumn,
                                secondaryColumn,
                                path,
                                newSegmentId,
                                columnName,
                                columnIndex == timestampIndex ? -columnType : columnType,
                                currentTxnStartRowNum,
                                uncommittedRows,
                                newColumnFiles,
                                columnIndex
                        );
                    } else {
                        rowValueIsNotNull.setQuick(columnIndex, COLUMN_DELETED_NULL_FLAG);
                    }
                }
            } catch (Throwable e) {
                closeSegmentSwitchFiles(newColumnFiles);
                throw e;
            }
            switchColumnsToNewSegment(newColumnFiles);
            rollLastWalEventRecord(newSegmentId, uncommittedRows);
            segmentId = newSegmentId;
            segmentRowCount = uncommittedRows;
            currentTxnStartRowNum = 0;
        } else if (segmentRowCount > 0 && uncommittedRows == 0) {
            rollSegmentOnNextRow = true;
        }
    }

    @Override
    public void rollback() {
        try {
            if (inTransaction() || hasDirtyColumns(currentTxnStartRowNum)) {
                setAppendPosition(currentTxnStartRowNum);
                segmentRowCount = currentTxnStartRowNum;
                txnMinTimestamp = Long.MAX_VALUE;
                txnMaxTimestamp = -1;
                txnOutOfOrder = false;
            }
        } catch (Throwable th) {
            // Set to dissatisfied state, otherwise the pool will keep trying to rollback until the stack overflow
            distressed = true;
            throw th;
        }
    }

    @Override
    public String toString() {
        return "WalWriter{" +
                "name=" + walName +
                ", table=" + tableName +
                '}';
    }

    @Override
    public void truncate() {
        try {
            lastSegmentTxn = events.truncate();
            getSequencerTxn();
        } catch (Throwable th) {
            rollback();
            throw th;
        }
    }

    private static void configureNullSetters(ObjList<Runnable> nullers, int type, MemoryA mem1, MemoryA mem2) {
        switch (ColumnType.tagOf(type)) {
            case ColumnType.BOOLEAN:
            case ColumnType.BYTE:
                nullers.add(() -> mem1.putByte((byte) 0));
                break;
            case ColumnType.DOUBLE:
                nullers.add(() -> mem1.putDouble(Double.NaN));
                break;
            case ColumnType.FLOAT:
                nullers.add(() -> mem1.putFloat(Float.NaN));
                break;
            case ColumnType.INT:
                nullers.add(() -> mem1.putInt(Numbers.INT_NaN));
                break;
            case ColumnType.LONG:
            case ColumnType.DATE:
            case ColumnType.TIMESTAMP:
                nullers.add(() -> mem1.putLong(Numbers.LONG_NaN));
                break;
            case ColumnType.LONG256:
                nullers.add(() -> mem1.putLong256(Numbers.LONG_NaN, Numbers.LONG_NaN, Numbers.LONG_NaN, Numbers.LONG_NaN));
                break;
            case ColumnType.SHORT:
                nullers.add(() -> mem1.putShort((short) 0));
                break;
            case ColumnType.CHAR:
                nullers.add(() -> mem1.putChar((char) 0));
                break;
            case ColumnType.STRING:
                nullers.add(() -> mem2.putLong(mem1.putNullStr()));
                break;
            case ColumnType.SYMBOL:
                nullers.add(() -> mem1.putInt(SymbolTable.VALUE_IS_NULL));
                break;
            case ColumnType.BINARY:
                nullers.add(() -> mem2.putLong(mem1.putNullBin()));
                break;
            case ColumnType.GEOBYTE:
                nullers.add(() -> mem1.putByte(GeoHashes.BYTE_NULL));
                break;
            case ColumnType.GEOSHORT:
                nullers.add(() -> mem1.putShort(GeoHashes.SHORT_NULL));
                break;
            case ColumnType.GEOINT:
                nullers.add(() -> mem1.putInt(GeoHashes.INT_NULL));
                break;
            case ColumnType.GEOLONG:
                nullers.add(() -> mem1.putLong(GeoHashes.NULL));
                break;
            case ColumnType.LONG128:
                nullers.add(() -> mem1.putLong128LittleEndian(Long128Constant.NULL_HI, Long128Constant.NULL_LO));
                break;
            default:
                throw new UnsupportedOperationException("unsupported column type: " + ColumnType.nameOf(type));
        }
    }

    private static void freeNullSetter(ObjList<Runnable> nullSetters, int columnIndex) {
        nullSetters.setQuick(columnIndex, NOOP);
    }

    private static int getPrimaryColumnIndex(int index) {
        return index * 2;
    }

    private static int getSecondaryColumnIndex(int index) {
        return getPrimaryColumnIndex(index) + 1;
    }

    private void applyMetadataChangeLog(long structureVersionHi) {
        try (TableMetadataChangeLog structureChangeCursor = tableSequencerAPI.getMetadataChangeLogCursor(systemTableName, getStructureVersion())) {
            this.tableName = structureChangeCursor.getTableName();
            long metadataVersion = getStructureVersion();
            while (structureChangeCursor.hasNext() && metadataVersion < structureVersionHi) {
                TableMetadataChange tableMetadataChange = structureChangeCursor.next();
                try {
                    tableMetadataChange.apply(walMetadataUpdater, true);
                } catch (CairoException e) {
                    distressed = true;
                    throw e;
                }

                if (++metadataVersion != getStructureVersion()) {
                    distressed = true;
                    throw CairoException.critical(0)
                            .put("could not apply table definition changes to the current transaction, version unchanged");
                }
            }
        }
    }

    private long applyNonStructuralOperation(AbstractOperation operation, boolean verifyStructureVersion) {
        if (operation.getSqlExecutionContext() == null) {
            throw CairoException.critical(0).put("failed to commit ALTER SQL to WAL, sql context is empty [table=").put(tableName).put(']');
        }
        if (
                (verifyStructureVersion && operation.getTableVersion() != getStructureVersion())
                        || operation.getTableId() != metadata.getTableId()) {
            throw ReaderOutOfDateException.of(tableName, metadata.getTableId(), operation.getTableId(), getStructureVersion(), operation.getTableVersion());
        }

        try {
            lastSegmentTxn = events.sql(operation.getCommandType(), operation.getSqlStatement(), operation.getSqlExecutionContext());
            return getSequencerTxn();
        } catch (Throwable th) {
            // perhaps half record was written to WAL-e, better to not use this WAL writer instance
            distressed = true;
            throw th;
        }
    }

    private void checkDistressed() {
        if (!distressed) {
            return;
        }
        throw CairoException.critical(0)
                .put("WAL writer is distressed and cannot be used any more [table=").put(tableName)
                .put(", wal=").put(walId).put(']');
    }

    private void cleanupSymbolMapFiles(Path path, int rootLen, CharSequence columnName) {
        path.trimTo(rootLen);
        BitmapIndexUtils.valueFileName(path, columnName, COLUMN_NAME_TXN_NONE);
        ff.remove(path.$());

        path.trimTo(rootLen);
        BitmapIndexUtils.keyFileName(path, columnName, COLUMN_NAME_TXN_NONE);
        ff.remove(path.$());

        path.trimTo(rootLen);
        TableUtils.charFileName(path, columnName, COLUMN_NAME_TXN_NONE);
        ff.remove(path.$());

        path.trimTo(rootLen);
        TableUtils.offsetFileName(path, columnName, COLUMN_NAME_TXN_NONE);
        ff.remove(path.$());
    }

    private void closeSegmentSwitchFiles(LongList newColumnFiles) {
        // Each record is about primary and secondary file. File descriptor is set every half a record.
        int halfRecord = NEW_COL_RECORD_SIZE / 2;
        for (int fdIndex = 0; fdIndex < newColumnFiles.size(); fdIndex += halfRecord) {
            long fd = newColumnFiles.get(fdIndex);
            if (fd > -1L) {
                ff.close(fd);
            }
        }
    }

    private void configureColumn(int index, int columnType) {
        final int baseIndex = getPrimaryColumnIndex(index);
        if (columnType > 0) {
            final MemoryMA primary = Vm.getMAInstance();
            final MemoryMA secondary = createSecondaryMem(columnType);
            columns.extendAndSet(baseIndex, primary);
            columns.extendAndSet(baseIndex + 1, secondary);
            configureNullSetters(nullSetters, columnType, primary, secondary);
            rowValueIsNotNull.add(-1);
        } else {
            columns.extendAndSet(baseIndex, NullMemory.INSTANCE);
            columns.extendAndSet(baseIndex + 1, NullMemory.INSTANCE);
            nullSetters.add(NOOP);
            rowValueIsNotNull.add(COLUMN_DELETED_NULL_FLAG);
        }
    }

    private void configureColumns() {
        for (int i = 0; i < columnCount; i++) {
            configureColumn(i, metadata.getColumnType(i));
        }
    }

    private void configureEmptySymbol(int columnWriterIndex) {
        symbolMapReaders.extendAndSet(columnWriterIndex, EmptySymbolMapReader.INSTANCE);
        initialSymbolCounts.extendAndSet(columnWriterIndex, 0);
<<<<<<< HEAD
        symbolNullValues.extendAndSet(columnWriterIndex, false);
=======
        symbolMapNullFlags.extendAndSet(columnWriterIndex, false);
>>>>>>> add65949
        symbolMaps.extendAndSet(columnWriterIndex, new CharSequenceIntHashMap(8, 0.5, SymbolTable.VALUE_NOT_FOUND));
    }

    private void configureSymbolMapWriter(
            int columnWriterIndex,
            CharSequence columnName,
            int symbolCount,
            long columnNameTxn
    ) {
        if (symbolCount == 0) {
            configureEmptySymbol(columnWriterIndex);
            return;
        }

        // Copy or hard link symbol map files.
        FilesFacade ff = configuration.getFilesFacade();
        Path tempPath = Path.PATH.get();
        tempPath.of(configuration.getRoot()).concat(systemTableName);
        int tempPathTripLen = tempPath.length();

        path.trimTo(rootLen);
        TableUtils.offsetFileName(tempPath, columnName, columnNameTxn);
        TableUtils.offsetFileName(path, columnName, COLUMN_NAME_TXN_NONE);
        if (-1 == ff.hardLink(tempPath.$(), path.$())) {
            // This is fine, Table Writer can rename or drop the column.
            LOG.info().$("failed to link offset file [from=").$(tempPath)
                    .$(", to=").$(path)
                    .$(", errno=").$(ff.errno())
                    .I$();
            configureEmptySymbol(columnWriterIndex);
            return;
        }

        tempPath.trimTo(tempPathTripLen);
        path.trimTo(rootLen);
        TableUtils.charFileName(tempPath, columnName, columnNameTxn);
        TableUtils.charFileName(path, columnName, COLUMN_NAME_TXN_NONE);
        if (-1 == ff.hardLink(tempPath.$(), path.$())) {
            // This is fine, Table Writer can rename or drop the column.
            LOG.info().$("failed to link char file [from=").$(tempPath)
                    .$(", to=").$(path)
                    .$(", errno=").$(ff.errno())
                    .I$();
            cleanupSymbolMapFiles(path, rootLen, columnName);
            configureEmptySymbol(columnWriterIndex);
            return;
        }

        tempPath.trimTo(tempPathTripLen);
        path.trimTo(rootLen);
        BitmapIndexUtils.keyFileName(tempPath, columnName, columnNameTxn);
        BitmapIndexUtils.keyFileName(path, columnName, COLUMN_NAME_TXN_NONE);
        if (-1 == ff.hardLink(tempPath.$(), path.$())) {
            // This is fine, Table Writer can rename or drop the column.
            LOG.info().$("failed to link key file [from=").$(tempPath)
                    .$(", to=").$(path)
                    .$(", errno=").$(ff.errno())
                    .I$();
            cleanupSymbolMapFiles(path, rootLen, columnName);
            configureEmptySymbol(columnWriterIndex);
            return;
        }

        tempPath.trimTo(tempPathTripLen);
        path.trimTo(rootLen);
        BitmapIndexUtils.valueFileName(tempPath, columnName, columnNameTxn);
        BitmapIndexUtils.valueFileName(path, columnName, COLUMN_NAME_TXN_NONE);
        if (-1 == ff.hardLink(tempPath.$(), path.$())) {
            // This is fine, Table Writer can rename or drop the column.
            LOG.info().$("failed to link value file [from=").$(tempPath)
                    .$(", to=").$(path)
                    .$(", errno=").$(ff.errno())
                    .I$();
            cleanupSymbolMapFiles(path, rootLen, columnName);
            configureEmptySymbol(columnWriterIndex);
            return;
        }

        path.trimTo(rootLen);
        SymbolMapReader symbolMapReader = new SymbolMapReaderImpl(
                configuration,
                path,
                columnName,
                COLUMN_NAME_TXN_NONE,
                symbolCount
        );

        symbolMapReaders.extendAndSet(columnWriterIndex, symbolMapReader);
        symbolNullValues.extendAndSet(columnWriterIndex, false);
        symbolMaps.extendAndSet(columnWriterIndex, new CharSequenceIntHashMap(8, 0.5, SymbolTable.VALUE_NOT_FOUND));
        initialSymbolCounts.extendAndSet(columnWriterIndex, symbolCount);
        symbolMapNullFlags.extendAndSet(columnWriterIndex, symbolMapReader.containsNullValue());
    }

    private void configureSymbolTable() {
        boolean initialized = false;
        try {
            int denseSymbolIndex = 0;

            for (int i = 0; i < columnCount; i++) {
                int columnType = metadata.getColumnType(i);
                if (!ColumnType.isSymbol(columnType)) {
                    // Maintain sparse list of symbol writers
                    // Note: we don't need to set initialSymbolCounts and symbolMapNullFlags values
                    // here since we already filled it with -1 and false initially
                    symbolMapReaders.extendAndSet(i, null);
                    initialSymbolCounts.extendAndSet(i, -1);
                    symbolNullValues.extendAndSet(i, false);
                    symbolMaps.extendAndSet(i, null);
                } else {
                    if (txReader == null) {
                        txReader = new TxReader(ff);
                        columnVersionReader = new ColumnVersionReader();
                    }

                    if (!initialized) {
                        MillisecondClock milliClock = configuration.getMillisecondClock();
                        long spinLockTimeout = configuration.getSpinLockTimeout();

                        Path path = Path.PATH2.get();
                        path.of(configuration.getRoot()).concat(systemTableName).concat(TXN_FILE_NAME).$();

                        // Does not matter which PartitionBy, as long as it is partitioned
                        // WAL tables must be partitioned
                        txReader.ofRO(path, PartitionBy.DAY);
                        path.of(configuration.getRoot()).concat(systemTableName).concat(COLUMN_VERSION_FILE_NAME).$();
                        columnVersionReader.ofRO(ff, path);

                        initialized = true;
                        long structureVersion = getStructureVersion();

                        do {
                            TableUtils.safeReadTxn(txReader, milliClock, spinLockTimeout);
                            if (txReader.getStructureVersion() != structureVersion) {
                                initialized = false;
                                break;
                            }
                            columnVersionReader.readSafe(milliClock, spinLockTimeout);
                        } while (txReader.getColumnVersion() != columnVersionReader.getVersion());
                    }

                    if (initialized) {
                        int symbolValueCount = txReader.getSymbolValueCount(denseSymbolIndex);
                        long columnNameTxn = columnVersionReader.getDefaultColumnNameTxn(i);
                        configureSymbolMapWriter(i, metadata.getColumnName(i), symbolValueCount, columnNameTxn);
                    } else {
                        // table on disk structure version does not match the structure version of the WalWriter
                        // it is not possible to re-use table symbol table because the column name may not match.
                        // The symbol counts stored as dense in _txn file and removal of symbols
                        // shifts the counts that's why it's not possible to find out the symbol count if metadata versions
                        // don't match.
                        configureSymbolMapWriter(i, metadata.getColumnName(i), 0, COLUMN_NAME_TXN_NONE);
                    }
                }

                if (columnType == ColumnType.SYMBOL || columnType == -ColumnType.SYMBOL) {
                    denseSymbolIndex++;
                }
            }
        } finally {
            Misc.free(columnVersionReader);
            Misc.free(txReader);
        }
    }

    private MemoryMA createSecondaryMem(int columnType) {
        switch (ColumnType.tagOf(columnType)) {
            case ColumnType.BINARY:
            case ColumnType.STRING:
                return Vm.getMAInstance();
            default:
                return null;
        }
    }

    private int createSegmentDir(int segmentId) {
        path.trimTo(rootLen);
        path.slash().put(segmentId);
        final int segmentPathLen = path.length();
        rolloverSegmentLock();
        if (ff.mkdirs(path.slash$(), mkDirMode) != 0) {
            throw CairoException.critical(ff.errno()).put("Cannot create WAL segment directory: ").put(path);
        }
        path.trimTo(segmentPathLen);
        return segmentPathLen;
    }

    private void freeAndRemoveColumnPair(ObjList<MemoryMA> columns, int pi, int si) {
        final MemoryMA primaryColumn = columns.getAndSetQuick(pi, NullMemory.INSTANCE);
        final MemoryMA secondaryColumn = columns.getAndSetQuick(si, NullMemory.INSTANCE);
        primaryColumn.close(true, Vm.TRUNCATE_TO_POINTER);
        if (secondaryColumn != null) {
            secondaryColumn.close(true, Vm.TRUNCATE_TO_POINTER);
        }
    }

    private void freeColumns(boolean truncate) {
        // null check is because this method could be called from the constructor
        if (columns != null) {
            for (int i = 0, n = columns.size(); i < n; i++) {
                final MemoryMA m = columns.getQuick(i);
                if (m != null) {
                    m.close(truncate, Vm.TRUNCATE_TO_POINTER);
                }
            }
        }
    }

    private void freeSymbolMapReaders() {
        Misc.freeObjListIfCloseable(symbolMapReaders);
    }

    private MemoryMA getPrimaryColumn(int column) {
        assert column < columnCount : "Column index is out of bounds: " + column + " >= " + columnCount;
        return columns.getQuick(getPrimaryColumnIndex(column));
    }

    private MemoryMA getSecondaryColumn(int column) {
        assert column < columnCount : "Column index is out of bounds: " + column + " >= " + columnCount;
        return columns.getQuick(getSecondaryColumnIndex(column));
    }

    private long getSequencerTxn() {
        long seqTxn;
        do {
            seqTxn = tableSequencerAPI.nextTxn(systemTableName, walId, metadata.getStructureVersion(), segmentId, lastSegmentTxn);
            if (seqTxn == NO_TXN) {
                applyMetadataChangeLog(Long.MAX_VALUE);
            }
        } while (seqTxn == NO_TXN);
        return seqTxn;
    }

    private boolean hasDirtyColumns(long currentTxnStartRowNum) {
        for (int i = 0; i < columnCount; i++) {
            long writtenCount = rowValueIsNotNull.getQuick(i);
            if (writtenCount >= currentTxnStartRowNum && writtenCount != COLUMN_DELETED_NULL_FLAG) {
                return true;
            }
        }
        return false;
    }

    private void lockWal() {
        try {
            lockName(path);
            walLockFd = TableUtils.lock(ff, path);
        } finally {
            path.trimTo(rootLen);
        }

        if (walLockFd == -1L) {
            throw CairoException.critical(ff.errno()).put("Cannot lock table: ").put(path.$());
        }
    }

    private void markColumnRemoved(int columnIndex) {
        final int pi = getPrimaryColumnIndex(columnIndex);
        final int si = getSecondaryColumnIndex(columnIndex);
        freeNullSetter(nullSetters, columnIndex);
        freeAndRemoveColumnPair(columns, pi, si);
        rowValueIsNotNull.setQuick(columnIndex, COLUMN_DELETED_NULL_FLAG);
    }

    private void mayRollSegmentOnNextRow() {
        if (!rollSegmentOnNextRow && (segmentRowCount >= configuration.getWalSegmentRolloverRowCount())) {
            rollSegmentOnNextRow = true;
        }
    }

    private void mkWalDir() {
        final int walDirLength = path.length();
        if (ff.mkdirs(path.slash$(), mkDirMode) != 0) {
            throw CairoException.critical(ff.errno()).put("Cannot create WAL directory: ").put(path);
        }
        path.trimTo(walDirLength);
    }

    private void openColumnFiles(CharSequence name, int columnIndex, int pathTrimToLen) {
        try {
            final MemoryMA mem1 = getPrimaryColumn(columnIndex);
            mem1.close(true, Vm.TRUNCATE_TO_POINTER);
            mem1.of(ff,
                    dFile(path.trimTo(pathTrimToLen), name),
                    configuration.getDataAppendPageSize(),
                    -1,
                    MemoryTag.MMAP_TABLE_WRITER,
                    configuration.getWriterFileOpenOpts(),
                    Files.POSIX_MADV_RANDOM
            );

            final MemoryMA mem2 = getSecondaryColumn(columnIndex);
            if (mem2 != null) {
                mem2.close(true, Vm.TRUNCATE_TO_POINTER);
                mem2.of(ff,
                        iFile(path.trimTo(pathTrimToLen), name),
                        configuration.getDataAppendPageSize(),
                        -1,
                        MemoryTag.MMAP_TABLE_WRITER,
                        configuration.getWriterFileOpenOpts(),
                        Files.POSIX_MADV_RANDOM
                );
                mem2.putLong(0L);
            }
        } finally {
            path.trimTo(pathTrimToLen);
        }
    }

    private void openNewSegment() {
        try {
            segmentId++;
            currentTxnStartRowNum = 0;
            rowValueIsNotNull.fill(0, columnCount, -1);
            final int segmentPathLen = createSegmentDir(segmentId);

            for (int i = 0; i < columnCount; i++) {
                int type = metadata.getColumnType(i);
                if (type > 0) {
                    final CharSequence name = metadata.getColumnName(i);
                    openColumnFiles(name, i, segmentPathLen);

                    if (type == ColumnType.SYMBOL && symbolMapReaders.size() > 0) {
                        final SymbolMapReader reader = symbolMapReaders.getQuick(i);
                        initialSymbolCounts.set(i, reader.getSymbolCount());
<<<<<<< HEAD
                        symbolNullValues.extendAndSet(i, false);
=======
                        symbolMapNullFlags.set(i, reader.containsNullValue());
>>>>>>> add65949
                        CharSequenceIntHashMap symbolMap = symbolMaps.getQuick(i);
                        symbolMap.clear();
                    }
                } else {
                    rowValueIsNotNull.setQuick(i, COLUMN_DELETED_NULL_FLAG);
                }
            }

            segmentRowCount = 0;
            metadata.switchTo(path, segmentPathLen);
            events.openEventFile(path, segmentPathLen);
            lastSegmentTxn = 0;
            LOG.info().$("opened WAL segment [path='").$(path).$('\'').I$();
        } finally {
            path.trimTo(rootLen);
        }
    }

    private void releaseSegmentLock() {
        if (segmentLockFd != -1L) {
            ff.close(segmentLockFd);
            segmentLockFd = -1L;
        }
    }

    private void releaseWalLock() {
        if (walLockFd != -1L) {
            ff.close(walLockFd);
            walLockFd = -1;
        }
    }

    private void removeSymbolMapReader(int index) {
        Misc.freeIfCloseable(symbolMapReaders.getAndSetQuick(index, null));
        symbolMaps.setQuick(index, null);
        initialSymbolCounts.set(index, -1);
        symbolMapNullFlags.set(index, false);
        cleanupSymbolMapFiles(path, rootLen, metadata.getColumnName(index));
    }

    private void renameColumnFiles(int columnType, CharSequence columnName, CharSequence newName) {
        path.trimTo(rootLen).slash().put(segmentId);
        final Path tempPath = Path.PATH.get().of(path);

        if (ColumnType.isVariableLength(columnType)) {
            final int trimTo = path.length();
            iFile(path, columnName);
            iFile(tempPath, newName);
            if (ff.rename(path.$(), tempPath.$()) != Files.FILES_RENAME_OK) {
                throw CairoException.critical(ff.errno()).put("could not rename WAL column file [from=").put(path).put(", to=").put(tempPath).put(']');
            }
            path.trimTo(trimTo);
            tempPath.trimTo(trimTo);
        }

        dFile(path, columnName);
        dFile(tempPath, newName);
        if (ff.rename(path.$(), tempPath.$()) != Files.FILES_RENAME_OK) {
            throw CairoException.critical(ff.errno()).put("could not rename WAL column file [from=").put(path).put(", to=").put(tempPath).put(']');
        }
    }

    private void resetDataTxnProperties() {
        currentTxnStartRowNum = segmentRowCount;
        txnMinTimestamp = Long.MAX_VALUE;
        txnMaxTimestamp = -1;
        txnOutOfOrder = false;
        resetSymbolMaps();
    }

    private void resetSymbolMaps() {
        final int numOfColumns = symbolMaps.size();
        for (int i = 0; i < numOfColumns; i++) {
            final CharSequenceIntHashMap symbolMap = symbolMaps.getQuick(i);
            if (symbolMap != null) {
                symbolMap.clear();
            }
            final SymbolMapReader reader = symbolMapReaders.getQuick(i);
            if (reader != null) {
                initialSymbolCounts.set(i, reader.getSymbolCount());
                symbolMapNullFlags.set(i, reader.containsNullValue());
            }
        }
    }

    private void rollLastWalEventRecord(int newSegmentId, long uncommittedRows) {
        events.rollback();
        path.trimTo(rootLen).slash().put(newSegmentId);
        events.openEventFile(path, path.length());
        lastSegmentTxn = events.data(0, uncommittedRows, txnMinTimestamp, txnMaxTimestamp, txnOutOfOrder);
    }

    private void rolloverSegmentLock() {
        releaseSegmentLock();
        final int segmentPathLen = path.length();
        try {
            lockName(path);
            segmentLockFd = TableUtils.lock(ff, path);
            if (segmentLockFd == -1L) {
                path.trimTo(segmentPathLen);
                throw CairoException.critical(ff.errno()).put("Cannot lock wal segment: ").put(path.$());
            }
        } finally {
            path.trimTo(segmentPathLen);
        }
    }

    private void rowAppend(ObjList<Runnable> activeNullSetters, long rowTimestamp) {
        for (int i = 0; i < columnCount; i++) {
            if (rowValueIsNotNull.getQuick(i) < segmentRowCount) {
                activeNullSetters.getQuick(i).run();
            }
        }

        if (rowTimestamp > txnMaxTimestamp) {
            txnMaxTimestamp = rowTimestamp;
        } else {
            txnOutOfOrder |= (txnMaxTimestamp != rowTimestamp);
        }
        if (rowTimestamp < txnMinTimestamp) {
            txnMinTimestamp = rowTimestamp;
        }

        segmentRowCount++;
    }

    private void setAppendPosition(final long segmentRowCount) {
        for (int i = 0; i < columnCount; i++) {
            setColumnSize(i, segmentRowCount);
            int type = metadata.getColumnType(i);
            if (type > 0) {
                rowValueIsNotNull.setQuick(i, segmentRowCount - 1);
            }
        }
    }

    private void setColumnNull(int columnType, int columnIndex, long rowCount) {
        if (ColumnType.isVariableLength(columnType)) {
            setVarColumnVarFileNull(columnType, columnIndex, rowCount);
            setVarColumnFixedFileNull(columnType, columnIndex, rowCount);
        } else {
            setFixColumnNulls(columnType, columnIndex, rowCount);
        }
    }

    private void setColumnSize(int columnIndex, long size) {
        MemoryMA mem1 = getPrimaryColumn(columnIndex);
        MemoryMA mem2 = getSecondaryColumn(columnIndex);
        int type = metadata.getColumnType(columnIndex);
        if (type > 0) { // Not deleted
            if (size > 0) {
                // subtract column top
                final long m1pos;
                switch (ColumnType.tagOf(type)) {
                    case ColumnType.BINARY:
                    case ColumnType.STRING:
                        assert mem2 != null;
                        // Jump to the number of records written to read length of var column correctly
                        mem2.jumpTo(size * Long.BYTES);
                        m1pos = Unsafe.getUnsafe().getLong(mem2.getAppendAddress());
                        // Jump to the end of file to correctly trim the file
                        mem2.jumpTo((size + 1) * Long.BYTES);
                        break;
                    default:
                        if (columnIndex == metadata.getTimestampIndex()) {
                            m1pos = size << 4;
                        } else {
                            m1pos = size << ColumnType.pow2SizeOf(type);
                        }
                        break;
                }
                mem1.jumpTo(m1pos);
            } else {
                mem1.jumpTo(0);
                if (mem2 != null) {
                    mem2.jumpTo(0);
                    mem2.putLong(0);
                }
            }
        }
    }

    private void setFixColumnNulls(int type, int columnIndex, long rowCount) {
        MemoryMA fixedSizeColumn = getPrimaryColumn(columnIndex);
        long columnFileSize = rowCount * ColumnType.sizeOf(type);
        fixedSizeColumn.jumpTo(columnFileSize);
        if (columnFileSize > 0) {
            long address = TableUtils.mapRW(ff, fixedSizeColumn.getFd(), columnFileSize, MEM_TAG);
            try {
                TableUtils.setNull(type, address, rowCount);
            } finally {
                ff.munmap(address, columnFileSize, MEM_TAG);
            }
        }
    }

    private void setRowValueNotNull(int columnIndex) {
        assert rowValueIsNotNull.getQuick(columnIndex) != segmentRowCount;
        rowValueIsNotNull.setQuick(columnIndex, segmentRowCount);
    }

    private void setVarColumnFixedFileNull(int columnType, int columnIndex, long rowCount) {
        MemoryMA fixedSizeColumn = getSecondaryColumn(columnIndex);
        long fixedSizeColSize = (rowCount + 1) * Long.BYTES;
        fixedSizeColumn.jumpTo(fixedSizeColSize);
        if (rowCount > 0) {
            long addressFixed = TableUtils.mapRW(ff, fixedSizeColumn.getFd(), fixedSizeColSize, MEM_TAG);
            try {
                if (columnType == ColumnType.STRING) {
                    Vect.setVarColumnRefs32Bit(addressFixed, 0, rowCount + 1);
                } else {
                    Vect.setVarColumnRefs64Bit(addressFixed, 0, rowCount + 1);
                }
            } finally {
                ff.munmap(addressFixed, fixedSizeColSize, MEM_TAG);
            }
        }
    }

    private void setVarColumnVarFileNull(int columnType, int columnIndex, long rowCount) {
        MemoryMA varColumn = getPrimaryColumn(columnIndex);
        long varColSize = rowCount * ColumnType.variableColumnLengthBytes(columnType);
        varColumn.jumpTo(varColSize);
        if (rowCount > 0) {
            long address = TableUtils.mapRW(ff, varColumn.getFd(), varColSize, MEM_TAG);
            try {
                Vect.memset(address, varColSize, -1);
            } finally {
                ff.munmap(address, varColSize, MEM_TAG);
            }
        }
    }

    private void switchColumnsToNewSegment(LongList newColumnFiles) {
        for (int i = 0; i < columnCount; i++) {
            long newPrimaryFd = newColumnFiles.get(i * NEW_COL_RECORD_SIZE);
            if (newPrimaryFd > -1L) {
                MemoryMA primaryColumnFile = getPrimaryColumn(i);
                long currentOffset = newColumnFiles.get(i * NEW_COL_RECORD_SIZE + 1);
                long newOffset = newColumnFiles.get(i * NEW_COL_RECORD_SIZE + 2);
                primaryColumnFile.jumpTo(currentOffset);
                primaryColumnFile.switchTo(newPrimaryFd, newOffset, Vm.TRUNCATE_TO_POINTER);

                long newSecondaryFd = newColumnFiles.get(i * NEW_COL_RECORD_SIZE + 3);
                if (newSecondaryFd > -1L) {
                    MemoryMA secondaryColumnFile = getSecondaryColumn(i);
                    currentOffset = newColumnFiles.get(i * NEW_COL_RECORD_SIZE + 4);
                    newOffset = newColumnFiles.get(i * NEW_COL_RECORD_SIZE + 5);
                    secondaryColumnFile.jumpTo(currentOffset);
                    secondaryColumnFile.switchTo(newSecondaryFd, newOffset, Vm.TRUNCATE_TO_POINTER);
                }
            }
        }
    }

    SymbolMapReader getSymbolMapReader(int columnIndex) {
        return symbolMapReaders.getQuick(columnIndex);
    }

    void rollSegment() {
        try {
            openNewSegment();
        } catch (Throwable e) {
            distressed = true;
            throw e;
        }
    }

    private class MetadataValidator implements SequencerMetadataChangeSPI {
        public long structureVersion;

        @Override
        public void addColumn(
                CharSequence columnName,
                int columnType,
                int symbolCapacity,
                boolean symbolCacheFlag,
                boolean isIndexed,
                int indexValueBlockCapacity,
                boolean isSequential
        ) {
            if (!TableUtils.isValidColumnName(columnName, columnName.length())) {
                throw CairoException.nonCritical().put("invalid column name: ").put(columnName);
            }
            if (metadata.getColumnIndexQuiet(columnName) > -1) {
                throw CairoException.nonCritical().put("duplicate column name: ").put(columnName);
            }
            if (columnType <= 0) {
                throw CairoException.nonCritical().put("invalid column type: ").put(columnType);
            }
            structureVersion++;
        }

        @Override
        public TableRecordMetadata getMetadata() {
            return metadata;
        }

        @Override
        public CharSequence getTableName() {
            return tableName;
        }

        @Override
        public void removeColumn(CharSequence columnName) {
            int columnIndex = metadata.getColumnIndexQuiet(columnName);
            if (columnIndex < 0 || metadata.getColumnType(columnIndex) < 0) {
                throw CairoException.nonCritical().put("cannot remove column, column does not exists [table=").put(tableName)
                        .put(", column=").put(columnName).put(']');
            }

            if (columnIndex == metadata.getTimestampIndex()) {
                throw CairoException.nonCritical().put("cannot remove designated timestamp column [table=").put(tableName)
                        .put(", column=").put(columnName);
            }
            structureVersion++;
        }

        @Override
        public void renameColumn(CharSequence columnName, CharSequence newName) {
            int columnIndex = metadata.getColumnIndexQuiet(columnName);
            if (columnIndex < 0) {
                throw CairoException.nonCritical().put("cannot rename column, column does not exists [table=").put(tableName)
                        .put(", column=").put(columnName).put(']');
            }
            if (columnIndex == metadata.getTimestampIndex()) {
                throw CairoException.nonCritical().put("cannot rename designated timestamp column [table=").put(tableName)
                        .put(", column=").put(columnName).put(']');
            }

            int columnIndexNew = metadata.getColumnIndexQuiet(newName);
            if (columnIndexNew > -1) {
                throw CairoException.nonCritical().put("cannot rename column, column with the name already exists [table=").put(tableName)
                        .put(", newName=").put(newName).put(']');
            }
            if (!TableUtils.isValidColumnName(newName, newName.length())) {
                throw CairoException.nonCritical().put("invalid column name: ").put(newName);
            }
            structureVersion++;
        }

        public void startAlterValidation() {
            structureVersion = metadata.getStructureVersion();
        }
    }

    private class RowImpl implements TableWriter.Row {
        private long timestamp;

        @Override
        public void append() {
            rowAppend(nullSetters, timestamp);
        }

        @Override
        public void cancel() {
            setAppendPosition(segmentRowCount);
        }

        @Override
        public void putBin(int columnIndex, long address, long len) {
            getSecondaryColumn(columnIndex).putLong(getPrimaryColumn(columnIndex).putBin(address, len));
            setRowValueNotNull(columnIndex);
        }

        @Override
        public void putBin(int columnIndex, BinarySequence sequence) {
            getSecondaryColumn(columnIndex).putLong(getPrimaryColumn(columnIndex).putBin(sequence));
            setRowValueNotNull(columnIndex);
        }

        @Override
        public void putBool(int columnIndex, boolean value) {
            getPrimaryColumn(columnIndex).putBool(value);
            setRowValueNotNull(columnIndex);
        }

        @Override
        public void putByte(int columnIndex, byte value) {
            getPrimaryColumn(columnIndex).putByte(value);
            setRowValueNotNull(columnIndex);
        }

        @Override
        public void putChar(int columnIndex, char value) {
            getPrimaryColumn(columnIndex).putChar(value);
            setRowValueNotNull(columnIndex);
        }

        @Override
        public void putDouble(int columnIndex, double value) {
            getPrimaryColumn(columnIndex).putDouble(value);
            setRowValueNotNull(columnIndex);
        }

        @Override
        public void putFloat(int columnIndex, float value) {
            getPrimaryColumn(columnIndex).putFloat(value);
            setRowValueNotNull(columnIndex);
        }

        @Override
        public void putGeoHash(int index, long value) {
            int type = metadata.getColumnType(index);
            WriterRowUtils.putGeoHash(index, value, type, this);
        }

        @Override
        public void putGeoHashDeg(int index, double lat, double lon) {
            final int type = metadata.getColumnType(index);
            WriterRowUtils.putGeoHash(index, GeoHashes.fromCoordinatesDegUnsafe(lat, lon, ColumnType.getGeoHashBits(type)), type, this);
        }

        @Override
        public void putGeoStr(int index, CharSequence hash) {
            final int type = metadata.getColumnType(index);
            WriterRowUtils.putGeoStr(index, hash, type, this);
        }

        @Override
        public void putInt(int columnIndex, int value) {
            getPrimaryColumn(columnIndex).putInt(value);
            setRowValueNotNull(columnIndex);
        }

        @Override
        public void putLong(int columnIndex, long value) {
            getPrimaryColumn(columnIndex).putLong(value);
            setRowValueNotNull(columnIndex);
        }

        @Override
        public void putLong128LittleEndian(int columnIndex, long hi, long lo) {
            MemoryA primaryColumn = getPrimaryColumn(columnIndex);
            primaryColumn.putLong(lo);
            primaryColumn.putLong(hi);
            setRowValueNotNull(columnIndex);
        }

        @Override
        public void putLong256(int columnIndex, long l0, long l1, long l2, long l3) {
            getPrimaryColumn(columnIndex).putLong256(l0, l1, l2, l3);
            setRowValueNotNull(columnIndex);
        }

        @Override
        public void putLong256(int columnIndex, Long256 value) {
            getPrimaryColumn(columnIndex).putLong256(value.getLong0(), value.getLong1(), value.getLong2(), value.getLong3());
            setRowValueNotNull(columnIndex);
        }

        @Override
        public void putLong256(int columnIndex, CharSequence hexString) {
            getPrimaryColumn(columnIndex).putLong256(hexString);
            setRowValueNotNull(columnIndex);
        }

        @Override
        public void putLong256(int columnIndex, @NotNull CharSequence hexString, int start, int end) {
            getPrimaryColumn(columnIndex).putLong256(hexString, start, end);
            setRowValueNotNull(columnIndex);
        }

        @Override
        public void putShort(int columnIndex, short value) {
            getPrimaryColumn(columnIndex).putShort(value);
            setRowValueNotNull(columnIndex);
        }

        @Override
        public void putStr(int columnIndex, CharSequence value) {
            getSecondaryColumn(columnIndex).putLong(getPrimaryColumn(columnIndex).putStr(value));
            setRowValueNotNull(columnIndex);
        }

        @Override
        public void putStr(int columnIndex, char value) {
            getSecondaryColumn(columnIndex).putLong(getPrimaryColumn(columnIndex).putStr(value));
            setRowValueNotNull(columnIndex);
        }

        @Override
        public void putStr(int columnIndex, CharSequence value, int pos, int len) {
            getSecondaryColumn(columnIndex).putLong(getPrimaryColumn(columnIndex).putStr(value, pos, len));
            setRowValueNotNull(columnIndex);
        }

        @Override
        public void putSym(int columnIndex, CharSequence value) {
            final SymbolMapReader symbolMapReader = symbolMapReaders.getQuick(columnIndex);
            if (symbolMapReader != null) {
                int key = symbolMapReader.keyOf(value);
<<<<<<< HEAD
                if (key != SymbolTable.VALUE_NOT_FOUND) {
                    getPrimaryColumn(columnIndex).putInt(key);
                    setRowValueNotNull(columnIndex);
                    return;
=======
                if (key == SymbolTable.VALUE_NOT_FOUND) {
                    if (value != null) {
                        // Add it to in-memory symbol map
                        final int initialSymCount = initialSymbolCounts.get(columnIndex);
                        CharSequenceIntHashMap symbolMap = symbolMaps.getQuick(columnIndex);
                        key = symbolMap.get(value);
                        if (key == SymbolTable.VALUE_NOT_FOUND) {
                            key = initialSymCount + symbolMap.size();
                            symbolMap.put(value, key);
                        }
                    } else {
                        key = SymbolTable.VALUE_IS_NULL;
                        symbolMapNullFlags.set(columnIndex, true);
                    }
>>>>>>> add65949
                }
                putSym0(columnIndex, value);
            } else {
                throw new UnsupportedOperationException();
            }
        }

        @Override
        public void putSym(int columnIndex, char value) {
            CharSequence str = SingleCharCharSequence.get(value);
            putSym(columnIndex, str);
        }

        private MemoryA getPrimaryColumn(int columnIndex) {
            return columns.getQuick(getPrimaryColumnIndex(columnIndex));
        }

        private MemoryA getSecondaryColumn(int columnIndex) {
            return columns.getQuick(getSecondaryColumnIndex(columnIndex));
        }

        private void putSym0(int columnIndex, CharSequence value) {
            int key;
            if (value != null) {
                // Add it to in-memory symbol map
                CharSequenceIntHashMap symbolMap = symbolMaps.getQuick(columnIndex);
                key = symbolMap.get(value);
                if (key == SymbolTable.VALUE_NOT_FOUND) {
                    int initialSymCount = initialSymbolCounts.get(columnIndex);
                    key = initialSymCount + symbolMap.size();
                    symbolMap.put(value, key);
                }
            } else {
                key = SymbolTable.VALUE_IS_NULL;
                symbolNullValues.set(columnIndex, true);
            }
            getPrimaryColumn(columnIndex).putInt(key);
            setRowValueNotNull(columnIndex);
        }
    }

    private class WalMetadataUpdaterBackend implements SequencerMetadataChangeSPI {

        @Override
        public void addColumn(
                CharSequence columnName,
                int columnType,
                int symbolCapacity,
                boolean symbolCacheFlag,
                boolean isIndexed,
                int indexValueBlockCapacity,
                boolean isSequential
        ) {
            int columnIndex = metadata.getColumnIndexQuiet(columnName);

            if (columnIndex < 0 || metadata.getColumnType(columnIndex) < 0) {
                long uncommittedRows = getUncommittedRowCount();
                if (currentTxnStartRowNum > 0) {
                    // Roll last transaction to new segment
                    rollUncommittedToNewSegment();
                }

                if (currentTxnStartRowNum == 0 || segmentRowCount == currentTxnStartRowNum) {
                    long segmentRowCount = getUncommittedRowCount();
                    metadata.addColumn(columnName, columnType);
                    columnCount = metadata.getColumnCount();
                    columnIndex = columnCount - 1;
                    // create column file
                    configureColumn(columnIndex, columnType);
                    if (ColumnType.isSymbol(columnType)) {
                        configureSymbolMapWriter(columnIndex, columnName, 0, -1);
                    }

                    if (!rollSegmentOnNextRow) {
                        // this means we have rolled uncommitted rows to a new segment already
                        // we should switch metadata to this new segment
                        path.trimTo(rootLen).slash().put(segmentId);
                        // this will close old _meta file and create the new one
                        metadata.switchTo(path, path.length());
                        openColumnFiles(columnName, columnIndex, path.length());
                    }
                    // if we did not have to roll uncommitted rows to a new segment
                    // it will add the column file and switch metadata file on next row write
                    // as part of rolling to a new segment

                    if (uncommittedRows > 0) {
                        setColumnNull(columnType, columnIndex, segmentRowCount);
                    }
                    LOG.info().$("added column to WAL [path=").$(path).$(Files.SEPARATOR).$(segmentId).$(", columnName=").$(columnName).I$();
                } else {
                    throw CairoException.critical(0).put("column '").put(columnName)
                            .put("' was added, cannot apply commit because of concurrent table definition change");
                }
            } else {
                if (metadata.getColumnType(columnIndex) == columnType) {
                    // TODO: this should be some kind of warning probably that different wals adding the same column concurrently
                    LOG.info().$("column has already been added by another WAL [path=").$(path).$(", columnName=").$(columnName).I$();
                } else {
                    throw CairoException.nonCritical().put("column '").put(columnName).put("' already exists");
                }
            }
        }

        @Override
        public TableRecordMetadata getMetadata() {
            return metadata;
        }

        @Override
        public CharSequence getTableName() {
            return systemTableName;
        }

        @Override
        public void removeColumn(CharSequence columnName) {
            final int columnIndex = metadata.getColumnIndexQuiet(columnName);
            if (columnIndex > -1) {
                int type = metadata.getColumnType(columnIndex);
                if (type > 0) {
                    if (currentTxnStartRowNum > 0) {
                        // Roll last transaction to new segment
                        rollUncommittedToNewSegment();
                    }

                    if (currentTxnStartRowNum == 0 || segmentRowCount == currentTxnStartRowNum) {
                        int index = metadata.getColumnIndex(columnName);
                        metadata.removeColumn(columnName);
                        columnCount = metadata.getColumnCount();

                        if (!rollSegmentOnNextRow) {
                            // this means we have rolled uncommitted rows to a new segment already
                            // we should switch metadata to this new segment
                            path.trimTo(rootLen).slash().put(segmentId);
                            // this will close old _meta file and create the new one
                            metadata.switchTo(path, path.length());
                        }
                        // if we did not have to roll uncommitted rows to a new segment
                        // it will switch metadata file on next row write
                        // as part of rolling to a new segment

                        if (ColumnType.isSymbol(type)) {
                            removeSymbolMapReader(index);
                        }
                        markColumnRemoved(index);
                        LOG.info().$("removed column from WAL [path=").$(path).$(", columnName=").$(columnName).I$();
                    } else {
                        throw CairoException.critical(0).put("column '").put(columnName)
                                .put("' was removed, cannot apply commit because of concurrent table definition change");
                    }
                }
            } else {
                throw CairoException.nonCritical().put("column '").put(columnName).put("' does not exists");
            }
        }

        @Override
        public void renameColumn(CharSequence columnName, CharSequence newColumnName) {
            final int columnIndex = metadata.getColumnIndexQuiet(columnName);
            if (columnIndex > -1) {
                int columnType = metadata.getColumnType(columnIndex);
                if (columnType > 0) {
                    if (currentTxnStartRowNum > 0) {
                        // Roll last transaction to new segment
                        rollUncommittedToNewSegment();
                    }

                    if (currentTxnStartRowNum == 0 || segmentRowCount == currentTxnStartRowNum) {
                        metadata.renameColumn(columnName, newColumnName);
                        // We are not going to do any special for symbol readers which point
                        // to the files in the root of the table.
                        // We keep the symbol readers open against files with old name.
                        // Inconsistency between column name and symbol file names in the root
                        // does not matter, these files are for re-lookup only for the WAL writer
                        // and should not be serialised to the WAL segment.

                        if (!rollSegmentOnNextRow) {
                            // this means we have rolled uncommitted rows to a new segment already
                            // we should switch metadata to this new segment
                            path.trimTo(rootLen).slash().put(segmentId);
                            // this will close old _meta file and create the new one
                            metadata.switchTo(path, path.length());
                            renameColumnFiles(columnType, columnName, newColumnName);
                        }
                        // if we did not have to roll uncommitted rows to a new segment
                        // it will switch metadata file on next row write
                        // as part of rolling to a new segment

                        LOG.info().$("renamed column in wal [path=").$(path).$(", columnName=").$(columnName).$(", newColumnName=").$(newColumnName).I$();
                    } else {
                        throw CairoException.critical(0).put("column '").put(columnName)
                                .put("' was removed, cannot apply commit because of concurrent table definition change");
                    }
                }
            } else {
                throw CairoException.nonCritical().put("column '").put(columnName).put("' does not exists");
            }
        }
    }
}<|MERGE_RESOLUTION|>--- conflicted
+++ resolved
@@ -78,6 +78,7 @@
     private final BoolList symbolMapNullFlags = new BoolList();
     private final ObjList<SymbolMapReader> symbolMapReaders = new ObjList<>();
     private final ObjList<CharSequenceIntHashMap> symbolMaps = new ObjList<>();
+    private final String systemTableName;
     private final TableSequencerAPI tableSequencerAPI;
     private final int walId;
     private final SequencerMetadataChangeSPI walMetadataUpdater = new WalMetadataUpdaterBackend();
@@ -92,14 +93,12 @@
     private int segmentId = -1;
     private long segmentLockFd = -1;
     private long segmentRowCount = -1;
+    private String tableName;
     private TxReader txReader;
     private long txnMaxTimestamp = -1;
     private long txnMinTimestamp = Long.MAX_VALUE;
     private boolean txnOutOfOrder = false;
     private long walLockFd = -1;
-    private final String systemTableName;
-    private final BoolList symbolNullValues = new BoolList();
-    private String tableName;
 
     public WalWriter(CairoConfiguration configuration, String systemTableName, String tableName, TableSequencerAPI tableSequencerAPI) {
         this.tableName = tableName;
@@ -130,11 +129,7 @@
             initialSymbolCounts = new AtomicIntList(columnCount);
 
             events = new WalWriterEvents(ff);
-<<<<<<< HEAD
-            events.of(symbolMaps, symbolNullValues, initialSymbolCounts);
-=======
             events.of(symbolMaps, initialSymbolCounts, symbolMapNullFlags);
->>>>>>> add65949
 
             configureColumns();
             openNewSegment();
@@ -295,10 +290,6 @@
         return segmentId;
     }
 
-    public String getSystemTableName() {
-        return systemTableName;
-    }
-
     public long getSegmentRowCount() {
         return segmentRowCount;
     }
@@ -316,6 +307,10 @@
             return 0;
         }
         return initialSymbolCounts.get(columnIndex);
+    }
+
+    public String getSystemTableName() {
+        return systemTableName;
     }
 
     @Override
@@ -678,11 +673,7 @@
     private void configureEmptySymbol(int columnWriterIndex) {
         symbolMapReaders.extendAndSet(columnWriterIndex, EmptySymbolMapReader.INSTANCE);
         initialSymbolCounts.extendAndSet(columnWriterIndex, 0);
-<<<<<<< HEAD
-        symbolNullValues.extendAndSet(columnWriterIndex, false);
-=======
         symbolMapNullFlags.extendAndSet(columnWriterIndex, false);
->>>>>>> add65949
         symbolMaps.extendAndSet(columnWriterIndex, new CharSequenceIntHashMap(8, 0.5, SymbolTable.VALUE_NOT_FOUND));
     }
 
@@ -771,7 +762,6 @@
         );
 
         symbolMapReaders.extendAndSet(columnWriterIndex, symbolMapReader);
-        symbolNullValues.extendAndSet(columnWriterIndex, false);
         symbolMaps.extendAndSet(columnWriterIndex, new CharSequenceIntHashMap(8, 0.5, SymbolTable.VALUE_NOT_FOUND));
         initialSymbolCounts.extendAndSet(columnWriterIndex, symbolCount);
         symbolMapNullFlags.extendAndSet(columnWriterIndex, symbolMapReader.containsNullValue());
@@ -789,8 +779,6 @@
                     // Note: we don't need to set initialSymbolCounts and symbolMapNullFlags values
                     // here since we already filled it with -1 and false initially
                     symbolMapReaders.extendAndSet(i, null);
-                    initialSymbolCounts.extendAndSet(i, -1);
-                    symbolNullValues.extendAndSet(i, false);
                     symbolMaps.extendAndSet(i, null);
                 } else {
                     if (txReader == null) {
@@ -1008,11 +996,7 @@
                     if (type == ColumnType.SYMBOL && symbolMapReaders.size() > 0) {
                         final SymbolMapReader reader = symbolMapReaders.getQuick(i);
                         initialSymbolCounts.set(i, reader.getSymbolCount());
-<<<<<<< HEAD
-                        symbolNullValues.extendAndSet(i, false);
-=======
                         symbolMapNullFlags.set(i, reader.containsNullValue());
->>>>>>> add65949
                         CharSequenceIntHashMap symbolMap = symbolMaps.getQuick(i);
                         symbolMap.clear();
                     }
@@ -1505,27 +1489,10 @@
             final SymbolMapReader symbolMapReader = symbolMapReaders.getQuick(columnIndex);
             if (symbolMapReader != null) {
                 int key = symbolMapReader.keyOf(value);
-<<<<<<< HEAD
                 if (key != SymbolTable.VALUE_NOT_FOUND) {
                     getPrimaryColumn(columnIndex).putInt(key);
                     setRowValueNotNull(columnIndex);
                     return;
-=======
-                if (key == SymbolTable.VALUE_NOT_FOUND) {
-                    if (value != null) {
-                        // Add it to in-memory symbol map
-                        final int initialSymCount = initialSymbolCounts.get(columnIndex);
-                        CharSequenceIntHashMap symbolMap = symbolMaps.getQuick(columnIndex);
-                        key = symbolMap.get(value);
-                        if (key == SymbolTable.VALUE_NOT_FOUND) {
-                            key = initialSymCount + symbolMap.size();
-                            symbolMap.put(value, key);
-                        }
-                    } else {
-                        key = SymbolTable.VALUE_IS_NULL;
-                        symbolMapNullFlags.set(columnIndex, true);
-                    }
->>>>>>> add65949
                 }
                 putSym0(columnIndex, value);
             } else {
@@ -1560,7 +1527,7 @@
                 }
             } else {
                 key = SymbolTable.VALUE_IS_NULL;
-                symbolNullValues.set(columnIndex, true);
+                symbolMapNullFlags.set(columnIndex, true);
             }
             getPrimaryColumn(columnIndex).putInt(key);
             setRowValueNotNull(columnIndex);
