--- conflicted
+++ resolved
@@ -126,11 +126,7 @@
 
             metadata = new WalWriterMetadata(ff);
 
-<<<<<<< HEAD
-            tableSequencerAPI.getTableMetadata(systemTableName, metadata, false);
-=======
-            tableSequencerAPI.getTableMetadata(tableName, metadata);
->>>>>>> c16c04a0
+            tableSequencerAPI.getTableMetadata(systemTableName, metadata);
 
             columnCount = metadata.getColumnCount();
             columns = new ObjList<>(columnCount * 2);
