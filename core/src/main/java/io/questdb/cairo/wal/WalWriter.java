/*******************************************************************************
 *     ___                  _   ____  ____
 *    / _ \ _   _  ___  ___| |_|  _ \| __ )
 *   | | | | | | |/ _ \/ __| __| | | |  _ \
 *   | |_| | |_| |  __/\__ \ |_| |_| | |_) |
 *    \__\_\\__,_|\___||___/\__|____/|____/
 *
 *  Copyright (c) 2014-2019 Appsicle
 *  Copyright (c) 2019-2022 QuestDB
 *
 *  Licensed under the Apache License, Version 2.0 (the "License");
 *  you may not use this file except in compliance with the License.
 *  You may obtain a copy of the License at
 *
 *  http://www.apache.org/licenses/LICENSE-2.0
 *
 *  Unless required by applicable law or agreed to in writing, software
 *  distributed under the License is distributed on an "AS IS" BASIS,
 *  WITHOUT WARRANTIES OR CONDITIONS OF ANY KIND, either express or implied.
 *  See the License for the specific language governing permissions and
 *  limitations under the License.
 *
 ******************************************************************************/

package io.questdb.cairo.wal;

import io.questdb.cairo.*;
import io.questdb.cairo.sql.RecordMetadata;
import io.questdb.cairo.sql.SymbolTable;
import io.questdb.cairo.vm.Vm;
import io.questdb.cairo.vm.api.MemoryA;
import io.questdb.cairo.vm.api.MemoryMA;
import io.questdb.cairo.vm.api.MemoryMAR;
import io.questdb.cairo.vm.api.NullMemory;
import io.questdb.cairo.wal.seq.*;
import io.questdb.griffin.SqlException;
import io.questdb.griffin.engine.functions.constants.Long128Constant;
import io.questdb.griffin.engine.ops.AbstractOperation;
import io.questdb.griffin.engine.ops.AlterOperation;
import io.questdb.griffin.engine.ops.UpdateOperation;
import io.questdb.log.Log;
import io.questdb.log.LogFactory;
import io.questdb.std.*;
import io.questdb.std.datetime.microtime.Timestamps;
import io.questdb.std.datetime.millitime.MillisecondClock;
import io.questdb.std.str.Path;
import io.questdb.std.str.SingleCharCharSequence;
import org.jetbrains.annotations.NotNull;
import org.jetbrains.annotations.TestOnly;

import static io.questdb.cairo.TableUtils.*;
import static io.questdb.cairo.wal.WalUtils.WAL_NAME_BASE;
import static io.questdb.cairo.wal.seq.TableSequencer.NO_TXN;

public class WalWriter implements TableWriterAPI {
    public static final int NEW_COL_RECORD_SIZE = 6;
    private static final Log LOG = LogFactory.getLog(WalWriter.class);
    private static final Runnable NOOP = () -> {
    };
    private static final int MEM_TAG = MemoryTag.MMAP_TABLE_WAL_WRITER;
    private static final long COLUMN_DELETED_NULL_FLAG = Long.MAX_VALUE;
    private final ObjList<MemoryMA> columns;
    private final ObjList<SymbolMapReader> symbolMapReaders = new ObjList<>();
    private final IntList initialSymbolCounts = new IntList();
    private final BoolList symbolNullValues = new BoolList();
    private final ObjList<CharSequenceIntHashMap> symbolMaps = new ObjList<>();
    private final MillisecondClock millisecondClock;
    private final Path path;
    private final LongList rowValueIsNotNull = new LongList();
    private final int rootLen;
    private final FilesFacade ff;
    private final MemoryMAR symbolMapMem = Vm.getMARInstance();
    private final int mkDirMode;
    private final String systemTableName;
    private final String walName;
    private final int walId;
    private final SequencerMetadata metadata;
    private final WalWriterEvents events;
    private final TableSequencerAPI tableSequencerAPI;
    private final CairoConfiguration configuration;
    private final ObjList<Runnable> nullSetters;
    private final RowImpl row = new RowImpl();
    private final TableWriterSPI walMetadataUpdater = new WalMetadataUpdaterBackend();
    private final AlterOperationValidationBackend alterOperationValidationBackend = new AlterOperationValidationBackend();
    private final String tableName;
    private long walLockFd = -1;
    private long segmentLockFd = -1;
    private int columnCount;
    private long currentTxnStartRowNum = -1;
    private long rowCount = -1;
    private int segmentId = -1;
    private long segmentStartMillis;
    private boolean txnOutOfOrder = false;
    private long txnMinTimestamp = Long.MAX_VALUE;
    private long txnMaxTimestamp = -1;
    private boolean rollSegmentOnNextRow = false;
    private WalWriterRollStrategy rollStrategy = new WalWriterRollStrategy() {
    };
    private long lastSegmentTxn = -1L;
    private boolean open;
    private boolean distressed;
    private TxReader txReader;
    private ColumnVersionReader columnVersionReader;

<<<<<<< HEAD
    public WalWriter(String systemTableName, String tableName, TableRegistry tableRegistry, CairoConfiguration configuration) {
        this.tableName = tableName;
        LOG.info().$("open '").utf8(systemTableName).$('\'').$();
        this.tableRegistry = tableRegistry;
=======
    public WalWriter(String tableName, TableSequencerAPI tableSequencerAPI, CairoConfiguration configuration) {
        LOG.info().$("open '").utf8(tableName).$('\'').$();
        this.tableSequencerAPI = tableSequencerAPI;
>>>>>>> 23bc095b
        this.configuration = configuration;
        this.millisecondClock = configuration.getMillisecondClock();
        this.mkDirMode = configuration.getMkDirMode();
        this.ff = configuration.getFilesFacade();
<<<<<<< HEAD
        this.systemTableName = systemTableName;
        final int walId = tableRegistry.getNextWalId(systemTableName);
=======
        this.tableName = tableName;
        final int walId = tableSequencerAPI.getNextWalId(tableName);
>>>>>>> 23bc095b
        this.walName = WAL_NAME_BASE + walId;
        this.walId = walId;
        this.path = new Path().of(configuration.getRoot()).concat(systemTableName).concat(walName);
        this.rootLen = path.length();
        this.open = true;

        try {
            lockWal();
            mkWalDir();

            metadata = new SequencerMetadata(ff);
<<<<<<< HEAD
            tableRegistry.copyMetadataTo(tableName, systemTableName, metadata);
=======
            tableSequencerAPI.copyMetadataTo(tableName, metadata);
>>>>>>> 23bc095b

            columnCount = metadata.getColumnCount();
            columns = new ObjList<>(columnCount * 2);
            nullSetters = new ObjList<>(columnCount);

            events = new WalWriterEvents(ff);
            events.of(symbolMaps, symbolNullValues, initialSymbolCounts);

            configureColumns();
            openNewSegment();
            configureSymbolTable();
        } catch (Throwable e) {
            doClose(false);
            throw e;
        }
    }

    @Override
    public long apply(AlterOperation operation, boolean contextAllowsAnyStructureChanges) throws AlterTableContextException {
        if (inTransaction()) {
            throw CairoException.critical(0).put("cannot alter table with uncommitted inserts [table=")
                    .put(tableName).put(']');
        }
        if (operation.isStructureChange()) {
            long txn;


            do {
                try {
                    alterOperationValidationBackend.startAlterValidation();
                    operation.apply(alterOperationValidationBackend, true);
                    if (alterOperationValidationBackend.structureVersion != metadata.getStructureVersion() + 1) {
                        throw CairoException.nonCritical().put("table structure change did not contain 1 transaction [table=").put(tableName)
                                .put(", oldStructureVersion=").put(metadata.getStructureVersion())
                                .put(", newStructureVersion=").put(alterOperationValidationBackend.structureVersion).put(']');
                    }
                } catch (SqlException e) {
                    // Table schema (metadata) changed and this Alter is not valid anymore.
                    // Try to update WAL metadata to latest and repeat one more time.
                    goActive();
                    try {
                        operation.apply(alterOperationValidationBackend, true);
                    } catch (SqlException e2) {
                        throw CairoException.nonCritical().put(e2.getFlyweightMessage());
                    }
                }

<<<<<<< HEAD
                try {
                    txn = tableRegistry.nextStructureTxn(systemTableName, getStructureVersion(), operation);
                    if (txn == NO_TXN) {
                        applyStructureChanges(Long.MAX_VALUE);
                    }
                } catch (CairoException e) {
                    distressed = true;
                    throw e;
=======
                txn = tableSequencerAPI.nextStructureTxn(tableName, getStructureVersion(), operation);
                if (txn == NO_TXN) {
                    applyMetadataChangeLog(Long.MAX_VALUE);
>>>>>>> 23bc095b
                }
            } while (txn == NO_TXN);

            // Apply to itself.
            try {
                operation.apply(walMetadataUpdater, true);
            } catch (Throwable th) {
                // Transaction successful, but writing using this wal writer should not be possible
                LOG.error().$("Exception during alter").$(th).$();
                distressed = true;
            }
            return txn;
        } else {
            return applyNonStructuralOperation(operation);
        }
    }

    // Returns table transaction number
    @Override
    public long apply(UpdateOperation operation) {
        // it is guaranteed that there is no join in UPDATE statement
        // because SqlCompiler rejects the UPDATE if it contains join
        return applyNonStructuralOperation(operation);

        // when join is allowed in UPDATE we have 2 options
        // 1. we could write the updated partitions into WAL.
        //   since we cannot really rely on row ids we should probably create
        //   a PARTITION_REWRITE event and use it here to replace the updated
        //   partitions entirely with new ones.
        // 2. we could still pass the SQL statement if we made sure that all
        //   tables involved in the join are guaranteed to be on the same
        //   version (exact same txn number) on each node when the update
        //   statement is run.
        //   so we would need to read current txn number for each table and
        //   put it into the SQL event as a requirement for running the SQL.
        //   when the WAL event is processed we would need to query the exact
        //   versions of each table involved in the join when running the SQL.
    }

    @Override
    public void truncate() {
        try {
            lastSegmentTxn = events.truncate();
            getSequencerTxn();
        } catch (Throwable th) {
            rollback();
            throw th;
        }
    }

    @Override
    public void close() {
        if (isOpen()) {
            try {
                rollback();
            } finally {
                doClose(true);
            }
        }
    }

    // Returns sequencer transaction number
    public long commit() {
        checkDistressed();
        try {
            if (inTransaction()) {
                LOG.debug().$("committing data block [wal=").$(path).$(Files.SEPARATOR).$(segmentId).$(", rowLo=").$(currentTxnStartRowNum).$(", roHi=").$(rowCount).I$();
                lastSegmentTxn = events.data(currentTxnStartRowNum, rowCount, txnMinTimestamp, txnMaxTimestamp, txnOutOfOrder);
                final long seqTxn = getSequencerTxn();
                resetDataTxnProperties();
                return seqTxn;
            }
        } catch (CairoException ex) {
            distressed = true;
            throw ex;
        } catch (Throwable th) {
            if (!isDistressed()) {
                // If distressed, not point to rollback, WalWriter will be not re-used anymore.
                rollback();
            }
            throw th;
        }
        return NO_TXN;
    }

    @Override
    public long commitWithLag(long commitLag) {
        return commit();
    }

    @Override
    public BaseRecordMetadata getMetadata() {
        return metadata;
    }

    @Override
    public long getStructureVersion() {
        return metadata.getStructureVersion();
    }

    public String getTableName() {
        return tableName;
    }

    public TableWriter.Row newRow() {
        // Only partitioned tables with timestamps are supported atm.
        throw new UnsupportedOperationException();
    }

    public TableWriter.Row newRow(long timestamp) {
        checkDistressed();
        if (timestamp < Timestamps.O3_MIN_TS) {
            throw CairoException.nonCritical().put("timestamp before 1970-01-01 is not allowed");
        }
        try {
            if (rollSegmentOnNextRow) {
                rollSegment();
                rollSegmentOnNextRow = false;
            }

            final int timestampIndex = metadata.getTimestampIndex();
            if (timestampIndex != -1) {
                //avoid lookups by having a designated field with primaryColumn
                final MemoryMA primaryColumn = getPrimaryColumn(timestampIndex);
                primaryColumn.putLongLong(timestamp, rowCount);
                setRowValueNotNull(timestampIndex);
                row.timestamp = timestamp;
            }
            return row;
        } catch (Throwable e) {
            distressed = true;
            throw e;
        }
    }

    @Override
    public void rollback() {
        try {
            if (inTransaction() || hasDirtyColumns(currentTxnStartRowNum)) {
                setAppendPosition(currentTxnStartRowNum);
                rowCount = currentTxnStartRowNum;
                txnMinTimestamp = Long.MAX_VALUE;
                txnMaxTimestamp = -1;
                txnOutOfOrder = false;
            }
        } catch (Throwable th) {
            // Set to dissatisfied state, otherwise the pool will keep trying to rollback until the stack overflow
            distressed = true;
            throw th;
        }
    }

    public void doClose(boolean truncate) {
        open = false;
        metadata.close(Vm.TRUNCATE_TO_POINTER);
        Misc.free(events);
        freeSymbolMapReaders();
        Misc.free(symbolMapMem);
        freeColumns(truncate);

        releaseSegmentLock();

        try {
            releaseWalLock();
        } finally {
            Misc.free(path);
            LOG.info().$("closed '").utf8(tableName).$('\'').$();
        }
    }

    public int getSegmentId() {
        return segmentId;
    }

    public String getSystemTableName() {
        return systemTableName;
    }

    public int getWalId() {
        return walId;
    }

    public String getWalName() {
        return walName;
    }

    public boolean goActive() {
        return goActive(Long.MAX_VALUE);
    }

    @TestOnly
    public boolean goActive(long maxStructureVersion) {
        try {
            applyMetadataChangeLog(maxStructureVersion);
            return true;
        } catch (CairoException e) {
            LOG.critical().$("could not apply structure changes, wal will be closed [table=").$(tableName)
                    .$(", walId=").$(walId)
                    .$(", errno=").$(e.getErrno())
                    .$(", error=").$((Throwable) e).I$();
            distressed = true;
            return false;
        }
    }

    public boolean inTransaction() {
        return rowCount > currentTxnStartRowNum;
    }

    public boolean isDistressed() {
        return distressed;
    }

    public boolean isOpen() {
        return this.open;
    }

    public long rollSegmentIfLimitReached() {
        long segmentSize = 0;
        if (rollStrategy.isMaxSegmentSizeSet()) {
            for (int i = 0; i < columnCount; i++) {
                segmentSize = updateSegmentSize(segmentSize, i);
            }
        }

        long segmentAge = 0;
        if (rollStrategy.isRollIntervalSet()) {
            segmentAge = millisecondClock.getTicks() - segmentStartMillis;
        }

        if (rollStrategy.shouldRoll(segmentSize, rowCount, segmentAge)) {
            commit();
            return rollSegment();
        }
        return 0L;
    }

    public void rollUncommittedToNewSegment() {
        final long uncommittedRows = rowCount - currentTxnStartRowNum;
        final int newSegmentId = segmentId + 1;

        path.trimTo(rootLen);

        if (uncommittedRows > 0) {
            createSegmentDir(newSegmentId);
            path.trimTo(rootLen);
            final LongList newColumnFiles = new LongList();
            newColumnFiles.setPos(columnCount * NEW_COL_RECORD_SIZE);
            newColumnFiles.fill(0, columnCount * NEW_COL_RECORD_SIZE, -1);
            rowValueIsNotNull.fill(0, columnCount, -1);

            try {
                final int timestampIndex = metadata.getTimestampIndex();
                LOG.info().$("rolling uncommitted rows to new segment [wal=")
                        .$(path).$(Files.SEPARATOR).$(newSegmentId)
                        .$(", rowCount=").$(uncommittedRows).I$();

                for (int columnIndex = 0; columnIndex < columnCount; columnIndex++) {
                    final int columnType = metadata.getColumnType(columnIndex);
                    if (columnType > 0) {
                        final MemoryMA primaryColumn = getPrimaryColumn(columnIndex);
                        final MemoryMA secondaryColumn = getSecondaryColumn(columnIndex);
                        final String columnName = metadata.getColumnName(columnIndex);

                        CopyWalSegmentUtils.rollColumnToSegment(ff,
                                configuration.getWriterFileOpenOpts(),
                                primaryColumn,
                                secondaryColumn,
                                path,
                                newSegmentId,
                                columnName,
                                columnIndex == timestampIndex ? -columnType : columnType,
                                currentTxnStartRowNum,
                                uncommittedRows,
                                newColumnFiles,
                                columnIndex
                        );
                    } else {
                        rowValueIsNotNull.setQuick(columnIndex, COLUMN_DELETED_NULL_FLAG);
                    }
                }
            } catch (Throwable e) {
                closeSegmentSwitchFiles(newColumnFiles);
                throw e;
            }
            switchColumnsToNewSegment(newColumnFiles);
            rollLastWalEventRecord(newSegmentId, uncommittedRows);
            segmentId = newSegmentId;
            rowCount = uncommittedRows;
            currentTxnStartRowNum = 0;
        } else if (rowCount > 0 && uncommittedRows == 0) {
            rollSegmentOnNextRow = true;
        }
    }

    public void setRollStrategy(WalWriterRollStrategy rollStrategy) {
        this.rollStrategy = rollStrategy;
    }

    public long size() {
        return rowCount;
    }

    @Override
    public String toString() {
        return "WalWriter{" +
                "name=" + walName +
                ", table=" + tableName +
                '}';
    }

    private static int getPrimaryColumnIndex(int index) {
        return index * 2;
    }

    private static int getSecondaryColumnIndex(int index) {
        return getPrimaryColumnIndex(index) + 1;
    }

    private static void configureNullSetters(ObjList<Runnable> nullers, int type, MemoryA mem1, MemoryA mem2) {
        switch (ColumnType.tagOf(type)) {
            case ColumnType.BOOLEAN:
            case ColumnType.BYTE:
                nullers.add(() -> mem1.putByte((byte) 0));
                break;
            case ColumnType.DOUBLE:
                nullers.add(() -> mem1.putDouble(Double.NaN));
                break;
            case ColumnType.FLOAT:
                nullers.add(() -> mem1.putFloat(Float.NaN));
                break;
            case ColumnType.INT:
                nullers.add(() -> mem1.putInt(Numbers.INT_NaN));
                break;
            case ColumnType.LONG:
            case ColumnType.DATE:
            case ColumnType.TIMESTAMP:
                nullers.add(() -> mem1.putLong(Numbers.LONG_NaN));
                break;
            case ColumnType.LONG256:
                nullers.add(() -> mem1.putLong256(Numbers.LONG_NaN, Numbers.LONG_NaN, Numbers.LONG_NaN, Numbers.LONG_NaN));
                break;
            case ColumnType.SHORT:
                nullers.add(() -> mem1.putShort((short) 0));
                break;
            case ColumnType.CHAR:
                nullers.add(() -> mem1.putChar((char) 0));
                break;
            case ColumnType.STRING:
                nullers.add(() -> mem2.putLong(mem1.putNullStr()));
                break;
            case ColumnType.SYMBOL:
                nullers.add(() -> mem1.putInt(SymbolTable.VALUE_IS_NULL));
                break;
            case ColumnType.BINARY:
                nullers.add(() -> mem2.putLong(mem1.putNullBin()));
                break;
            case ColumnType.GEOBYTE:
                nullers.add(() -> mem1.putByte(GeoHashes.BYTE_NULL));
                break;
            case ColumnType.GEOSHORT:
                nullers.add(() -> mem1.putShort(GeoHashes.SHORT_NULL));
                break;
            case ColumnType.GEOINT:
                nullers.add(() -> mem1.putInt(GeoHashes.INT_NULL));
                break;
            case ColumnType.GEOLONG:
                nullers.add(() -> mem1.putLong(GeoHashes.NULL));
                break;
            case ColumnType.LONG128:
                nullers.add(() -> mem1.putLong128LittleEndian(Long128Constant.NULL_HI, Long128Constant.NULL_LO));
                break;
            default:
                throw new UnsupportedOperationException("unsupported column type: " + ColumnType.nameOf(type));
        }
    }

    private static void freeNullSetter(ObjList<Runnable> nullSetters, int columnIndex) {
        nullSetters.setQuick(columnIndex, NOOP);
    }

<<<<<<< HEAD
    private long applyNonStructuralOperation(AbstractOperation operation) {
        if (operation.getSqlExecutionContext() == null) {
            throw CairoException.critical(0).put("failed to commit ALTER SQL to WAL, sql context is empty [table=").put(tableName).put(']');
        }
        try {
            lastSegmentTxn = events.sql(operation.getCommandType(), operation.getSqlStatement(), operation.getSqlExecutionContext());
            return getTableTxn();
        } catch (Throwable th) {
            // perhaps half record was written to WAL-e, better to not use this WAL writer instance
            distressed = true;
            throw th;
        }
    }

    private void applyStructureChanges(long maxStructureVersion) {
        try {
            structureChangeCursor = tableRegistry.getStructureChangeCursor(systemTableName, structureChangeCursor, getStructureVersion());
            if (structureChangeCursor == null) {
                // nothing to do
                return;
            }
            long metadataVersion;
            while (structureChangeCursor.hasNext() && (metadataVersion = getStructureVersion()) < maxStructureVersion) {
                AlterOperation alterOperation = structureChangeCursor.next();
=======
    private void applyMetadataChangeLog(long structureVersionHi) {
        try (TableMetadataChangeLog structureChangeCursor = tableSequencerAPI.getMetadataChangeLogCursor(tableName, getStructureVersion())) {
            long metadataVersion = getStructureVersion();
            while (structureChangeCursor.hasNext() && metadataVersion < structureVersionHi) {
                TableMetadataChange tableMetadataChange = structureChangeCursor.next();
>>>>>>> 23bc095b
                try {
                    tableMetadataChange.apply(walMetadataUpdater, true);
                } catch (SqlException e) {
                    distressed = true;
                    throw CairoException.critical(0)
                            .put("could not apply table definition changes to the current transaction. ")
                            .put(e.getFlyweightMessage());
                }

                if (++metadataVersion != getStructureVersion()) {
                    distressed = true;
                    throw CairoException.critical(0)
                            .put("could not apply table definition changes to the current transaction, version unchanged");
                }
            }
        }
    }

    private long applyNonStructuralOperation(AbstractOperation operation) {
        if (operation.getSqlExecutionContext() == null) {
            throw CairoException.critical(0).put("failed to commit ALTER SQL to WAL, sql context is empty [table=").put(tableName).put(']');
        }
        try {
            lastSegmentTxn = events.sql(operation.getCommandType(), operation.getSqlStatement(), operation.getSqlExecutionContext());
            return getSequencerTxn();
        } catch (Throwable th) {
            // perhaps half record was written to WAL-e, better to not use this WAL writer instance
            distressed = true;
            throw th;
        }
    }

    private void checkDistressed() {
        if (!distressed) {
            return;
        }
        throw CairoException.critical(0).
                put("wal writer is distressed and cannot be used any more [table=").put(tableName)
                .put(", wal=").put(walId).put(']');
    }

    private void cleanupSymbolMapFiles(Path path, int rootLen, CharSequence columnName) {
        path.trimTo(rootLen);
        BitmapIndexUtils.valueFileName(path, columnName, COLUMN_NAME_TXN_NONE);
        ff.remove(path.$());

        path.trimTo(rootLen);
        BitmapIndexUtils.keyFileName(path, columnName, COLUMN_NAME_TXN_NONE);
        ff.remove(path.$());

        path.trimTo(rootLen);
        TableUtils.charFileName(path, columnName, COLUMN_NAME_TXN_NONE);
        ff.remove(path.$());

        path.trimTo(rootLen);
        TableUtils.offsetFileName(path, columnName, COLUMN_NAME_TXN_NONE);
        ff.remove(path.$());
    }

    private void closeSegmentSwitchFiles(LongList newColumnFiles) {
        // Each record is about primary and secondary file. File descriptor is set every half a record.
        int halfRecord = NEW_COL_RECORD_SIZE / 2;
        for (int fdIndex = 0; fdIndex < newColumnFiles.size(); fdIndex += halfRecord) {
            long fd = newColumnFiles.get(fdIndex);
            if (fd > -1L) {
                ff.close(fd);
            }
        }
    }

    private void configureColumn(int index, int columnType) {
        final int baseIndex = getPrimaryColumnIndex(index);
        if (columnType > 0) {
            final MemoryMA primary = Vm.getMAInstance();
            final MemoryMA secondary = createSecondaryMem(columnType);
            columns.extendAndSet(baseIndex, primary);
            columns.extendAndSet(baseIndex + 1, secondary);
            configureNullSetters(nullSetters, columnType, primary, secondary);
            rowValueIsNotNull.add(-1);
        } else {
            columns.extendAndSet(baseIndex, NullMemory.INSTANCE);
            columns.extendAndSet(baseIndex + 1, NullMemory.INSTANCE);
            nullSetters.add(NOOP);
            rowValueIsNotNull.add(COLUMN_DELETED_NULL_FLAG);
        }
    }

    private void configureColumns() {
        for (int i = 0; i < columnCount; i++) {
            configureColumn(i, metadata.getColumnType(i));
        }
    }

    private void configureEmptySymbol(int columnWriterIndex) {
        symbolMapReaders.extendAndSet(columnWriterIndex, EmptySymbolMapReader.INSTANCE);
        initialSymbolCounts.extendAndSet(columnWriterIndex, 0);
        symbolNullValues.extendAndSet(columnWriterIndex, false);
        symbolMaps.extendAndSet(columnWriterIndex, new CharSequenceIntHashMap(8, 0.5, SymbolTable.VALUE_NOT_FOUND));
    }

    private void configureSymbolMapWriter(int columnWriterIndex, CharSequence columnName, int symbolCount, long columnNameTxn) {
        if (symbolCount == 0) {
            configureEmptySymbol(columnWriterIndex);
            return;
        }

        // Copy or hard link symbol map files.
        FilesFacade ff = configuration.getFilesFacade();
        Path tempPath = Path.PATH.get();
        tempPath.of(configuration.getRoot()).concat(systemTableName);
        int tempPathTripLen = tempPath.length();

        path.trimTo(rootLen);
        TableUtils.offsetFileName(tempPath, columnName, columnNameTxn);
        TableUtils.offsetFileName(path, columnName, COLUMN_NAME_TXN_NONE);
        if (-1 == ff.hardLink(tempPath.$(), path.$())) {
            // This is fine, Table Writer can rename or drop the column.
            LOG.info().$("failed to link offset file [from=").$(tempPath)
                    .$(", to=").$(path)
                    .$(", errno=").$(ff.errno())
                    .I$();
            configureEmptySymbol(columnWriterIndex);
            return;
        }

        tempPath.trimTo(tempPathTripLen);
        path.trimTo(rootLen);
        TableUtils.charFileName(tempPath, columnName, columnNameTxn);
        TableUtils.charFileName(path, columnName, COLUMN_NAME_TXN_NONE);
        if (-1 == ff.hardLink(tempPath.$(), path.$())) {
            // This is fine, Table Writer can rename or drop the column.
            LOG.info().$("failed to link char file [from=").$(tempPath)
                    .$(", to=").$(path)
                    .$(", errno=").$(ff.errno())
                    .I$();
            cleanupSymbolMapFiles(path, rootLen, columnName);
            configureEmptySymbol(columnWriterIndex);
            return;
        }

        tempPath.trimTo(tempPathTripLen);
        path.trimTo(rootLen);
        BitmapIndexUtils.keyFileName(tempPath, columnName, columnNameTxn);
        BitmapIndexUtils.keyFileName(path, columnName, COLUMN_NAME_TXN_NONE);
        if (-1 == ff.hardLink(tempPath.$(), path.$())) {
            // This is fine, Table Writer can rename or drop the column.
            LOG.info().$("failed to link key file [from=").$(tempPath)
                    .$(", to=").$(path)
                    .$(", errno=").$(ff.errno())
                    .I$();
            cleanupSymbolMapFiles(path, rootLen, columnName);
            configureEmptySymbol(columnWriterIndex);
            return;
        }

        tempPath.trimTo(tempPathTripLen);
        path.trimTo(rootLen);
        BitmapIndexUtils.valueFileName(tempPath, columnName, columnNameTxn);
        BitmapIndexUtils.valueFileName(path, columnName, COLUMN_NAME_TXN_NONE);
        if (-1 == ff.hardLink(tempPath.$(), path.$())) {
            // This is fine, Table Writer can rename or drop the column.
            LOG.info().$("failed to link value file [from=").$(tempPath)
                    .$(", to=").$(path)
                    .$(", errno=").$(ff.errno())
                    .I$();
            cleanupSymbolMapFiles(path, rootLen, columnName);
            configureEmptySymbol(columnWriterIndex);
            return;
        }

        path.trimTo(rootLen);
        SymbolMapReader symbolMapReader = new SymbolMapReaderImpl(
                configuration,
                path,
                columnName,
                COLUMN_NAME_TXN_NONE,
                symbolCount
        );

        symbolMapReaders.extendAndSet(columnWriterIndex, symbolMapReader);
        symbolNullValues.extendAndSet(columnWriterIndex, false);
        symbolMaps.extendAndSet(columnWriterIndex, new CharSequenceIntHashMap(8, 0.5, SymbolTable.VALUE_NOT_FOUND));
        initialSymbolCounts.add(symbolCount);
    }

    private void configureSymbolTable() {
        boolean initialized = false;
        try {
            int denseSymbolIndex = 0;

            for (int i = 0; i < columnCount; i++) {
                int columnType = metadata.getColumnType(i);
                if (!ColumnType.isSymbol(columnType)) {
                    // maintain sparse list of symbol writers
                    symbolMapReaders.extendAndSet(i, null);
                    initialSymbolCounts.extendAndSet(i, -1);
                    symbolNullValues.extendAndSet(i, false);
                    symbolMaps.extendAndSet(i, null);
                } else {
                    if (txReader == null) {
                        txReader = new TxReader(ff);
                        columnVersionReader = new ColumnVersionReader();
                    }

                    if (!initialized) {
                        MillisecondClock milliClock = configuration.getMillisecondClock();
                        long spinLockTimeout = configuration.getSpinLockTimeout();

                        Path path = Path.PATH2.get();
                        path.of(configuration.getRoot()).concat(systemTableName).concat(TXN_FILE_NAME).$();

                        // Does not matter which PartitionBy, as long as it is partitioned
                        // WAL tables must be partitioned
                        txReader.ofRO(path, PartitionBy.DAY);
                        path.of(configuration.getRoot()).concat(systemTableName).concat(COLUMN_VERSION_FILE_NAME).$();
                        columnVersionReader.ofRO(ff, path);

                        initialized = true;
                        long structureVersion = getStructureVersion();

                        do {
                            TableUtils.safeReadTxn(txReader, milliClock, spinLockTimeout);
                            if (txReader.getStructureVersion() != structureVersion) {
                                initialized = false;
                                break;
                            }
                            columnVersionReader.readSafe(milliClock, spinLockTimeout);
                        } while (txReader.getColumnVersion() != columnVersionReader.getVersion());
                    }

                    if (initialized) {
                        int symbolValueCount = txReader.getSymbolValueCount(denseSymbolIndex);
                        long columnNameTxn = columnVersionReader.getDefaultColumnNameTxn(i);
                        configureSymbolMapWriter(i, metadata.getColumnName(i), symbolValueCount, columnNameTxn);
                    } else {
                        // table on disk structure version does not match the structure version of the WalWriter
                        // it is not possible to re-use table symbol table because the column name may not match.
                        // The symbol counts stored as dense in _txn file and removal of symbols
                        // shifts the counts that's why it's not possible to find out the symbol count if metadata versions
                        // don't match.
                        configureSymbolMapWriter(i, metadata.getColumnName(i), 0, COLUMN_NAME_TXN_NONE);
                    }
                }

                if (columnType == ColumnType.SYMBOL || columnType == -ColumnType.SYMBOL) {
                    denseSymbolIndex++;
                }
            }
        } finally {
            Misc.free(columnVersionReader);
            Misc.free(txReader);
        }
    }

    private MemoryMA createSecondaryMem(int columnType) {
        switch (ColumnType.tagOf(columnType)) {
            case ColumnType.BINARY:
            case ColumnType.STRING:
                return Vm.getMAInstance();
            default:
                return null;
        }
    }

    private int createSegmentDir(int segmentId) {
        path.trimTo(rootLen);
        path.slash().put(segmentId);
        final int segmentPathLen = path.length();
        rolloverSegmentLock();
        if (ff.mkdirs(path.slash$(), mkDirMode) != 0) {
            throw CairoException.critical(ff.errno()).put("Cannot create WAL segment directory: ").put(path);
        }
        path.trimTo(segmentPathLen);
        return segmentPathLen;
    }

    private void freeAndRemoveColumnPair(ObjList<MemoryMA> columns, int pi, int si) {
        final MemoryMA primaryColumn = columns.getAndSetQuick(pi, NullMemory.INSTANCE);
        final MemoryMA secondaryColumn = columns.getAndSetQuick(si, NullMemory.INSTANCE);
        primaryColumn.close(true, Vm.TRUNCATE_TO_POINTER);
        if (secondaryColumn != null) {
            secondaryColumn.close(true, Vm.TRUNCATE_TO_POINTER);
        }
    }

    private void freeColumns(boolean truncate) {
        // null check is because this method could be called from the constructor
        if (columns != null) {
            for (int i = 0, n = columns.size(); i < n; i++) {
                final MemoryMA m = columns.getQuick(i);
                if (m != null) {
                    m.close(truncate, Vm.TRUNCATE_TO_POINTER);
                }
            }
        }
    }

    private void freeSymbolMapReaders() {
        Misc.freeObjListIfCloseable(symbolMapReaders);
    }

    private MemoryMA getPrimaryColumn(int column) {
        assert column < columnCount : "Column index is out of bounds: " + column + " >= " + columnCount;
        return columns.getQuick(getPrimaryColumnIndex(column));
    }

    private MemoryMA getSecondaryColumn(int column) {
        assert column < columnCount : "Column index is out of bounds: " + column + " >= " + columnCount;
        return columns.getQuick(getSecondaryColumnIndex(column));
    }

<<<<<<< HEAD
    SymbolMapReader getSymbolMapReader(int columnIndex) {
        return symbolMapReaders.getQuick(columnIndex);
    }

    private long getTableTxn() {
        long txn;
        try {
            do {
                txn = tableRegistry.nextTxn(systemTableName, walId, metadata.getStructureVersion(), segmentId, lastSegmentTxn);
                if (txn == NO_TXN) {
                    applyStructureChanges(Long.MAX_VALUE);
                }
            } while (txn == NO_TXN);
        } catch (CairoException ex) {
            distressed = true;
            throw ex;
        }
        return txn;
=======
    private long getSequencerTxn() {
        long seqTxn;
        do {
            seqTxn = tableSequencerAPI.nextTxn(tableName, walId, metadata.getStructureVersion(), segmentId, lastSegmentTxn);
            if (seqTxn == NO_TXN) {
                applyMetadataChangeLog(Long.MAX_VALUE);
            }
        } while (seqTxn == NO_TXN);
        return seqTxn;
    }

    SymbolMapReader getSymbolMapReader(int columnIndex) {
        return symbolMapReaders.getQuick(columnIndex);
>>>>>>> 23bc095b
    }

    private boolean hasDirtyColumns(long currentTxnStartRowNum) {
        for (int i = 0; i < columnCount; i++) {
            long writtenCount = rowValueIsNotNull.getQuick(i);
            if (writtenCount >= currentTxnStartRowNum && writtenCount != COLUMN_DELETED_NULL_FLAG) {
                return true;
            }
        }
        return false;
    }

    private void lockWal() {
        try {
            lockName(path);
            walLockFd = TableUtils.lock(ff, path);
        } finally {
            path.trimTo(rootLen);
        }

        if (walLockFd == -1L) {
            throw CairoException.critical(ff.errno()).put("Cannot lock table: ").put(path.$());
        }
    }

    private void markColumnRemoved(int columnIndex) {
        final int pi = getPrimaryColumnIndex(columnIndex);
        final int si = getSecondaryColumnIndex(columnIndex);
        freeNullSetter(nullSetters, columnIndex);
        freeAndRemoveColumnPair(columns, pi, si);
        rowValueIsNotNull.setQuick(columnIndex, COLUMN_DELETED_NULL_FLAG);
    }

    private void mkWalDir() {
        final int walDirLength = path.length();
        if (ff.mkdirs(path.slash$(), mkDirMode) != 0) {
            throw CairoException.critical(ff.errno()).put("Cannot create WAL directory: ").put(path);
        }
        path.trimTo(walDirLength);
    }

    private void openColumnFiles(CharSequence name, int columnIndex, int pathTrimToLen) {
        try {
            final MemoryMA mem1 = getPrimaryColumn(columnIndex);
            mem1.close(true, Vm.TRUNCATE_TO_POINTER);
            mem1.of(ff,
                    dFile(path.trimTo(pathTrimToLen), name),
                    configuration.getDataAppendPageSize(),
                    -1,
                    MemoryTag.MMAP_TABLE_WRITER,
                    configuration.getWriterFileOpenOpts(),
                    Files.POSIX_MADV_RANDOM
            );

            final MemoryMA mem2 = getSecondaryColumn(columnIndex);
            if (mem2 != null) {
                mem2.close(true, Vm.TRUNCATE_TO_POINTER);
                mem2.of(ff,
                        iFile(path.trimTo(pathTrimToLen), name),
                        configuration.getDataAppendPageSize(),
                        -1,
                        MemoryTag.MMAP_TABLE_WRITER,
                        configuration.getWriterFileOpenOpts(),
                        Files.POSIX_MADV_RANDOM
                );
                mem2.putLong(0L);
            }
        } finally {
            path.trimTo(pathTrimToLen);
        }
    }

    private void openNewSegment() {
        try {
            segmentId++;
            currentTxnStartRowNum = 0;
            rowValueIsNotNull.fill(0, columnCount, -1);
            final int segmentPathLen = createSegmentDir(segmentId);

            for (int i = 0; i < columnCount; i++) {
                int type = metadata.getColumnType(i);
                if (type > 0) {
                    final CharSequence name = metadata.getColumnName(i);
                    openColumnFiles(name, i, segmentPathLen);

                    if (type == ColumnType.SYMBOL && symbolMapReaders.size() > 0) {
                        final SymbolMapReader reader = symbolMapReaders.getQuick(i);
                        initialSymbolCounts.setQuick(i, reader.getSymbolCount());
                        symbolNullValues.extendAndSet(i, false);
                        CharSequenceIntHashMap symbolMap = symbolMaps.getQuick(i);
                        symbolMap.clear();
                    }
                } else {
                    rowValueIsNotNull.setQuick(i, COLUMN_DELETED_NULL_FLAG);
                }
            }

            rowCount = 0;
            metadata.switchTo(path, segmentPathLen);
            events.openEventFile(path, segmentPathLen);
            segmentStartMillis = millisecondClock.getTicks();
            lastSegmentTxn = 0;
            LOG.info().$("opened WAL segment [path='").$(path).$('\'').I$();
        } finally {
            path.trimTo(rootLen);
        }
    }

    private void releaseSegmentLock() {
        if (segmentLockFd != -1L) {
            ff.close(segmentLockFd);
            segmentLockFd = -1L;
        }
    }

    private void releaseWalLock() {
        if (walLockFd != -1L) {
            ff.close(walLockFd);
            walLockFd = -1;
        }
    }

    private void removeSymbolMapReader(int index) {
        Misc.freeIfCloseable(symbolMapReaders.getAndSetQuick(index, null));
        initialSymbolCounts.setQuick(index, -1);
        cleanupSymbolMapFiles(path, rootLen, metadata.getColumnName(index));
    }

    private void renameColumnFiles(int columnType, CharSequence columnName, CharSequence newName) {
        path.trimTo(rootLen).slash().put(segmentId);
        final Path tempPath = Path.PATH.get().of(path);

        if (ColumnType.isVariableLength(columnType)) {
            final int trimTo = path.length();
            iFile(path, columnName);
            iFile(tempPath, newName);
            if (ff.rename(path.$(), tempPath.$()) != Files.FILES_RENAME_OK) {
                throw CairoException.critical(ff.errno()).put("cannot rename WAL column file [from=").put(path).put(", to=").put(tempPath).put(']');
            }
            path.trimTo(trimTo);
            tempPath.trimTo(trimTo);
        }

        dFile(path, columnName);
        dFile(tempPath, newName);
        if (ff.rename(path.$(), tempPath.$()) != Files.FILES_RENAME_OK) {
            throw CairoException.critical(ff.errno()).put("cannot rename WAL column file [from=").put(path).put(", to=").put(tempPath).put(']');
        }
    }

    private void resetDataTxnProperties() {
        currentTxnStartRowNum = rowCount;
        txnMinTimestamp = Long.MAX_VALUE;
        txnMaxTimestamp = -1;
        txnOutOfOrder = false;
        events.startTxn();
    }

    private void rollLastWalEventRecord(int newSegmentId, long uncommittedRows) {
        events.rollback();
        path.trimTo(rootLen).slash().put(newSegmentId);
        events.openEventFile(path, path.length());
        lastSegmentTxn = events.data(0, uncommittedRows, txnMinTimestamp, txnMaxTimestamp, txnOutOfOrder);
    }

    long rollSegment() {
        try {
            final long rolledRowCount = rowCount;
            openNewSegment();
            return rolledRowCount;
        } catch (Throwable e) {
            distressed = true;
            throw e;
        }
    }

    private void rolloverSegmentLock() {
        releaseSegmentLock();
        final int segmentPathLen = path.length();
        try {
            lockName(path);
            segmentLockFd = TableUtils.lock(ff, path);
            if (segmentLockFd == -1L) {
                path.trimTo(segmentPathLen);
                throw CairoException.critical(ff.errno()).put("Cannot lock wal segment: ").put(path.$());
            }
        } finally {
            path.trimTo(segmentPathLen);
        }
    }

    private void rowAppend(ObjList<Runnable> activeNullSetters, long rowTimestamp) {
        for (int i = 0; i < columnCount; i++) {
            if (rowValueIsNotNull.getQuick(i) < rowCount) {
                activeNullSetters.getQuick(i).run();
            }
        }

        if (rowTimestamp > txnMaxTimestamp) {
            txnMaxTimestamp = rowTimestamp;
        } else {
            txnOutOfOrder |= (txnMaxTimestamp != rowTimestamp);
        }
        if (rowTimestamp < txnMinTimestamp) {
            txnMinTimestamp = rowTimestamp;
        }

        rowCount++;
    }

    private void setAppendPosition(final long segmentRowCount) {
        for (int i = 0; i < columnCount; i++) {
            setColumnSize(i, segmentRowCount);
            int type = metadata.getColumnType(i);
            if (type > 0) {
                rowValueIsNotNull.setQuick(i, segmentRowCount - 1);
            }
        }
    }

    private void setColumnNull(int columnType, int columnIndex, long rowCount) {
        if (ColumnType.isVariableLength(columnType)) {
            setVarColumnVarFileNull(columnType, columnIndex, rowCount);
            setVarColumnFixedFileNull(columnType, columnIndex, rowCount);
        } else {
            setFixColumnNulls(columnType, columnIndex, rowCount);
        }
    }

    private void setColumnSize(int columnIndex, long size) {
        MemoryMA mem1 = getPrimaryColumn(columnIndex);
        MemoryMA mem2 = getSecondaryColumn(columnIndex);
        int type = metadata.getColumnType(columnIndex);
        if (type > 0) { // Not deleted
            if (size > 0) {
                // subtract column top
                final long m1pos;
                switch (ColumnType.tagOf(type)) {
                    case ColumnType.BINARY:
                    case ColumnType.STRING:
                        assert mem2 != null;
                        // Jump to the number of records written to read length of var column correctly
                        mem2.jumpTo(size * Long.BYTES);
                        m1pos = Unsafe.getUnsafe().getLong(mem2.getAppendAddress());
                        // Jump to the end of file to correctly trim the file
                        mem2.jumpTo((size + 1) * Long.BYTES);
                        break;
                    default:
                        if (columnIndex == metadata.getTimestampIndex()) {
                            m1pos = size << 4;
                        } else {
                            m1pos = size << ColumnType.pow2SizeOf(type);
                        }
                        break;
                }
                mem1.jumpTo(m1pos);
            } else {
                mem1.jumpTo(0);
                if (mem2 != null) {
                    mem2.jumpTo(0);
                    mem2.putLong(0);
                }
            }
        }
    }

    private void setFixColumnNulls(int type, int columnIndex, long rowCount) {
        MemoryMA fixedSizeColumn = getPrimaryColumn(columnIndex);
        long columnFileSize = rowCount * ColumnType.sizeOf(type);
        fixedSizeColumn.jumpTo(columnFileSize);
        if (columnFileSize > 0) {
            long address = TableUtils.mapRW(ff, fixedSizeColumn.getFd(), columnFileSize, MEM_TAG);
            try {
                TableUtils.setNull(type, address, rowCount);
            } finally {
                ff.munmap(address, columnFileSize, MEM_TAG);
            }
        }
    }

    private void setRowValueNotNull(int columnIndex) {
        assert rowValueIsNotNull.getQuick(columnIndex) != rowCount;
        rowValueIsNotNull.setQuick(columnIndex, rowCount);
    }

    private void setVarColumnFixedFileNull(int columnType, int columnIndex, long rowCount) {
        MemoryMA fixedSizeColumn = getSecondaryColumn(columnIndex);
        long fixedSizeColSize = (rowCount + 1) * Long.BYTES;
        fixedSizeColumn.jumpTo(fixedSizeColSize);
        if (rowCount > 0) {
            long addressFixed = TableUtils.mapRW(ff, fixedSizeColumn.getFd(), fixedSizeColSize, MEM_TAG);
            try {
                if (columnType == ColumnType.STRING) {
                    Vect.setVarColumnRefs32Bit(addressFixed, 0, rowCount + 1);
                } else {
                    Vect.setVarColumnRefs64Bit(addressFixed, 0, rowCount + 1);
                }
            } finally {
                ff.munmap(addressFixed, fixedSizeColSize, MEM_TAG);
            }
        }
    }

    private void setVarColumnVarFileNull(int columnType, int columnIndex, long rowCount) {
        MemoryMA varColumn = getPrimaryColumn(columnIndex);
        long varColSize = rowCount * ColumnType.variableColumnLengthBytes(columnType);
        varColumn.jumpTo(varColSize);
        if (rowCount > 0) {
            long address = TableUtils.mapRW(ff, varColumn.getFd(), varColSize, MEM_TAG);
            try {
                Vect.memset(address, varColSize, -1);
            } finally {
                ff.munmap(address, varColSize, MEM_TAG);
            }
        }
    }

    private void switchColumnsToNewSegment(LongList newColumnFiles) {
        for (int i = 0; i < columnCount; i++) {
            long newPrimaryFd = newColumnFiles.get(i * NEW_COL_RECORD_SIZE);
            if (newPrimaryFd > -1L) {
                MemoryMA primaryColumnFile = getPrimaryColumn(i);
                long currentOffset = newColumnFiles.get(i * NEW_COL_RECORD_SIZE + 1);
                long newOffset = newColumnFiles.get(i * NEW_COL_RECORD_SIZE + 2);
                primaryColumnFile.jumpTo(currentOffset);
                primaryColumnFile.switchTo(newPrimaryFd, newOffset, Vm.TRUNCATE_TO_POINTER);

                long newSecondaryFd = newColumnFiles.get(i * NEW_COL_RECORD_SIZE + 3);
                if (newSecondaryFd > -1L) {
                    MemoryMA secondaryColumnFile = getSecondaryColumn(i);
                    currentOffset = newColumnFiles.get(i * NEW_COL_RECORD_SIZE + 4);
                    newOffset = newColumnFiles.get(i * NEW_COL_RECORD_SIZE + 5);
                    secondaryColumnFile.jumpTo(currentOffset);
                    secondaryColumnFile.switchTo(newSecondaryFd, newOffset, Vm.TRUNCATE_TO_POINTER);
                }
            }
        }
    }

    private long updateSegmentSize(long segmentSize, int columnIndex) {
        final MemoryA primaryColumn = getPrimaryColumn(columnIndex);
        if (primaryColumn != null && primaryColumn != NullMemory.INSTANCE) {
            segmentSize += primaryColumn.getAppendOffset();

            final MemoryA secondaryColumn = getSecondaryColumn(columnIndex);
            if (secondaryColumn != null && secondaryColumn != NullMemory.INSTANCE) {
                segmentSize += secondaryColumn.getAppendOffset();
            }
        }
        return segmentSize;
    }

    private class RowImpl implements TableWriter.Row {
        private long timestamp;

        @Override
        public void append() {
            rowAppend(nullSetters, timestamp);
        }

        @Override
        public void cancel() {
            setAppendPosition(rowCount);
        }

        @Override
        public void putBin(int columnIndex, long address, long len) {
            getSecondaryColumn(columnIndex).putLong(getPrimaryColumn(columnIndex).putBin(address, len));
            setRowValueNotNull(columnIndex);
        }

        @Override
        public void putBin(int columnIndex, BinarySequence sequence) {
            getSecondaryColumn(columnIndex).putLong(getPrimaryColumn(columnIndex).putBin(sequence));
            setRowValueNotNull(columnIndex);
        }

        @Override
        public void putBool(int columnIndex, boolean value) {
            getPrimaryColumn(columnIndex).putBool(value);
            setRowValueNotNull(columnIndex);
        }

        @Override
        public void putByte(int columnIndex, byte value) {
            getPrimaryColumn(columnIndex).putByte(value);
            setRowValueNotNull(columnIndex);
        }

        @Override
        public void putChar(int columnIndex, char value) {
            getPrimaryColumn(columnIndex).putChar(value);
            setRowValueNotNull(columnIndex);
        }

        @Override
        public void putDouble(int columnIndex, double value) {
            getPrimaryColumn(columnIndex).putDouble(value);
            setRowValueNotNull(columnIndex);
        }

        @Override
        public void putFloat(int columnIndex, float value) {
            getPrimaryColumn(columnIndex).putFloat(value);
            setRowValueNotNull(columnIndex);
        }

        @Override
        public void putGeoHash(int index, long value) {
            int type = metadata.getColumnType(index);
            WriterRowUtils.putGeoHash(index, value, type, this);
        }

        @Override
        public void putGeoHashDeg(int index, double lat, double lon) {
            final int type = metadata.getColumnType(index);
            WriterRowUtils.putGeoHash(index, GeoHashes.fromCoordinatesDegUnsafe(lat, lon, ColumnType.getGeoHashBits(type)), type, this);
        }

        @Override
        public void putGeoStr(int index, CharSequence hash) {
            final int type = metadata.getColumnType(index);
            WriterRowUtils.putGeoStr(index, hash, type, this);
        }

        @Override
        public void putInt(int columnIndex, int value) {
            getPrimaryColumn(columnIndex).putInt(value);
            setRowValueNotNull(columnIndex);
        }

        @Override
        public void putLong(int columnIndex, long value) {
            getPrimaryColumn(columnIndex).putLong(value);
            setRowValueNotNull(columnIndex);
        }

        @Override
        public void putLong128LittleEndian(int columnIndex, long hi, long lo) {
            MemoryA primaryColumn = getPrimaryColumn(columnIndex);
            primaryColumn.putLong(lo);
            primaryColumn.putLong(hi);
            setRowValueNotNull(columnIndex);
        }

        @Override
        public void putLong256(int columnIndex, long l0, long l1, long l2, long l3) {
            getPrimaryColumn(columnIndex).putLong256(l0, l1, l2, l3);
            setRowValueNotNull(columnIndex);
        }

        @Override
        public void putLong256(int columnIndex, Long256 value) {
            getPrimaryColumn(columnIndex).putLong256(value.getLong0(), value.getLong1(), value.getLong2(), value.getLong3());
            setRowValueNotNull(columnIndex);
        }

        @Override
        public void putLong256(int columnIndex, CharSequence hexString) {
            getPrimaryColumn(columnIndex).putLong256(hexString);
            setRowValueNotNull(columnIndex);
        }

        @Override
        public void putLong256(int columnIndex, @NotNull CharSequence hexString, int start, int end) {
            getPrimaryColumn(columnIndex).putLong256(hexString, start, end);
            setRowValueNotNull(columnIndex);
        }

        @Override
        public void putShort(int columnIndex, short value) {
            getPrimaryColumn(columnIndex).putShort(value);
            setRowValueNotNull(columnIndex);
        }

        @Override
        public void putStr(int columnIndex, CharSequence value) {
            getSecondaryColumn(columnIndex).putLong(getPrimaryColumn(columnIndex).putStr(value));
            setRowValueNotNull(columnIndex);
        }

        @Override
        public void putStr(int columnIndex, char value) {
            getSecondaryColumn(columnIndex).putLong(getPrimaryColumn(columnIndex).putStr(value));
            setRowValueNotNull(columnIndex);
        }

        @Override
        public void putStr(int columnIndex, CharSequence value, int pos, int len) {
            getSecondaryColumn(columnIndex).putLong(getPrimaryColumn(columnIndex).putStr(value, pos, len));
            setRowValueNotNull(columnIndex);
        }

        @Override
        public void putSym(int columnIndex, CharSequence value) {
            SymbolMapReader symbolMapReader = symbolMapReaders.getQuick(columnIndex);
            if (symbolMapReader != null) {
                int key = symbolMapReader.keyOf(value);
                if (key != SymbolTable.VALUE_NOT_FOUND) {
                    getPrimaryColumn(columnIndex).putInt(key);
                    setRowValueNotNull(columnIndex);
                    return;
                }
                putSym0(columnIndex, value);
            } else {
                throw new UnsupportedOperationException();
            }
        }

        @Override
        public void putSym(int columnIndex, char value) {
            CharSequence str = SingleCharCharSequence.get(value);
            putSym(columnIndex, str);
        }

        private MemoryA getPrimaryColumn(int columnIndex) {
            return columns.getQuick(getPrimaryColumnIndex(columnIndex));
        }

        private MemoryA getSecondaryColumn(int columnIndex) {
            return columns.getQuick(getSecondaryColumnIndex(columnIndex));
        }

        private void putSym0(int columnIndex, CharSequence value) {
            int key;
            if (value != null) {
                // Add it to in-memory symbol map
                CharSequenceIntHashMap symbolMap = symbolMaps.getQuick(columnIndex);
                key = symbolMap.get(value);
                if (key == SymbolTable.VALUE_NOT_FOUND) {
                    int initialSymCount = initialSymbolCounts.get(columnIndex);
                    key = initialSymCount + symbolMap.size();
                    symbolMap.put(value, key);
                }
            } else {
                key = SymbolTable.VALUE_IS_NULL;
                symbolNullValues.set(columnIndex, true);
            }
            getPrimaryColumn(columnIndex).putInt(key);
            setRowValueNotNull(columnIndex);
        }
    }

    private class WalMetadataUpdaterBackend implements SequencerMetadataWriterBackend {
        @Override
        public void addColumn(CharSequence columnName, int columnType, int symbolCapacity, boolean symbolCacheFlag, boolean isIndexed, int indexValueBlockCapacity, boolean isSequential) {
            int columnIndex = metadata.getColumnIndexQuiet(columnName);

            if (columnIndex < 0 || metadata.getColumnType(columnIndex) < 0) {
                long uncommittedRows = rowCount - currentTxnStartRowNum;
                if (currentTxnStartRowNum > 0) {
                    // Roll last transaction to new segment
                    rollUncommittedToNewSegment();
                }

                if (currentTxnStartRowNum == 0 || rowCount == currentTxnStartRowNum) {
                    long segmentRowCount = rowCount - currentTxnStartRowNum;
                    metadata.addColumn(columnName, columnType);
                    columnCount = metadata.getColumnCount();
                    columnIndex = columnCount - 1;
                    // create column file
                    configureColumn(columnIndex, columnType);
                    if (ColumnType.isSymbol(columnType)) {
                        configureSymbolMapWriter(columnIndex, columnName, 0, -1);
                    }

                    if (!rollSegmentOnNextRow) {
                        // this means we have rolled uncommitted rows to a new segment already
                        // we should switch metadata to this new segment
                        path.trimTo(rootLen).slash().put(segmentId);
                        // this will close old _meta file and create the new one
                        metadata.switchTo(path, path.length());
                        openColumnFiles(columnName, columnIndex, path.length());
                    }
                    // if we did not have to roll uncommitted rows to a new segment
                    // it will add the column file and switch metadata file on next row write
                    // as part of rolling to a new segment

                    if (uncommittedRows > 0) {
                        setColumnNull(columnType, columnIndex, segmentRowCount);
                    }
                    LOG.info().$("added column to wal [path=").$(path).$(Files.SEPARATOR).$(segmentId).$(", columnName=").$(columnName).I$();
                } else {
                    throw CairoException.critical(0).put("column '").put(columnName).put("' added, cannot commit because of concurrent table definition change ");
                }
            } else {
                if (metadata.getColumnType(columnIndex) == columnType) {
                    // TODO: this should be some kind of warning probably that different wals adding the same column concurrently
                    LOG.info().$("column has already been added by another WAL [path=").$(path).$(", columnName=").$(columnName).I$();
                } else {
                    throw CairoException.nonCritical().put("column '").put(columnName).put("' already exists");
                }
            }
        }

        @Override
        public RecordMetadata getMetadata() {
            return metadata;
        }

        @Override
        public CharSequence getTableName() {
            return systemTableName;
        }

        @Override
        public void removeColumn(CharSequence columnName) {
            final int columnIndex = metadata.getColumnIndexQuiet(columnName);
            if (columnIndex > -1) {
                int type = metadata.getColumnType(columnIndex);
                if (type > 0) {
                    if (currentTxnStartRowNum > 0) {
                        // Roll last transaction to new segment
                        rollUncommittedToNewSegment();
                    }

                    if (currentTxnStartRowNum == 0 || rowCount == currentTxnStartRowNum) {
                        int index = metadata.getColumnIndex(columnName);
                        metadata.removeColumn(columnName);
                        columnCount = metadata.getColumnCount();

                        if (!rollSegmentOnNextRow) {
                            // this means we have rolled uncommitted rows to a new segment already
                            // we should switch metadata to this new segment
                            path.trimTo(rootLen).slash().put(segmentId);
                            // this will close old _meta file and create the new one
                            metadata.switchTo(path, path.length());
                        }
                        // if we did not have to roll uncommitted rows to a new segment
                        // it will switch metadata file on next row write
                        // as part of rolling to a new segment

                        if (ColumnType.isSymbol(type)) {
                            removeSymbolMapReader(index);
                        }
                        markColumnRemoved(index);
                        LOG.info().$("removed column from wal [path=").$(path).$(", columnName=").$(columnName).I$();
                    } else {
                        throw CairoException.critical(0).put("column '").put(columnName)
                                .put("' removed, cannot commit because of concurrent table definition change ");
                    }
                }
            } else {
                throw CairoException.nonCritical().put("column '").put(columnName).put("' does not exists");
            }
        }

        @Override
        public void renameColumn(CharSequence columnName, CharSequence newColumnName) {
            final int columnIndex = metadata.getColumnIndexQuiet(columnName);
            if (columnIndex > -1) {
                int columnType = metadata.getColumnType(columnIndex);
                if (columnType > 0) {
                    if (currentTxnStartRowNum > 0) {
                        // Roll last transaction to new segment
                        rollUncommittedToNewSegment();
                    }

                    if (currentTxnStartRowNum == 0 || rowCount == currentTxnStartRowNum) {
                        metadata.renameColumn(columnName, newColumnName);
                        // We are not going to do any special for symbol readers which point
                        // to the files in the root of the table.
                        // We keep the symbol readers open against files with old name.
                        // Inconsistency between column name and symbol file names in the root
                        // does not matter, these files are for re-lookup only for the WAL writer
                        // and should not be serialised to the WAL segment.

                        if (!rollSegmentOnNextRow) {
                            // this means we have rolled uncommitted rows to a new segment already
                            // we should switch metadata to this new segment
                            path.trimTo(rootLen).slash().put(segmentId);
                            // this will close old _meta file and create the new one
                            metadata.switchTo(path, path.length());
                            renameColumnFiles(columnType, columnName, newColumnName);
                        }
                        // if we did not have to roll uncommitted rows to a new segment
                        // it will switch metadata file on next row write
                        // as part of rolling to a new segment

                        LOG.info().$("renamed column in wal [path=").$(path).$(", columnName=").$(columnName).$(", newColumnName=").$(newColumnName).I$();
                    } else {
                        throw CairoException.critical(0).put("column '").put(columnName)
                                .put("' removed, cannot commit because of concurrent table definition change ");
                    }
                }
            } else {
                throw CairoException.nonCritical().put("column '").put(columnName).put("' does not exists");
            }
        }
    }

    private class AlterOperationValidationBackend implements SequencerMetadataWriterBackend {
        public long structureVersion;

        @Override
        public void addColumn(CharSequence columnName, int columnType, int symbolCapacity, boolean symbolCacheFlag, boolean isIndexed, int indexValueBlockCapacity, boolean isSequential) {
            if (!TableUtils.isValidColumnName(columnName, columnName.length())) {
                throw CairoException.critical(0).put("invalid column name: ").put(columnName);
            }
            if (metadata.getColumnIndexQuiet(columnName) > -1) {
                throw CairoException.critical(0).put("duplicate column name: ").put(columnName);
            }
            if (columnType <= 0 || columnType >= ColumnType.MAX) {
                throw CairoException.critical(0).put("invalid column type: ").put(columnType);
            }
            structureVersion++;
        }

        @Override
        public RecordMetadata getMetadata() {
            return metadata;
        }

        @Override
        public CharSequence getTableName() {
            return systemTableName;
        }

        @Override
        public void removeColumn(CharSequence columnName) {
            int columnIndex = metadata.getColumnIndexQuiet(columnName);
            if (columnIndex < 0 || metadata.getColumnType(columnIndex) < 0) {
                throw CairoException.nonCritical().put("cannot remove column, column does not exists [table=").put(tableName)
                        .put(", column=").put(columnName).put(']');
            }

            if (columnIndex == metadata.getTimestampIndex()) {
                throw CairoException.nonCritical().put("cannot remove designated timestamp column [table=").put(tableName)
                        .put(", column=").put(columnName);
            }
            structureVersion++;
        }

        @Override
        public void renameColumn(CharSequence columnName, CharSequence newName) {
            int columnIndex = metadata.getColumnIndexQuiet(columnName);
            if (columnIndex < 0) {
                throw CairoException.nonCritical().put("cannot rename column, column does not exists [table=").put(tableName)
                        .put(", column=").put(columnName).put(']');
            }
            if (columnIndex == metadata.getTimestampIndex()) {
                throw CairoException.nonCritical().put("cannot rename designated timestamp column [table=").put(tableName)
                        .put(", column=").put(columnName).put(']');
            }

            int columnIndexNew = metadata.getColumnIndexQuiet(newName);
            if (columnIndexNew > -1) {
                throw CairoException.nonCritical().put("cannot rename column, column with the name already exists [table=").put(tableName)
                        .put(", newName=").put(newName).put(']');
            }
            if (!TableUtils.isValidColumnName(newName, newName.length())) {
                throw CairoException.nonCritical().put("invalid column name: ").put(newName);
            }
            structureVersion++;
        }

        public void startAlterValidation() {
            structureVersion = metadata.getStructureVersion();
        }
    }
}<|MERGE_RESOLUTION|>--- conflicted
+++ resolved
@@ -102,27 +102,16 @@
     private TxReader txReader;
     private ColumnVersionReader columnVersionReader;
 
-<<<<<<< HEAD
-    public WalWriter(String systemTableName, String tableName, TableRegistry tableRegistry, CairoConfiguration configuration) {
+    public WalWriter(String systemTableName, String tableName, TableSequencerAPI tableSequencerAPI, CairoConfiguration configuration) {
         this.tableName = tableName;
         LOG.info().$("open '").utf8(systemTableName).$('\'').$();
-        this.tableRegistry = tableRegistry;
-=======
-    public WalWriter(String tableName, TableSequencerAPI tableSequencerAPI, CairoConfiguration configuration) {
-        LOG.info().$("open '").utf8(tableName).$('\'').$();
         this.tableSequencerAPI = tableSequencerAPI;
->>>>>>> 23bc095b
         this.configuration = configuration;
         this.millisecondClock = configuration.getMillisecondClock();
         this.mkDirMode = configuration.getMkDirMode();
         this.ff = configuration.getFilesFacade();
-<<<<<<< HEAD
         this.systemTableName = systemTableName;
-        final int walId = tableRegistry.getNextWalId(systemTableName);
-=======
-        this.tableName = tableName;
-        final int walId = tableSequencerAPI.getNextWalId(tableName);
->>>>>>> 23bc095b
+        final int walId = tableSequencerAPI.getNextWalId(systemTableName);
         this.walName = WAL_NAME_BASE + walId;
         this.walId = walId;
         this.path = new Path().of(configuration.getRoot()).concat(systemTableName).concat(walName);
@@ -134,11 +123,7 @@
             mkWalDir();
 
             metadata = new SequencerMetadata(ff);
-<<<<<<< HEAD
-            tableRegistry.copyMetadataTo(tableName, systemTableName, metadata);
-=======
-            tableSequencerAPI.copyMetadataTo(tableName, metadata);
->>>>>>> 23bc095b
+            tableSequencerAPI.copyMetadataTo(tableName, systemTableName, metadata);
 
             columnCount = metadata.getColumnCount();
             columns = new ObjList<>(columnCount * 2);
@@ -186,20 +171,14 @@
                     }
                 }
 
-<<<<<<< HEAD
                 try {
-                    txn = tableRegistry.nextStructureTxn(systemTableName, getStructureVersion(), operation);
+                    txn = tableSequencerAPI.nextStructureTxn(systemTableName, getStructureVersion(), operation);
                     if (txn == NO_TXN) {
-                        applyStructureChanges(Long.MAX_VALUE);
+                        applyMetadataChangeLog(Long.MAX_VALUE);
                     }
                 } catch (CairoException e) {
                     distressed = true;
                     throw e;
-=======
-                txn = tableSequencerAPI.nextStructureTxn(tableName, getStructureVersion(), operation);
-                if (txn == NO_TXN) {
-                    applyMetadataChangeLog(Long.MAX_VALUE);
->>>>>>> 23bc095b
                 }
             } while (txn == NO_TXN);
 
@@ -581,38 +560,11 @@
         nullSetters.setQuick(columnIndex, NOOP);
     }
 
-<<<<<<< HEAD
-    private long applyNonStructuralOperation(AbstractOperation operation) {
-        if (operation.getSqlExecutionContext() == null) {
-            throw CairoException.critical(0).put("failed to commit ALTER SQL to WAL, sql context is empty [table=").put(tableName).put(']');
-        }
-        try {
-            lastSegmentTxn = events.sql(operation.getCommandType(), operation.getSqlStatement(), operation.getSqlExecutionContext());
-            return getTableTxn();
-        } catch (Throwable th) {
-            // perhaps half record was written to WAL-e, better to not use this WAL writer instance
-            distressed = true;
-            throw th;
-        }
-    }
-
-    private void applyStructureChanges(long maxStructureVersion) {
-        try {
-            structureChangeCursor = tableRegistry.getStructureChangeCursor(systemTableName, structureChangeCursor, getStructureVersion());
-            if (structureChangeCursor == null) {
-                // nothing to do
-                return;
-            }
-            long metadataVersion;
-            while (structureChangeCursor.hasNext() && (metadataVersion = getStructureVersion()) < maxStructureVersion) {
-                AlterOperation alterOperation = structureChangeCursor.next();
-=======
     private void applyMetadataChangeLog(long structureVersionHi) {
-        try (TableMetadataChangeLog structureChangeCursor = tableSequencerAPI.getMetadataChangeLogCursor(tableName, getStructureVersion())) {
+        try (TableMetadataChangeLog structureChangeCursor = tableSequencerAPI.getMetadataChangeLogCursor(systemTableName, getStructureVersion())) {
             long metadataVersion = getStructureVersion();
             while (structureChangeCursor.hasNext() && metadataVersion < structureVersionHi) {
                 TableMetadataChange tableMetadataChange = structureChangeCursor.next();
->>>>>>> 23bc095b
                 try {
                     tableMetadataChange.apply(walMetadataUpdater, true);
                 } catch (SqlException e) {
@@ -924,30 +876,10 @@
         return columns.getQuick(getSecondaryColumnIndex(column));
     }
 
-<<<<<<< HEAD
-    SymbolMapReader getSymbolMapReader(int columnIndex) {
-        return symbolMapReaders.getQuick(columnIndex);
-    }
-
-    private long getTableTxn() {
-        long txn;
-        try {
-            do {
-                txn = tableRegistry.nextTxn(systemTableName, walId, metadata.getStructureVersion(), segmentId, lastSegmentTxn);
-                if (txn == NO_TXN) {
-                    applyStructureChanges(Long.MAX_VALUE);
-                }
-            } while (txn == NO_TXN);
-        } catch (CairoException ex) {
-            distressed = true;
-            throw ex;
-        }
-        return txn;
-=======
     private long getSequencerTxn() {
         long seqTxn;
         do {
-            seqTxn = tableSequencerAPI.nextTxn(tableName, walId, metadata.getStructureVersion(), segmentId, lastSegmentTxn);
+            seqTxn = tableSequencerAPI.nextTxn(systemTableName, walId, metadata.getStructureVersion(), segmentId, lastSegmentTxn);
             if (seqTxn == NO_TXN) {
                 applyMetadataChangeLog(Long.MAX_VALUE);
             }
@@ -957,7 +889,6 @@
 
     SymbolMapReader getSymbolMapReader(int columnIndex) {
         return symbolMapReaders.getQuick(columnIndex);
->>>>>>> 23bc095b
     }
 
     private boolean hasDirtyColumns(long currentTxnStartRowNum) {
