--- conflicted
+++ resolved
@@ -62,12 +62,6 @@
     private static final Runnable NOOP = () -> {
     };
     private final ObjList<MemoryMA> columns;
-<<<<<<< HEAD
-    private final ObjList<SymbolMapReader> symbolMapReaders = new ObjList<>();
-    private final IntList initialSymbolCounts = new IntList();
-    private final BoolList symbolNullValues = new BoolList();
-    private final ObjList<CharSequenceIntHashMap> symbolMaps = new ObjList<>();
-=======
     private final CairoConfiguration configuration;
     private final WalWriterEvents events;
     private final FilesFacade ff;
@@ -76,37 +70,17 @@
     private final MetadataValidator metadataValidator = new MetadataValidator();
     private final int mkDirMode;
     private final ObjList<Runnable> nullSetters;
->>>>>>> af9a0963
     private final Path path;
     private final int rootLen;
     private final RowImpl row = new RowImpl();
     private final LongList rowValueIsNotNull = new LongList();
     private final MemoryMAR symbolMapMem = Vm.getMARInstance();
-<<<<<<< HEAD
-    private final int mkDirMode;
-    private final String systemTableName;
-    private final String walName;
-    private final int walId;
-    private final WalWriterMetadata metadata;
-    private final WalWriterEvents events;
-    private final TableSequencerAPI tableSequencerAPI;
-    private final CairoConfiguration configuration;
-    private final ObjList<Runnable> nullSetters;
-    private final RowImpl row = new RowImpl();
-    private final TableWriterSPI walMetadataUpdater = new WalMetadataUpdaterBackend();
-    private final AlterOperationValidationBackend alterOperationValidationBackend = new AlterOperationValidationBackend();
-    private String tableName;
-    private long walLockFd = -1;
-    private long segmentLockFd = -1;
-=======
     private final ObjList<SymbolMapReader> symbolMapReaders = new ObjList<>();
     private final ObjList<CharSequenceIntHashMap> symbolMaps = new ObjList<>();
-    private final String tableName;
     private final TableSequencerAPI tableSequencerAPI;
     private final int walId;
     private final SequencerMetadataChangeSPI walMetadataUpdater = new WalMetadataUpdaterBackend();
     private final String walName;
->>>>>>> af9a0963
     private int columnCount;
     private ColumnVersionReader columnVersionReader;
     private long currentTxnStartRowNum = -1;
@@ -122,6 +96,9 @@
     private long txnMinTimestamp = Long.MAX_VALUE;
     private boolean txnOutOfOrder = false;
     private long walLockFd = -1;
+    private final String systemTableName;
+    private final BoolList symbolNullValues = new BoolList();
+    private String tableName;
 
     public WalWriter(CairoConfiguration configuration, String systemTableName, String tableName, TableSequencerAPI tableSequencerAPI) {
         this.tableName = tableName;
@@ -292,70 +269,8 @@
     }
 
     @Override
-<<<<<<< HEAD
-    public TableRecordMetadata getMetadata() {
-        return metadata;
-    }
-
-    @Override
-    public long getStructureVersion() {
-        return metadata.getStructureVersion();
-    }
-
-    public String getTableName() {
-        return tableName;
-    }
-
-    public TableWriter.Row newRow() {
-        // Only partitioned tables with timestamps are supported atm.
-        throw new UnsupportedOperationException();
-    }
-
-    public TableWriter.Row newRow(long timestamp) {
-        checkDistressed();
-        if (timestamp < Timestamps.O3_MIN_TS) {
-            throw CairoException.nonCritical().put("timestamp before 1970-01-01 is not allowed");
-        }
-        try {
-            if (rollSegmentOnNextRow) {
-                rollSegment();
-                rollSegmentOnNextRow = false;
-            }
-
-            final int timestampIndex = metadata.getTimestampIndex();
-            if (timestampIndex != -1) {
-                //avoid lookups by having a designated field with primaryColumn
-                final MemoryMA primaryColumn = getPrimaryColumn(timestampIndex);
-                primaryColumn.putLongLong(timestamp, segmentRowCount);
-                setRowValueNotNull(timestampIndex);
-                row.timestamp = timestamp;
-            }
-            return row;
-        } catch (Throwable e) {
-            distressed = true;
-            throw e;
-        }
-    }
-
-    @Override
-    public void rollback() {
-        try {
-            if (inTransaction() || hasDirtyColumns(currentTxnStartRowNum)) {
-                setAppendPosition(currentTxnStartRowNum);
-                segmentRowCount = currentTxnStartRowNum;
-                txnMinTimestamp = Long.MAX_VALUE;
-                txnMaxTimestamp = -1;
-                txnOutOfOrder = false;
-            }
-        } catch (Throwable th) {
-            // Set to dissatisfied state, otherwise the pool will keep trying to rollback until the stack overflow
-            distressed = true;
-            throw th;
-        }
-=======
     public long commitWithLag(long commitLag) {
         return commit();
->>>>>>> af9a0963
     }
 
     public void doClose(boolean truncate) {
@@ -385,10 +300,10 @@
         return segmentId;
     }
 
-<<<<<<< HEAD
     public String getSystemTableName() {
         return systemTableName;
-=======
+    }
+
     public long getSegmentRowCount() {
         return segmentRowCount;
     }
@@ -416,7 +331,6 @@
     @Override
     public long getUncommittedRowCount() {
         return segmentRowCount - currentTxnStartRowNum;
->>>>>>> af9a0963
     }
 
     public int getWalId() {
@@ -861,11 +775,8 @@
                     // Maintain sparse list of symbol writers.
                     // Note: we don't need to set initialSymbolCounts value here, since we already filled it with -1s initially.
                     symbolMapReaders.extendAndSet(i, null);
-<<<<<<< HEAD
                     initialSymbolCounts.extendAndSet(i, -1);
                     symbolNullValues.extendAndSet(i, false);
-=======
->>>>>>> af9a0963
                     symbolMaps.extendAndSet(i, null);
                 } else {
                     if (txReader == null) {
@@ -1082,12 +993,8 @@
 
                     if (type == ColumnType.SYMBOL && symbolMapReaders.size() > 0) {
                         final SymbolMapReader reader = symbolMapReaders.getQuick(i);
-<<<<<<< HEAD
-                        initialSymbolCounts.setQuick(i, reader.getSymbolCount());
+                        initialSymbolCounts.set(i, reader.getSymbolCount());
                         symbolNullValues.extendAndSet(i, false);
-=======
-                        initialSymbolCounts.set(i, reader.getSymbolCount());
->>>>>>> af9a0963
                         CharSequenceIntHashMap symbolMap = symbolMaps.getQuick(i);
                         symbolMap.clear();
                     }
@@ -1780,85 +1687,4 @@
             }
         }
     }
-<<<<<<< HEAD
-
-    private class AlterOperationValidationBackend implements SequencerTableWriterSPI {
-        public long structureVersion;
-
-        @Override
-        public void addColumn(
-                CharSequence columnName,
-                int columnType,
-                int symbolCapacity,
-                boolean symbolCacheFlag,
-                boolean isIndexed,
-                int indexValueBlockCapacity,
-                boolean isSequential
-        ) {
-            if (!TableUtils.isValidColumnName(columnName, columnName.length())) {
-                throw CairoException.critical(0).put("invalid column name: ").put(columnName);
-            }
-            if (metadata.getColumnIndexQuiet(columnName) > -1) {
-                throw CairoException.critical(0).put("duplicate column name: ").put(columnName);
-            }
-            if (columnType <= 0 || columnType >= ColumnType.MAX) {
-                throw CairoException.critical(0).put("invalid column type: ").put(columnType);
-            }
-            structureVersion++;
-        }
-
-        @Override
-        public TableRecordMetadata getMetadata() {
-            return metadata;
-        }
-
-        @Override
-        public CharSequence getTableName() {
-            return systemTableName;
-        }
-
-        @Override
-        public void removeColumn(CharSequence columnName) {
-            int columnIndex = metadata.getColumnIndexQuiet(columnName);
-            if (columnIndex < 0 || metadata.getColumnType(columnIndex) < 0) {
-                throw CairoException.nonCritical().put("cannot remove column, column does not exists [table=").put(tableName)
-                        .put(", column=").put(columnName).put(']');
-            }
-
-            if (columnIndex == metadata.getTimestampIndex()) {
-                throw CairoException.nonCritical().put("cannot remove designated timestamp column [table=").put(tableName)
-                        .put(", column=").put(columnName);
-            }
-            structureVersion++;
-        }
-
-        @Override
-        public void renameColumn(CharSequence columnName, CharSequence newName) {
-            int columnIndex = metadata.getColumnIndexQuiet(columnName);
-            if (columnIndex < 0) {
-                throw CairoException.nonCritical().put("cannot rename column, column does not exists [table=").put(tableName)
-                        .put(", column=").put(columnName).put(']');
-            }
-            if (columnIndex == metadata.getTimestampIndex()) {
-                throw CairoException.nonCritical().put("cannot rename designated timestamp column [table=").put(tableName)
-                        .put(", column=").put(columnName).put(']');
-            }
-
-            int columnIndexNew = metadata.getColumnIndexQuiet(newName);
-            if (columnIndexNew > -1) {
-                throw CairoException.nonCritical().put("cannot rename column, column with the name already exists [table=").put(tableName)
-                        .put(", newName=").put(newName).put(']');
-            }
-            if (!TableUtils.isValidColumnName(newName, newName.length())) {
-                throw CairoException.nonCritical().put("invalid column name: ").put(newName);
-            }
-            structureVersion++;
-        }
-
-        public void startAlterValidation() {
-            structureVersion = metadata.getStructureVersion();
-        }
-    }
-=======
->>>>>>> af9a0963
 }