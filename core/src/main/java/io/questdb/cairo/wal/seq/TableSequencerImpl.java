--- conflicted
+++ resolved
@@ -298,12 +298,6 @@
         metadata.syncToMetaFile();
     }
 
-<<<<<<< HEAD
-    private void checkDropped() {
-        if (metadata.isDropped()) {
-            throw CairoException.nonCritical().put("table is dropped [systemTableName=").put(metadata.getSystemTableName()).put(']');
-        }
-=======
     private boolean closeLocked() {
         if (!closed) {
             closed = true;
@@ -314,7 +308,12 @@
             return true;
         }
         return false;
->>>>>>> 1c8c95a7
+    }
+
+    private void checkDropped() {
+        if (metadata.isDropped()) {
+            throw CairoException.nonCritical().put("table is dropped [systemTableName=").put(metadata.getSystemTableName()).put(']');
+        }
     }
 
     private void createSequencerDir(FilesFacade ff, int mkDirMode) {
