--- conflicted
+++ resolved
@@ -287,8 +287,7 @@
                         case METADATA_WALID:
                             // This is metadata change
                             // to be taken from Sequencer directly
-                            // This may look odd, but on metadata change record, segment ID means structure version.
-                            @SuppressWarnings("UnnecessaryLocalVariable") final int newStructureVersion = segmentId;
+                            final long newStructureVersion = transactionLogCursor.getStructureVersion();
                             if (writer.getStructureVersion() != newStructureVersion - 1) {
                                 throw CairoException.critical(0)
                                         .put("unexpected new WAL structure version [walStructure=").put(newStructureVersion)
@@ -296,31 +295,12 @@
                                         .put(']');
                             }
 
-<<<<<<< HEAD
                             boolean hasNext;
                             if (structuralChangeCursor == null || !(hasNext = structuralChangeCursor.hasNext())) {
                                 Misc.free(structuralChangeCursor);
                                 structuralChangeCursor = tableSequencerAPI.getMetadataChangeLogCursor(tableToken, newStructureVersion - 1);
                                 hasNext = structuralChangeCursor.hasNext();
                             }
-=======
-                    if (walId != TableTransactionLog.STRUCTURAL_CHANGE_WAL_ID) {
-                        // Always set full path when using thread static path
-                        tempPath.of(engine.getConfiguration().getRoot()).concat(writer.getTableName()).slash().put(WAL_NAME_BASE).put(walId).slash().put(segmentId);
-                        // fix the clock for WAL SQL events so all nodes will be in sync when now() or systimestamp() used
-                        sqlToOperation.setNowAndFixClock(commitTimestamp);
-                        processWalCommit(writer, tempPath, segmentTxn, sqlToOperation, seqTxn);
-                    } else {
-                        // This is metadata change
-                        // to be taken from TableSequencer directly
-                        final long newStructureVersion = transactionLogCursor.getStructureVersion();
-                        if (writer.getStructureVersion() != newStructureVersion - 1) {
-                            throw CairoException.critical(0)
-                                    .put("unexpected new WAL structure version [walStructure=").put(newStructureVersion)
-                                    .put(", tableStructureVersion=").put(writer.getStructureVersion())
-                                    .put(']');
-                        }
->>>>>>> 63659bf9
 
                             if (hasNext) {
                                 structuralChangeCursor.next().apply(writer, true);
@@ -359,6 +339,7 @@
 
                         default:
                             // Always set full path when using thread static path
+                            sqlToOperation.setNowAndFixClock(commitTimestamp);
                             tempPath.of(engine.getConfiguration().getRoot()).concat(tableToken).slash().put(WAL_NAME_BASE).put(walId).slash().put(segmentId);
                             processWalCommit(writer, tempPath, segmentTxn, sqlToOperation, seqTxn);
                     }
