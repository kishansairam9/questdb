--- conflicted
+++ resolved
@@ -184,7 +184,6 @@
                                 .put(" but was ").put(seqTxn);
                     }
 
-<<<<<<< HEAD
                     switch (walId) {
                         case METADATA_WALID:
                             // This is metadata change
@@ -206,29 +205,6 @@
                             }
 
                             if (hasNext) {
-=======
-                    if (walId == 0) {
-                        throw CairoException.critical(0)
-                                .put("broken table transaction record in sequencer log, walId cannot be 0 [table=")
-                                .put(writer.getTableName()).put(", seqTxn=").put(seqTxn).put(']');
-                    }
-
-                    if (walId != TableTransactionLog.STRUCTURAL_CHANGE_WAL_ID) {
-                        // Always set full path when using thread static path
-                        tempPath.of(engine.getConfiguration().getRoot()).concat(writer.getTableName()).slash().put(WAL_NAME_BASE).put(walId).slash().put(segmentId);
-                        processWalCommit(writer, tempPath, segmentTxn, sqlToOperation, seqTxn);
-                    } else {
-                        // This is metadata change
-                        // to be taken from TableSequencer directly
-                        // This may look odd, but on metadata change record, segment ID means structure version.
-                        @SuppressWarnings("UnnecessaryLocalVariable") final int newStructureVersion = segmentId;
-                        if (writer.getStructureVersion() != newStructureVersion - 1) {
-                            throw CairoException.critical(0)
-                                    .put("unexpected new WAL structure version [walStructure=").put(newStructureVersion)
-                                    .put(", tableStructureVersion=").put(writer.getStructureVersion())
-                                    .put(']');
-                        }
->>>>>>> 1c8c95a7
 
                                 structuralChangeCursor.next().apply(writer, true);
                                 writer.setSeqTxn(seqTxn);
@@ -243,12 +219,19 @@
                                         .put(']');
                             }
                             break;
+
                         case DROP_TABLE_WALID:
                             tryDestroyDroppedTable(systemTableName, writer, engine);
                             return;
 
                         case RENAME_TABLE_WALID:
                             break;
+
+                        case 0:
+                            throw CairoException.critical(0)
+                                    .put("broken table transaction record in sequencer log, walId cannot be 0 [table=")
+                                    .put(writer.getTableName()).put(", seqTxn=").put(seqTxn).put(']');
+
                         default:
                             // Always set full path when using thread static path
                             tempPath.of(engine.getConfiguration().getRoot()).concat(systemTableName).slash().put(WAL_NAME_BASE).put(walId).slash().put(segmentId);
