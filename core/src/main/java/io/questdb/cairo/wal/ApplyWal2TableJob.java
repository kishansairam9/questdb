--- conflicted
+++ resolved
@@ -29,12 +29,9 @@
 import io.questdb.cairo.wal.seq.TableMetadataChangeLog;
 import io.questdb.cairo.wal.seq.TableSequencerAPI;
 import io.questdb.cairo.wal.seq.TransactionLogCursor;
-<<<<<<< HEAD
 import io.questdb.griffin.SqlException;
 import io.questdb.griffin.engine.ops.AlterOperation;
 import io.questdb.griffin.engine.ops.UpdateOperation;
-=======
->>>>>>> af9a0963
 import io.questdb.log.Log;
 import io.questdb.log.LogFactory;
 import io.questdb.mp.AbstractQueueConsumerJob;
@@ -126,7 +123,6 @@
         return useful;
     }
 
-<<<<<<< HEAD
     private static AlterOperation compileAlter(TableWriter tableWriter, SqlToOperation sqlToOperation, CharSequence sql, long seqTxn) throws SqlException {
         try {
             return sqlToOperation.toAlterOperation(sql, tableWriter.getSystemTableName());
@@ -159,8 +155,6 @@
         }
     }
 
-=======
->>>>>>> af9a0963
     private void applyOutstandingWalTransactions(
             String systemTableName,
             TableWriter writer,
@@ -190,7 +184,6 @@
                                 .put(" but was ").put(seqTxn);
                     }
 
-<<<<<<< HEAD
                     switch (walId) {
                         case METADATA_WALID:
                             // This is metadata change
@@ -199,27 +192,10 @@
                             @SuppressWarnings("UnnecessaryLocalVariable") final int newStructureVersion = segmentId;
                             if (writer.getStructureVersion() != newStructureVersion - 1) {
                                 throw CairoException.critical(0)
-                                        .put("Unexpected new WAL structure version [walStructure=").put(newStructureVersion)
+                                        .put("unexpected new WAL structure version [walStructure=").put(newStructureVersion)
                                         .put(", tableStructureVersion=").put(writer.getStructureVersion())
                                         .put(']');
                             }
-=======
-                    if (walId != TableTransactionLog.STRUCTURAL_CHANGE_WAL_ID) {
-                        // Always set full path when using thread static path
-                        tempPath.of(engine.getConfiguration().getRoot()).concat(writer.getTableName()).slash().put(WAL_NAME_BASE).put(walId).slash().put(segmentId);
-                        processWalCommit(writer, tempPath, segmentTxn, sqlToOperation, seqTxn);
-                    } else {
-                        // This is metadata change
-                        // to be taken from TableSequencer directly
-                        // This may look odd, but on metadata change record, segment ID means structure version.
-                        @SuppressWarnings("UnnecessaryLocalVariable") final int newStructureVersion = segmentId;
-                        if (writer.getStructureVersion() != newStructureVersion - 1) {
-                            throw CairoException.critical(0)
-                                    .put("unexpected new WAL structure version [walStructure=").put(newStructureVersion)
-                                    .put(", tableStructureVersion=").put(writer.getStructureVersion())
-                                    .put(']');
-                        }
->>>>>>> af9a0963
 
                             boolean hasNext;
                             if (structuralChangeCursor == null || !(hasNext = structuralChangeCursor.hasNext())) {
@@ -228,23 +204,17 @@
                                 hasNext = structuralChangeCursor.hasNext();
                             }
 
-<<<<<<< HEAD
                             if (hasNext) {
-                                try {
-                                    structuralChangeCursor.next().apply(writer, true);
-                                    writer.setSeqTxn(seqTxn);
-                                } catch (SqlException e) {
-                                    throw CairoException.critical(0)
-                                            .put("cannot apply structure change from WAL to table [error=")
-                                            .put(e.getFlyweightMessage()).put(']');
-                                }
+
+                                structuralChangeCursor.next().apply(writer, true);
+                                writer.setSeqTxn(seqTxn);
                             } else {
                                 // Something messed up in sequencer.
                                 // There is a transaction in WAL but no structure change record.
                                 // TODO: make sequencer distressed and try to reconcile on sequencer opening
                                 //  or skip the transaction?
                                 throw CairoException.critical(0)
-                                        .put("cannot apply structure change from WAL to table. WAL metadata change does not exist [structureVersion=")
+                                        .put("could not apply structure change from WAL to table. WAL metadata change does not exist [structureVersion=")
                                         .put(newStructureVersion)
                                         .put(']');
                             }
@@ -259,21 +229,6 @@
                             // Always set full path when using thread static path
                             tempPath.of(engine.getConfiguration().getRoot()).concat(systemTableName).slash().put(WAL_NAME_BASE).put(walId).slash().put(segmentId);
                             processWalCommit(writer, tempPath, segmentTxn, sqlToOperation, seqTxn);
-=======
-                        if (hasNext) {
-                            structuralChangeCursor.next().apply(writer, true);
-                            writer.setSeqTxn(seqTxn);
-                        } else {
-                            // Something messed up in sequencer.
-                            // There is a transaction in WAL but no structure change record.
-                            // TODO: make sequencer distressed and try to reconcile on sequencer opening
-                            //  or skip the transaction?
-                            throw CairoException.critical(0)
-                                    .put("could not apply structure change from WAL to table. WAL metadata change does not exist [structureVersion=")
-                                    .put(newStructureVersion)
-                                    .put(']');
-                        }
->>>>>>> af9a0963
                     }
                 }
             } finally {
@@ -333,42 +288,31 @@
                 default:
                     throw new UnsupportedOperationException("Unsupported command type: " + cmdType);
             }
-<<<<<<< HEAD
         } catch (SqlException ex) {
+            // This is fine, some syntax error, we should block WAL processing if SQL is not valid
             LOG.error().$("error applying SQL to wal table [table=")
                     .$(tableWriter.getTableName()).$(", sql=").$(sql).$(", error=").$(ex.getFlyweightMessage()).I$();
-            // This is fine, some syntax error, we should block WAL processing if SQL is not valid
-=======
         } catch (CairoException e) {
             if (e.isWALTolerable()) {
                 // This is fine, some syntax error, we should block WAL processing if SQL is not valid
-                LOG.error().$("error applying UPDATE SQL to wal table [table=")
+                LOG.error().$("error applying SQL to wal table [table=")
                         .$(tableWriter.getTableName()).$(", sql=").$(sql).$(", error=").$(e.getFlyweightMessage()).I$();
             } else {
                 throw e;
             }
->>>>>>> af9a0963
         }
     }
 
     @Override
     protected boolean doRun(int workerId, long cursor) {
-<<<<<<< HEAD
         final String tableName;
-=======
-        final CharSequence tableName;
->>>>>>> af9a0963
         final int tableId;
         final long seqTxn;
 
         try {
             WalTxnNotificationTask walTxnNotificationTask = queue.get(cursor);
             tableId = walTxnNotificationTask.getTableId();
-<<<<<<< HEAD
             tableName = walTxnNotificationTask.getSystemTableName();
-=======
-            tableName = walTxnNotificationTask.getTableName();
->>>>>>> af9a0963
             seqTxn = walTxnNotificationTask.getTxn();
         } finally {
             // Don't hold the queue until the all the transactions applied to the table
