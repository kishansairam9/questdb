--- conflicted
+++ resolved
@@ -24,26 +24,14 @@
 
 package io.questdb.cairo.wal;
 
-<<<<<<< HEAD
-import io.questdb.cairo.CairoEngine;
-import io.questdb.cairo.CairoException;
-import io.questdb.cairo.EntryUnavailableException;
-import io.questdb.cairo.TableWriter;
-import io.questdb.cairo.security.AllowAllCairoSecurityContext;
-=======
 import io.questdb.cairo.*;
->>>>>>> 5d42ab69
 import io.questdb.cairo.wal.seq.TableMetadataChangeLog;
 import io.questdb.cairo.wal.seq.TableSequencerAPI;
 import io.questdb.cairo.wal.seq.TransactionLogCursor;
-<<<<<<< HEAD
 import io.questdb.griffin.FunctionFactoryCache;
-import io.questdb.griffin.engine.ops.AbstractOperation;
-=======
 import io.questdb.griffin.SqlException;
 import io.questdb.griffin.engine.ops.AlterOperation;
 import io.questdb.griffin.engine.ops.UpdateOperation;
->>>>>>> 5d42ab69
 import io.questdb.log.Log;
 import io.questdb.log.LogFactory;
 import io.questdb.mp.AbstractQueueConsumerJob;
@@ -77,41 +65,13 @@
         walEventReader = new WalEventReader(engine.getConfiguration().getFilesFacade());
     }
 
-<<<<<<< HEAD
     public long applyWAL(
-            CharSequence tableName,
-            int tableId,
-=======
-    @Override
-    public void close() {
-        Misc.free(sqlToOperation);
-        Misc.free(walEventReader);
-    }
-
-    public long processWalTxnNotification(
             TableToken tableToken,
->>>>>>> 5d42ab69
             CairoEngine engine,
             OperationCompiler operationCompiler
     ) {
-<<<<<<< HEAD
         long lastSequencerTxn = -1;
         long lastWriterTxn = -1;
-        do {
-            // security context is checked on writing to the WAL and can be ignored here
-            try (TableWriter writer = engine.getWriter(AllowAllCairoSecurityContext.INSTANCE, tableName, WAL_2_TABLE_WRITE_REASON)) {
-                assert writer.getMetadata().getTableId() == tableId;
-                applyOutstandingWalTransactions(writer, engine, operationCompiler);
-                lastWriterTxn = writer.getSeqTxn();
-            } catch (EntryUnavailableException tableBusy) {
-                boolean goodReason = WAL_2_TABLE_WRITE_REASON.equals(tableBusy.getReason()) ||
-                        WAL_2_TABLE_RESUME_REASON.equals(tableBusy.getReason());
-                if (!goodReason) {
-                    LOG.critical().$("unsolicited table lock [table=").$(tableName).$(", lock_reason=").$(tableBusy.getReason()).I$();
-                    return WAL_APPLY_FAILED;
-=======
-        long lastSeqTxn = -1;
-        long lastAppliedSeqTxn = -1;
         Path tempPath = Path.PATH.get();
 
         try {
@@ -134,8 +94,8 @@
 
                 try (TableWriter writer = engine.getWriterUnsafe(updatedToken, WAL_2_TABLE_WRITE_REASON)) {
                     assert writer.getMetadata().getTableId() == tableToken.getTableId();
-                    applyOutstandingWalTransactions(tableToken, writer, engine, sqlToOperation, tempPath);
-                    lastAppliedSeqTxn = writer.getSeqTxn();
+                    applyOutstandingWalTransactions(tableToken, writer, engine, operationCompiler, tempPath);
+                    lastWriterTxn = writer.getSeqTxn();
                 } catch (EntryUnavailableException tableBusy) {
                     if (!WAL_2_TABLE_WRITE_REASON.equals(tableBusy.getReason()) && !WAL_2_TABLE_RESUME_REASON.equals(tableBusy.getReason())) {
                         LOG.critical().$("unsolicited table lock [table=").utf8(tableToken.getDirName()).$(", lock_reason=").$(tableBusy.getReason()).I$();
@@ -143,30 +103,23 @@
                     }
                     // This is good, someone else will apply the data
                     break;
->>>>>>> 5d42ab69
-                }
-
-                lastSeqTxn = engine.getTableSequencerAPI().lastTxn(tableToken);
-            } while (lastAppliedSeqTxn < lastSeqTxn);
+                }
+
+                lastSequencerTxn = engine.getTableSequencerAPI().lastTxn(tableToken);
+            } while (lastWriterTxn < lastSequencerTxn);
         } catch (CairoException ex) {
             if (engine.isTableDropped(tableToken)) {
                 // Table is dropped, and we received cairo exception in the middle of apply
                 return tryDestroyDroppedTable(tableToken, null, engine, tempPath) ? Long.MAX_VALUE : -1;
             }
 
-<<<<<<< HEAD
-            lastSequencerTxn = engine.getTableSequencerAPI().lastTxn(tableName);
-        } while (lastWriterTxn < lastSequencerTxn);
-        assert lastWriterTxn == lastSequencerTxn;
-=======
             LOG.critical().$("WAL apply job failed, table suspended [table=").utf8(tableToken.getDirName())
                     .$(", error=").$(ex.getFlyweightMessage())
                     .$(", errno=").$(ex.getErrno())
                     .I$();
             return WAL_APPLY_FAILED;
         }
-        assert lastAppliedSeqTxn == lastSeqTxn;
->>>>>>> 5d42ab69
+        assert lastWriterTxn == lastSequencerTxn;
 
         return lastWriterTxn;
     }
@@ -240,18 +193,18 @@
         return false;
     }
 
-    private static AlterOperation compileAlter(TableWriter tableWriter, SqlToOperation sqlToOperation, CharSequence sql, long seqTxn) throws SqlException {
+    private static AlterOperation compileAlter(TableWriter tableWriter, OperationCompiler compiler, CharSequence sql, long seqTxn) throws SqlException {
         try {
-            return sqlToOperation.toAlterOperation(sql, tableWriter.getTableToken());
+            return compiler.compileAlterSql(sql, tableWriter.getTableToken());
         } catch (SqlException ex) {
             tableWriter.markSeqTxnCommitted(seqTxn);
             throw ex;
         }
     }
 
-    private static UpdateOperation compileUpdate(TableWriter tableWriter, SqlToOperation sqlToOperation, CharSequence sql, long seqTxn) throws SqlException {
+    private static UpdateOperation compileUpdate(TableWriter tableWriter, OperationCompiler compiler, CharSequence sql, long seqTxn) throws SqlException {
         try {
-            return sqlToOperation.toUpdateOperation(sql, tableWriter.getTableToken());
+            return compiler.compileUpdateSql(sql, tableWriter.getTableToken());
         } catch (SqlException ex) {
             tableWriter.markSeqTxnCommitted(seqTxn);
             throw ex;
@@ -311,12 +264,8 @@
             TableToken tableToken,
             TableWriter writer,
             CairoEngine engine,
-<<<<<<< HEAD
-            OperationCompiler operationCompiler
-=======
-            SqlToOperation sqlToOperation,
+            OperationCompiler operationCompiler,
             Path tempPath
->>>>>>> 5d42ab69
     ) {
         final TableSequencerAPI tableSequencerAPI = engine.getTableSequencerAPI();
 
@@ -348,35 +297,10 @@
                                         .put(']');
                             }
 
-<<<<<<< HEAD
-                    if (walId != TableTransactionLog.STRUCTURAL_CHANGE_WAL_ID) {
-                        // Always set full path when using thread static path
-                        tempPath.of(engine.getConfiguration().getRoot()).concat(writer.getTableName()).slash().put(WAL_NAME_BASE).put(walId).slash().put(segmentId);
-                        // fix the clock for WAL SQL events so all nodes will be in sync when now() or systimestamp() used
-                        operationCompiler.setNowAndFixClock(commitTimestamp);
-                        processWalCommit(writer, tempPath, segmentTxn, operationCompiler, seqTxn);
-                    } else {
-                        // This is metadata change
-                        // to be taken from TableSequencer directly
-                        final long newStructureVersion = transactionLogCursor.getStructureVersion();
-                        if (writer.getStructureVersion() != newStructureVersion - 1) {
-                            throw CairoException.critical(0)
-                                    .put("unexpected new WAL structure version [walStructure=").put(newStructureVersion)
-                                    .put(", tableStructureVersion=").put(writer.getStructureVersion())
-                                    .put(']');
-                        }
-
-                        boolean hasNext;
-                        if (structuralChangeCursor == null || !(hasNext = structuralChangeCursor.hasNext())) {
-                            Misc.free(structuralChangeCursor);
-                            structuralChangeCursor = tableSequencerAPI.getMetadataChangeLog(writer.getTableName(), newStructureVersion - 1);
-                            hasNext = structuralChangeCursor.hasNext();
-                        }
-=======
                             boolean hasNext;
                             if (structuralChangeCursor == null || !(hasNext = structuralChangeCursor.hasNext())) {
                                 Misc.free(structuralChangeCursor);
-                                structuralChangeCursor = tableSequencerAPI.getMetadataChangeLogCursor(tableToken, newStructureVersion - 1);
+                                structuralChangeCursor = tableSequencerAPI.getMetadataChangeLog(tableToken, newStructureVersion - 1);
                                 hasNext = structuralChangeCursor.hasNext();
                             }
 
@@ -398,7 +322,6 @@
                         case DROP_TABLE_WALID:
                             tryDestroyDroppedTable(tableToken, writer, engine, tempPath);
                             return;
->>>>>>> 5d42ab69
 
                         case 0:
                             throw CairoException.critical(0)
@@ -407,9 +330,9 @@
 
                         default:
                             // Always set full path when using thread static path
-                            sqlToOperation.setNowAndFixClock(commitTimestamp);
+                            operationCompiler.setNowAndFixClock(commitTimestamp);
                             tempPath.of(engine.getConfiguration().getRoot()).concat(tableToken).slash().put(WAL_NAME_BASE).put(walId).slash().put(segmentId);
-                            processWalCommit(writer, tempPath, segmentTxn, sqlToOperation, seqTxn);
+                            processWalCommit(writer, tempPath, segmentTxn, operationCompiler, seqTxn);
                     }
                 }
             } finally {
@@ -453,24 +376,12 @@
     private void processWalSql(TableWriter tableWriter, WalEventCursor.SqlInfo sqlInfo, OperationCompiler operationCompiler, long seqTxn) {
         final int cmdType = sqlInfo.getCmdType();
         final CharSequence sql = sqlInfo.getSql();
-<<<<<<< HEAD
         operationCompiler.resetRnd(sqlInfo.getRndSeed0(), sqlInfo.getRndSeed1());
         sqlInfo.populateBindVariableService(operationCompiler.getBindVariableService());
-        AbstractOperation operation = null;
         try {
             switch (cmdType) {
                 case CMD_ALTER_TABLE:
-                    operation = operationCompiler.compileAlterSql(sql);
-                    break;
-                case CMD_UPDATE_TABLE:
-                    operation = operationCompiler.compileUpdateSql(sql);
-=======
-        sqlToOperation.resetRnd(sqlInfo.getRndSeed0(), sqlInfo.getRndSeed1());
-        sqlInfo.populateBindVariableService(sqlToOperation.getBindVariableService());
-        try {
-            switch (cmdType) {
-                case CMD_ALTER_TABLE:
-                    AlterOperation alterOperation = compileAlter(tableWriter, sqlToOperation, sql, seqTxn);
+                    AlterOperation alterOperation = compileAlter(tableWriter, operationCompiler, sql, seqTxn);
                     try {
                         tableWriter.apply(alterOperation, seqTxn);
                     } finally {
@@ -478,13 +389,12 @@
                     }
                     break;
                 case CMD_UPDATE_TABLE:
-                    UpdateOperation updateOperation = compileUpdate(tableWriter, sqlToOperation, sql, seqTxn);
+                    UpdateOperation updateOperation = compileUpdate(tableWriter, operationCompiler, sql, seqTxn);
                     try {
                         tableWriter.apply(updateOperation, seqTxn);
                     } finally {
                         Misc.free(updateOperation);
                     }
->>>>>>> 5d42ab69
                     break;
                 default:
                     throw new UnsupportedOperationException("Unsupported command type: " + cmdType);
@@ -510,16 +420,9 @@
         final long seqTxn;
 
         try {
-<<<<<<< HEAD
             WalTxnNotificationTask task = queue.get(cursor);
-            tableId = task.getTableId();
-            tableName = task.getTableName();
+            tableToken = task.getTableToken();
             seqTxn = task.getTxn();
-=======
-            WalTxnNotificationTask walTxnNotificationTask = queue.get(cursor);
-            tableToken = walTxnNotificationTask.getTableToken();
-            seqTxn = walTxnNotificationTask.getTxn();
->>>>>>> 5d42ab69
         } finally {
             // Don't hold the queue until the all the transactions applied to the table
             subSeq.done(cursor);
@@ -528,11 +431,7 @@
         final int tableId = tableToken.getTableId();
         if (lastAppliedSeqTxns.get(tableId) < seqTxn) {
             // Check, maybe we already processed this table to higher txn.
-<<<<<<< HEAD
-            final long lastAppliedSeqTxn = applyWAL(tableName, tableId, engine, operationCompiler);
-=======
-            final long lastAppliedSeqTxn = processWalTxnNotification(tableToken, engine, sqlToOperation);
->>>>>>> 5d42ab69
+            final long lastAppliedSeqTxn = applyWAL(tableToken, engine, operationCompiler);
             if (lastAppliedSeqTxn > -1L) {
                 lastAppliedSeqTxns.put(tableId, lastAppliedSeqTxn);
             } else if (lastAppliedSeqTxn == WAL_APPLY_FAILED) {
