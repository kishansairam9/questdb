--- conflicted
+++ resolved
@@ -37,19 +37,13 @@
 import java.io.Closeable;
 
 import static io.questdb.cairo.TableUtils.openSmallFile;
-<<<<<<< HEAD
-import static io.questdb.cairo.wal.WalUtils.EVENT_FILE_NAME;
-import static io.questdb.cairo.wal.WalUtils.WAL_FORMAT_VERSION;
-=======
 import static io.questdb.cairo.wal.WalUtils.*;
->>>>>>> add65949
 
 class WalWriterEvents implements Closeable {
     private final MemoryMARW eventMem = Vm.getMARWInstance();
     private final FilesFacade ff;
     private final StringSink sink = new StringSink();
     private AtomicIntList initialSymbolCounts;
-    private BoolList symbolNullValues;
     private long startOffset = 0;
     private BoolList symbolMapNullFlags;
     private long txn = 0;
@@ -167,7 +161,6 @@
 
                     final int size = symbolMap.size();
                     eventMem.putInt(size);
-                    eventMem.putInt(symbolNullValues.get(i) ? 1 : 0);
 
                     for (int j = 0; j < size; j++) {
                         final CharSequence symbol = symbolMap.keys().getQuick(j);
@@ -199,17 +192,10 @@
         return txn++;
     }
 
-<<<<<<< HEAD
-    void of(ObjList<CharSequenceIntHashMap> txnSymbolMaps, BoolList symbolNullValues, AtomicIntList initialSymbolCounts) {
-        this.txnSymbolMaps = txnSymbolMaps;
-        this.initialSymbolCounts = initialSymbolCounts;
-        this.symbolNullValues = symbolNullValues;
-=======
     void of(ObjList<CharSequenceIntHashMap> txnSymbolMaps, AtomicIntList initialSymbolCounts, BoolList symbolMapNullFlags) {
         this.txnSymbolMaps = txnSymbolMaps;
         this.initialSymbolCounts = initialSymbolCounts;
         this.symbolMapNullFlags = symbolMapNullFlags;
->>>>>>> add65949
     }
 
     void openEventFile(Path path, int pathLen) {
