/*******************************************************************************
 *     ___                  _   ____  ____
 *    / _ \ _   _  ___  ___| |_|  _ \| __ )
 *   | | | | | | |/ _ \/ __| __| | | |  _ \
 *   | |_| | |_| |  __/\__ \ |_| |_| | |_) |
 *    \__\_\\__,_|\___||___/\__|____/|____/
 *
 *  Copyright (c) 2014-2019 Appsicle
 *  Copyright (c) 2019-2022 QuestDB
 *
 *  Licensed under the Apache License, Version 2.0 (the "License");
 *  you may not use this file except in compliance with the License.
 *  You may obtain a copy of the License at
 *
 *  http://www.apache.org/licenses/LICENSE-2.0
 *
 *  Unless required by applicable law or agreed to in writing, software
 *  distributed under the License is distributed on an "AS IS" BASIS,
 *  WITHOUT WARRANTIES OR CONDITIONS OF ANY KIND, either express or implied.
 *  See the License for the specific language governing permissions and
 *  limitations under the License.
 *
 ******************************************************************************/

package io.questdb.cairo.wal;

import io.questdb.cairo.ColumnType;
import io.questdb.cairo.sql.BindVariableService;
import io.questdb.cairo.sql.Function;
import io.questdb.cairo.vm.Vm;
import io.questdb.cairo.vm.api.MemoryMARW;
import io.questdb.griffin.SqlExecutionContext;
import io.questdb.std.*;
import io.questdb.std.str.Path;
import io.questdb.std.str.StringSink;

import java.io.Closeable;

import static io.questdb.cairo.TableUtils.EVENT_FILE_NAME;
import static io.questdb.cairo.TableUtils.openSmallFile;
import static io.questdb.cairo.wal.WalUtils.*;

class WalWriterEvents implements Closeable {
    private final MemoryMARW eventMem = Vm.getMARWInstance();
    private final FilesFacade ff;
    private final StringSink sink = new StringSink();
    private AtomicIntList initialSymbolCounts;
    private long startOffset = 0;
    private BoolList symbolMapNullFlags;
    private int txn = 0;
    private ObjList<CharSequenceIntHashMap> txnSymbolMaps;

    WalWriterEvents(FilesFacade ff) {
        this.ff = ff;
    }

    @Override
    public void close() {
        eventMem.close(true, Vm.TRUNCATE_TO_POINTER);
    }

    private void init() {
        eventMem.putLong(WALE_HEADER_SIZE + Integer.BYTES);
        eventMem.putInt(WAL_FORMAT_VERSION);
        eventMem.putInt(-1);
        txn = 0;
    }

    private void writeFunction(Function function) {
        final int type = function.getType();
        eventMem.putInt(type);

        switch (ColumnType.tagOf(type)) {
            case ColumnType.BOOLEAN:
                eventMem.putBool(function.getBool(null));
                break;
            case ColumnType.BYTE:
                eventMem.putByte(function.getByte(null));
                break;
            case ColumnType.GEOBYTE:
                eventMem.putByte(function.getGeoByte(null));
                break;
            case ColumnType.SHORT:
                eventMem.putShort(function.getShort(null));
                break;
            case ColumnType.GEOSHORT:
                eventMem.putShort(function.getGeoShort(null));
                break;
            case ColumnType.CHAR:
                eventMem.putChar(function.getChar(null));
                break;
            case ColumnType.INT:
                eventMem.putInt(function.getInt(null));
                break;
            case ColumnType.GEOINT:
                eventMem.putInt(function.getGeoInt(null));
                break;
            case ColumnType.FLOAT:
                eventMem.putFloat(function.getFloat(null));
                break;
            case ColumnType.LONG:
                eventMem.putLong(function.getLong(null));
                break;
            case ColumnType.GEOLONG:
                eventMem.putLong(function.getGeoLong(null));
                break;
            case ColumnType.DATE:
                eventMem.putLong(function.getDate(null));
                break;
            case ColumnType.TIMESTAMP:
                eventMem.putLong(function.getTimestamp(null));
                break;
            case ColumnType.DOUBLE:
                eventMem.putDouble(function.getDouble(null));
                break;
            case ColumnType.STRING:
                eventMem.putStr(function.getStr(null));
                break;
            case ColumnType.BINARY:
                eventMem.putBin(function.getBin(null));
                break;
            default:
                throw new UnsupportedOperationException("unsupported column type: " + ColumnType.nameOf(type));
        }
    }

    private void writeIndexedVariables(BindVariableService bindVariableService) {
        final int count = bindVariableService != null ? bindVariableService.getIndexedVariableCount() : 0;
        eventMem.putInt(count);

        for (int i = 0; i < count; i++) {
            writeFunction(bindVariableService.getFunction(i));
        }
    }

    private void writeNamedVariables(BindVariableService bindVariableService) {
        final int count = bindVariableService != null ? bindVariableService.getNamedVariables().size() : 0;
        eventMem.putInt(count);

        if (count > 0) {
            final ObjList<CharSequence> namedVariables = bindVariableService.getNamedVariables();
            for (int i = 0; i < count; i++) {
                final CharSequence name = namedVariables.get(i);
                eventMem.putStr(name);
                sink.clear();
                sink.put(':').put(name);
                writeFunction(bindVariableService.getFunction(sink));
            }
        }
    }

    private void writeSymbolMapDiffs() {
        final int columns = txnSymbolMaps.size();
        for (int i = 0; i < columns; i++) {
            final CharSequenceIntHashMap symbolMap = txnSymbolMaps.getQuick(i);
            if (symbolMap != null) {
                final int initialCount = initialSymbolCounts.get(i);
                if (initialCount > 0 || (initialCount == 0 && symbolMap.size() > 0)) {
                    eventMem.putInt(i);
                    eventMem.putBool(symbolMapNullFlags.get(i));
                    eventMem.putInt(initialCount);

                    final int size = symbolMap.size();
                    eventMem.putInt(size);

                    for (int j = 0; j < size; j++) {
                        final CharSequence symbol = symbolMap.keys().getQuick(j);
                        final int value = symbolMap.get(symbol);

                        eventMem.putInt(value);
                        eventMem.putStr(symbol);
                    }
                    eventMem.putInt(SymbolMapDiffImpl.END_OF_SYMBOL_ENTRIES);
                }
            }
        }
        eventMem.putInt(SymbolMapDiffImpl.END_OF_SYMBOL_DIFFS);
    }

<<<<<<< HEAD
    long appendSql(int cmdType, CharSequence sqlText, SqlExecutionContext sqlExecutionContext) {
        startOffset = eventMem.getAppendOffset() - Integer.BYTES;
        eventMem.putLong(txn);
        eventMem.putByte(WalTxnType.SQL);
        eventMem.putInt(cmdType); // byte would be enough probably
        eventMem.putStr(sqlText);
        final BindVariableService bindVariableService = sqlExecutionContext.getBindVariableService();
        writeIndexedVariables(bindVariableService);
        writeNamedVariables(bindVariableService);
        eventMem.putInt(startOffset, (int) (eventMem.getAppendOffset() - startOffset));
        eventMem.putInt(-1);
        eventMem.putLong(WALE_SIZE_OFFSET, eventMem.getAppendOffset());
        return txn++;
    }

    long data(long startRowID, long endRowID, long minTimestamp, long maxTimestamp, boolean outOfOrder) {
=======
    int data(long startRowID, long endRowID, long minTimestamp, long maxTimestamp, boolean outOfOrder) {
>>>>>>> ade8cb38
        startOffset = eventMem.getAppendOffset() - Integer.BYTES;
        eventMem.putLong(txn);
        eventMem.putByte(WalTxnType.DATA);
        eventMem.putLong(startRowID);
        eventMem.putLong(endRowID);
        eventMem.putLong(minTimestamp);
        eventMem.putLong(maxTimestamp);
        eventMem.putBool(outOfOrder);
        writeSymbolMapDiffs();
        eventMem.putInt(startOffset, (int) (eventMem.getAppendOffset() - startOffset));
        eventMem.putInt(-1);
        eventMem.putLong(WALE_SIZE_OFFSET, eventMem.getAppendOffset());
        return txn++;
    }

    void of(ObjList<CharSequenceIntHashMap> txnSymbolMaps, AtomicIntList initialSymbolCounts, BoolList symbolMapNullFlags) {
        this.txnSymbolMaps = txnSymbolMaps;
        this.initialSymbolCounts = initialSymbolCounts;
        this.symbolMapNullFlags = symbolMapNullFlags;
    }

    void openEventFile(Path path, int pathLen) {
        if (eventMem.getFd() > -1) {
            close();
        }
        openSmallFile(ff, path, pathLen, eventMem, EVENT_FILE_NAME, MemoryTag.MMAP_TABLE_WAL_WRITER);
        init();
    }

    void rollback() {
        eventMem.jumpTo(startOffset);
        eventMem.putInt(-1);
        eventMem.putLong(WALE_SIZE_OFFSET, eventMem.getAppendOffset());
    }

<<<<<<< HEAD
    long truncate() {
=======
    int sql(int cmdType, CharSequence sql, SqlExecutionContext sqlExecutionContext) {
        startOffset = eventMem.getAppendOffset() - Integer.BYTES;
        eventMem.putLong(txn);
        eventMem.putByte(WalTxnType.SQL);
        eventMem.putInt(cmdType); // byte would be enough probably
        eventMem.putStr(sql);
        final Rnd rnd = sqlExecutionContext.getRandom();
        eventMem.putLong(rnd.getSeed0());
        eventMem.putLong(rnd.getSeed1());
        final BindVariableService bindVariableService = sqlExecutionContext.getBindVariableService();
        writeIndexedVariables(bindVariableService);
        writeNamedVariables(bindVariableService);
        eventMem.putInt(startOffset, (int) (eventMem.getAppendOffset() - startOffset));
        eventMem.putInt(-1);
        eventMem.putLong(WALE_SIZE_OFFSET, eventMem.getAppendOffset());
        return txn++;
    }

    int truncate() {
>>>>>>> ade8cb38
        startOffset = eventMem.getAppendOffset() - Integer.BYTES;
        eventMem.putLong(txn);
        eventMem.putByte(WalTxnType.TRUNCATE);
        eventMem.putInt(startOffset, (int) (eventMem.getAppendOffset() - startOffset));
        eventMem.putInt(-1);
        return txn++;
    }
}<|MERGE_RESOLUTION|>--- conflicted
+++ resolved
@@ -177,13 +177,15 @@
         eventMem.putInt(SymbolMapDiffImpl.END_OF_SYMBOL_DIFFS);
     }
 
-<<<<<<< HEAD
-    long appendSql(int cmdType, CharSequence sqlText, SqlExecutionContext sqlExecutionContext) {
+    int appendSql(int cmdType, CharSequence sqlText, SqlExecutionContext sqlExecutionContext) {
         startOffset = eventMem.getAppendOffset() - Integer.BYTES;
         eventMem.putLong(txn);
         eventMem.putByte(WalTxnType.SQL);
         eventMem.putInt(cmdType); // byte would be enough probably
         eventMem.putStr(sqlText);
+        final Rnd rnd = sqlExecutionContext.getRandom();
+        eventMem.putLong(rnd.getSeed0());
+        eventMem.putLong(rnd.getSeed1());
         final BindVariableService bindVariableService = sqlExecutionContext.getBindVariableService();
         writeIndexedVariables(bindVariableService);
         writeNamedVariables(bindVariableService);
@@ -193,10 +195,7 @@
         return txn++;
     }
 
-    long data(long startRowID, long endRowID, long minTimestamp, long maxTimestamp, boolean outOfOrder) {
-=======
     int data(long startRowID, long endRowID, long minTimestamp, long maxTimestamp, boolean outOfOrder) {
->>>>>>> ade8cb38
         startOffset = eventMem.getAppendOffset() - Integer.BYTES;
         eventMem.putLong(txn);
         eventMem.putByte(WalTxnType.DATA);
@@ -232,29 +231,7 @@
         eventMem.putLong(WALE_SIZE_OFFSET, eventMem.getAppendOffset());
     }
 
-<<<<<<< HEAD
-    long truncate() {
-=======
-    int sql(int cmdType, CharSequence sql, SqlExecutionContext sqlExecutionContext) {
-        startOffset = eventMem.getAppendOffset() - Integer.BYTES;
-        eventMem.putLong(txn);
-        eventMem.putByte(WalTxnType.SQL);
-        eventMem.putInt(cmdType); // byte would be enough probably
-        eventMem.putStr(sql);
-        final Rnd rnd = sqlExecutionContext.getRandom();
-        eventMem.putLong(rnd.getSeed0());
-        eventMem.putLong(rnd.getSeed1());
-        final BindVariableService bindVariableService = sqlExecutionContext.getBindVariableService();
-        writeIndexedVariables(bindVariableService);
-        writeNamedVariables(bindVariableService);
-        eventMem.putInt(startOffset, (int) (eventMem.getAppendOffset() - startOffset));
-        eventMem.putInt(-1);
-        eventMem.putLong(WALE_SIZE_OFFSET, eventMem.getAppendOffset());
-        return txn++;
-    }
-
     int truncate() {
->>>>>>> ade8cb38
         startOffset = eventMem.getAppendOffset() - Integer.BYTES;
         eventMem.putLong(txn);
         eventMem.putByte(WalTxnType.TRUNCATE);
