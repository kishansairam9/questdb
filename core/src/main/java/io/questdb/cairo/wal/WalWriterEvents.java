--- conflicted
+++ resolved
@@ -270,13 +270,9 @@
         eventMem.putByte(WalTxnType.TRUNCATE);
         eventMem.putInt(startOffset, (int) (eventMem.getAppendOffset() - startOffset));
         eventMem.putInt(-1);
-<<<<<<< HEAD
 
         appendIndex(eventMem.getAppendOffset() - Integer.BYTES);
         eventMem.putInt(WALE_MAX_TXN_OFFSET_32, txn);
-=======
-        eventMem.putLong(WALE_SIZE_OFFSET, eventMem.getAppendOffset());
->>>>>>> 08f2a870
         return txn++;
     }
 }