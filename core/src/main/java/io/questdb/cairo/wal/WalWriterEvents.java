/*******************************************************************************
 *     ___                  _   ____  ____
 *    / _ \ _   _  ___  ___| |_|  _ \| __ )
 *   | | | | | | |/ _ \/ __| __| | | |  _ \
 *   | |_| | |_| |  __/\__ \ |_| |_| | |_) |
 *    \__\_\\__,_|\___||___/\__|____/|____/
 *
 *  Copyright (c) 2014-2019 Appsicle
 *  Copyright (c) 2019-2022 QuestDB
 *
 *  Licensed under the Apache License, Version 2.0 (the "License");
 *  you may not use this file except in compliance with the License.
 *  You may obtain a copy of the License at
 *
 *  http://www.apache.org/licenses/LICENSE-2.0
 *
 *  Unless required by applicable law or agreed to in writing, software
 *  distributed under the License is distributed on an "AS IS" BASIS,
 *  WITHOUT WARRANTIES OR CONDITIONS OF ANY KIND, either express or implied.
 *  See the License for the specific language governing permissions and
 *  limitations under the License.
 *
 ******************************************************************************/

package io.questdb.cairo.wal;

import io.questdb.cairo.ColumnType;
import io.questdb.cairo.sql.BindVariableService;
import io.questdb.cairo.sql.Function;
import io.questdb.cairo.vm.Vm;
import io.questdb.cairo.vm.api.MemoryMARW;
import io.questdb.griffin.SqlExecutionContext;
import io.questdb.std.*;
import io.questdb.std.str.Path;
import io.questdb.std.str.StringSink;

import java.io.Closeable;

<<<<<<< HEAD
import static io.questdb.cairo.TableUtils.openSmallFile;
import static io.questdb.cairo.wal.WalUtils.EVENT_FILE_NAME;
=======
import static io.questdb.cairo.TableUtils.EVENT_FILE_NAME;
import static io.questdb.cairo.TableUtils.openSmallFile;
>>>>>>> af9a0963
import static io.questdb.cairo.wal.WalUtils.WAL_FORMAT_VERSION;

class WalWriterEvents implements Closeable {
    private final MemoryMARW eventMem = Vm.getMARWInstance();
    private final FilesFacade ff;
    private final StringSink sink = new StringSink();
<<<<<<< HEAD
    private IntList initialSymbolCounts;
    private long startOffset = 0;
    private BoolList symbolNullValues;
=======
    private AtomicIntList initialSymbolCounts;
    private long startOffset = 0;
>>>>>>> af9a0963
    private long txn = 0;
    private ObjList<CharSequenceIntHashMap> txnSymbolMaps;

    WalWriterEvents(FilesFacade ff) {
        this.ff = ff;
    }

    @Override
    public void close() {
        eventMem.close(true, Vm.TRUNCATE_TO_POINTER);
    }

    private void init() {
        eventMem.putInt(WAL_FORMAT_VERSION);
        eventMem.putInt(-1);
        txn = 0;
    }

    private void writeFunction(Function function) {
        final int type = function.getType();
        eventMem.putInt(type);

        switch (ColumnType.tagOf(type)) {
            case ColumnType.BOOLEAN:
                eventMem.putBool(function.getBool(null));
                break;
            case ColumnType.BYTE:
                eventMem.putByte(function.getByte(null));
                break;
            case ColumnType.GEOBYTE:
                eventMem.putByte(function.getGeoByte(null));
                break;
            case ColumnType.SHORT:
                eventMem.putShort(function.getShort(null));
                break;
            case ColumnType.GEOSHORT:
                eventMem.putShort(function.getGeoShort(null));
                break;
            case ColumnType.CHAR:
                eventMem.putChar(function.getChar(null));
                break;
            case ColumnType.INT:
                eventMem.putInt(function.getInt(null));
                break;
            case ColumnType.GEOINT:
                eventMem.putInt(function.getGeoInt(null));
                break;
            case ColumnType.FLOAT:
                eventMem.putFloat(function.getFloat(null));
                break;
            case ColumnType.LONG:
                eventMem.putLong(function.getLong(null));
                break;
            case ColumnType.GEOLONG:
                eventMem.putLong(function.getGeoLong(null));
                break;
            case ColumnType.DATE:
                eventMem.putLong(function.getDate(null));
                break;
            case ColumnType.TIMESTAMP:
                eventMem.putLong(function.getTimestamp(null));
                break;
            case ColumnType.DOUBLE:
                eventMem.putDouble(function.getDouble(null));
                break;
            case ColumnType.STRING:
                eventMem.putStr(function.getStr(null));
                break;
            case ColumnType.BINARY:
                eventMem.putBin(function.getBin(null));
                break;
            default:
                throw new UnsupportedOperationException("unsupported column type: " + ColumnType.nameOf(type));
        }
    }

    private void writeIndexedVariables(BindVariableService bindVariableService) {
        final int count = bindVariableService != null ? bindVariableService.getIndexedVariableCount() : 0;
        eventMem.putInt(count);

        for (int i = 0; i < count; i++) {
            writeFunction(bindVariableService.getFunction(i));
        }
    }

    private void writeNamedVariables(BindVariableService bindVariableService) {
        final int count = bindVariableService != null ? bindVariableService.getNamedVariables().size() : 0;
        eventMem.putInt(count);

        if (count > 0) {
            final ObjList<CharSequence> namedVariables = bindVariableService.getNamedVariables();
            for (int i = 0; i < count; i++) {
                final CharSequence name = namedVariables.get(i);
                eventMem.putStr(name);
                sink.clear();
                sink.put(':').put(name);
                writeFunction(bindVariableService.getFunction(sink));
            }
        }
    }

    private void writeSymbolMapDiffs() {
        final int columns = txnSymbolMaps.size();
        for (int i = 0; i < columns; i++) {
<<<<<<< HEAD
            final CharSequenceIntHashMap symbolMap = txnSymbolMaps.getQuick(i);
            if (symbolMap != null) {
                final int initialCount = initialSymbolCounts.get(i);
                if (initialCount > 0 || (initialCount == 0 && symbolMap.size() > 0)) {
                    eventMem.putInt(i);
                    eventMem.putInt(initialCount);

                    final int size = symbolMap.size();
                    eventMem.putInt(size);
                    eventMem.putInt(symbolNullValues.get(i) ? 1 : 0);

                    for (int j = 0; j < size; j++) {
                        final CharSequence symbol = symbolMap.keys().getQuick(j);
                        final int value = symbolMap.get(symbol);

                        eventMem.putInt(value);
                        eventMem.putStr(symbol);
                    }
                    eventMem.putInt(SymbolMapDiffImpl.END_OF_SYMBOL_ENTRIES);
                }
            }
        }
        eventMem.putInt(SymbolMapDiffImpl.END_OF_SYMBOL_DIFFS);
    }

    long data(long startRowID, long endRowID, long minTimestamp, long maxTimestamp, boolean outOfOrder) {
        startOffset = eventMem.getAppendOffset() - Integer.BYTES;
        eventMem.putLong(txn);
        eventMem.putByte(WalTxnType.DATA);
        eventMem.putLong(startRowID);
        eventMem.putLong(endRowID);
        eventMem.putLong(minTimestamp);
        eventMem.putLong(maxTimestamp);
        eventMem.putBool(outOfOrder);
        writeSymbolMapDiffs();
        eventMem.putInt(startOffset, (int) (eventMem.getAppendOffset() - startOffset));
        eventMem.putInt(-1);
        return txn++;
    }

    void of(ObjList<CharSequenceIntHashMap> txnSymbolMaps, BoolList symbolNullValues, IntList initialSymbolCounts) {
        this.txnSymbolMaps = txnSymbolMaps;
        this.initialSymbolCounts = initialSymbolCounts;
        this.symbolNullValues = symbolNullValues;
    }

    void openEventFile(Path path, int pathLen) {
        if (eventMem.getFd() > -1) {
            close();
        }
        openSmallFile(ff, path, pathLen, eventMem, EVENT_FILE_NAME, MemoryTag.MMAP_TABLE_WAL_WRITER);
        init();
    }

    void rollback() {
        eventMem.jumpTo(startOffset);
        eventMem.putInt(-1);
    }

    long sql(int cmdType, CharSequence sql, SqlExecutionContext sqlExecutionContext) {
        assert sql != null && sql.length() > 0;
        startOffset = eventMem.getAppendOffset() - Integer.BYTES;
        eventMem.putLong(txn);
        eventMem.putByte(WalTxnType.SQL);
        eventMem.putInt(cmdType); //byte would be enough probably
        eventMem.putStr(sql);
        final BindVariableService bindVariableService = sqlExecutionContext.getBindVariableService();
        writeIndexedVariables(bindVariableService);
        writeNamedVariables(bindVariableService);
        eventMem.putInt(startOffset, (int) (eventMem.getAppendOffset() - startOffset));
        eventMem.putInt(-1);
        return txn++;
    }

    void startTxn() {
        final int numOfColumns = txnSymbolMaps.size();
        for (int i = 0; i < numOfColumns; i++) {
=======
>>>>>>> af9a0963
            final CharSequenceIntHashMap symbolMap = txnSymbolMaps.getQuick(i);
            if (symbolMap != null) {
                final int initialCount = initialSymbolCounts.get(i);
                if (initialCount > 0 || (initialCount == 0 && symbolMap.size() > 0)) {
                    eventMem.putInt(i);
                    eventMem.putInt(initialCount);

                    final int size = symbolMap.size();
                    eventMem.putInt(size);

                    for (int j = 0; j < size; j++) {
                        final CharSequence symbol = symbolMap.keys().getQuick(j);
                        final int value = symbolMap.get(symbol);

                        eventMem.putInt(value);
                        eventMem.putStr(symbol);
                    }
                    eventMem.putInt(SymbolMapDiffImpl.END_OF_SYMBOL_ENTRIES);
                }
            }
        }
        eventMem.putInt(SymbolMapDiffImpl.END_OF_SYMBOL_DIFFS);
    }

<<<<<<< HEAD
    long truncate() {
        startOffset = eventMem.getAppendOffset() - Integer.BYTES;
        eventMem.putLong(txn);
        eventMem.putByte(WalTxnType.TRUNCATE);
        eventMem.putInt(startOffset, (int) (eventMem.getAppendOffset() - startOffset));
        eventMem.putInt(-1);
        return txn++;
=======
    long data(long startRowID, long endRowID, long minTimestamp, long maxTimestamp, boolean outOfOrder) {
        startOffset = eventMem.getAppendOffset() - Integer.BYTES;
        eventMem.putLong(txn);
        eventMem.putByte(WalTxnType.DATA);
        eventMem.putLong(startRowID);
        eventMem.putLong(endRowID);
        eventMem.putLong(minTimestamp);
        eventMem.putLong(maxTimestamp);
        eventMem.putBool(outOfOrder);
        writeSymbolMapDiffs();
        eventMem.putInt(startOffset, (int) (eventMem.getAppendOffset() - startOffset));
        eventMem.putInt(-1);
        return txn++;
    }

    void of(ObjList<CharSequenceIntHashMap> txnSymbolMaps, AtomicIntList initialSymbolCounts) {
        this.txnSymbolMaps = txnSymbolMaps;
        this.initialSymbolCounts = initialSymbolCounts;
    }

    void openEventFile(Path path, int pathLen) {
        if (eventMem.getFd() > -1) {
            close();
        }
        openSmallFile(ff, path, pathLen, eventMem, EVENT_FILE_NAME, MemoryTag.MMAP_TABLE_WAL_WRITER);
        init();
    }

    void rollback() {
        eventMem.jumpTo(startOffset);
        eventMem.putInt(-1);
    }

    long sql(int cmdType, CharSequence sql, SqlExecutionContext sqlExecutionContext) {
        startOffset = eventMem.getAppendOffset() - Integer.BYTES;
        eventMem.putLong(txn);
        eventMem.putByte(WalTxnType.SQL);
        eventMem.putInt(cmdType); // byte would be enough probably
        eventMem.putStr(sql);
        final BindVariableService bindVariableService = sqlExecutionContext.getBindVariableService();
        writeIndexedVariables(bindVariableService);
        writeNamedVariables(bindVariableService);
        eventMem.putInt(startOffset, (int) (eventMem.getAppendOffset() - startOffset));
        eventMem.putInt(-1);
        return txn++;
    }

    long truncate() {
        startOffset = eventMem.getAppendOffset() - Integer.BYTES;
        eventMem.putLong(txn);
        eventMem.putByte(WalTxnType.TRUNCATE);
        eventMem.putInt(startOffset, (int) (eventMem.getAppendOffset() - startOffset));
        eventMem.putInt(-1);
        return txn++;
>>>>>>> af9a0963
    }
}<|MERGE_RESOLUTION|>--- conflicted
+++ resolved
@@ -36,27 +36,17 @@
 
 import java.io.Closeable;
 
-<<<<<<< HEAD
 import static io.questdb.cairo.TableUtils.openSmallFile;
 import static io.questdb.cairo.wal.WalUtils.EVENT_FILE_NAME;
-=======
-import static io.questdb.cairo.TableUtils.EVENT_FILE_NAME;
-import static io.questdb.cairo.TableUtils.openSmallFile;
->>>>>>> af9a0963
 import static io.questdb.cairo.wal.WalUtils.WAL_FORMAT_VERSION;
 
 class WalWriterEvents implements Closeable {
     private final MemoryMARW eventMem = Vm.getMARWInstance();
     private final FilesFacade ff;
     private final StringSink sink = new StringSink();
-<<<<<<< HEAD
-    private IntList initialSymbolCounts;
+    private AtomicIntList initialSymbolCounts;
+    private BoolList symbolNullValues;
     private long startOffset = 0;
-    private BoolList symbolNullValues;
-=======
-    private AtomicIntList initialSymbolCounts;
-    private long startOffset = 0;
->>>>>>> af9a0963
     private long txn = 0;
     private ObjList<CharSequenceIntHashMap> txnSymbolMaps;
 
@@ -161,7 +151,6 @@
     private void writeSymbolMapDiffs() {
         final int columns = txnSymbolMaps.size();
         for (int i = 0; i < columns; i++) {
-<<<<<<< HEAD
             final CharSequenceIntHashMap symbolMap = txnSymbolMaps.getQuick(i);
             if (symbolMap != null) {
                 final int initialCount = initialSymbolCounts.get(i);
@@ -202,96 +191,10 @@
         return txn++;
     }
 
-    void of(ObjList<CharSequenceIntHashMap> txnSymbolMaps, BoolList symbolNullValues, IntList initialSymbolCounts) {
+    void of(ObjList<CharSequenceIntHashMap> txnSymbolMaps, BoolList symbolNullValues, AtomicIntList initialSymbolCounts) {
         this.txnSymbolMaps = txnSymbolMaps;
         this.initialSymbolCounts = initialSymbolCounts;
         this.symbolNullValues = symbolNullValues;
-    }
-
-    void openEventFile(Path path, int pathLen) {
-        if (eventMem.getFd() > -1) {
-            close();
-        }
-        openSmallFile(ff, path, pathLen, eventMem, EVENT_FILE_NAME, MemoryTag.MMAP_TABLE_WAL_WRITER);
-        init();
-    }
-
-    void rollback() {
-        eventMem.jumpTo(startOffset);
-        eventMem.putInt(-1);
-    }
-
-    long sql(int cmdType, CharSequence sql, SqlExecutionContext sqlExecutionContext) {
-        assert sql != null && sql.length() > 0;
-        startOffset = eventMem.getAppendOffset() - Integer.BYTES;
-        eventMem.putLong(txn);
-        eventMem.putByte(WalTxnType.SQL);
-        eventMem.putInt(cmdType); //byte would be enough probably
-        eventMem.putStr(sql);
-        final BindVariableService bindVariableService = sqlExecutionContext.getBindVariableService();
-        writeIndexedVariables(bindVariableService);
-        writeNamedVariables(bindVariableService);
-        eventMem.putInt(startOffset, (int) (eventMem.getAppendOffset() - startOffset));
-        eventMem.putInt(-1);
-        return txn++;
-    }
-
-    void startTxn() {
-        final int numOfColumns = txnSymbolMaps.size();
-        for (int i = 0; i < numOfColumns; i++) {
-=======
->>>>>>> af9a0963
-            final CharSequenceIntHashMap symbolMap = txnSymbolMaps.getQuick(i);
-            if (symbolMap != null) {
-                final int initialCount = initialSymbolCounts.get(i);
-                if (initialCount > 0 || (initialCount == 0 && symbolMap.size() > 0)) {
-                    eventMem.putInt(i);
-                    eventMem.putInt(initialCount);
-
-                    final int size = symbolMap.size();
-                    eventMem.putInt(size);
-
-                    for (int j = 0; j < size; j++) {
-                        final CharSequence symbol = symbolMap.keys().getQuick(j);
-                        final int value = symbolMap.get(symbol);
-
-                        eventMem.putInt(value);
-                        eventMem.putStr(symbol);
-                    }
-                    eventMem.putInt(SymbolMapDiffImpl.END_OF_SYMBOL_ENTRIES);
-                }
-            }
-        }
-        eventMem.putInt(SymbolMapDiffImpl.END_OF_SYMBOL_DIFFS);
-    }
-
-<<<<<<< HEAD
-    long truncate() {
-        startOffset = eventMem.getAppendOffset() - Integer.BYTES;
-        eventMem.putLong(txn);
-        eventMem.putByte(WalTxnType.TRUNCATE);
-        eventMem.putInt(startOffset, (int) (eventMem.getAppendOffset() - startOffset));
-        eventMem.putInt(-1);
-        return txn++;
-=======
-    long data(long startRowID, long endRowID, long minTimestamp, long maxTimestamp, boolean outOfOrder) {
-        startOffset = eventMem.getAppendOffset() - Integer.BYTES;
-        eventMem.putLong(txn);
-        eventMem.putByte(WalTxnType.DATA);
-        eventMem.putLong(startRowID);
-        eventMem.putLong(endRowID);
-        eventMem.putLong(minTimestamp);
-        eventMem.putLong(maxTimestamp);
-        eventMem.putBool(outOfOrder);
-        writeSymbolMapDiffs();
-        eventMem.putInt(startOffset, (int) (eventMem.getAppendOffset() - startOffset));
-        eventMem.putInt(-1);
-        return txn++;
-    }
-
-    void of(ObjList<CharSequenceIntHashMap> txnSymbolMaps, AtomicIntList initialSymbolCounts) {
-        this.txnSymbolMaps = txnSymbolMaps;
-        this.initialSymbolCounts = initialSymbolCounts;
     }
 
     void openEventFile(Path path, int pathLen) {
@@ -328,6 +231,5 @@
         eventMem.putInt(startOffset, (int) (eventMem.getAppendOffset() - startOffset));
         eventMem.putInt(-1);
         return txn++;
->>>>>>> af9a0963
     }
 }