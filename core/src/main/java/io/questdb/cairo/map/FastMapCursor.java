--- conflicted
+++ resolved
@@ -90,11 +90,7 @@
 
     @Override
     public void recordAt(Record record, long atRowId) {
-<<<<<<< HEAD
-        ((FastMapRecord) record).of(atRowId);
-=======
         ((FastMapRecord) record).of(atRowId, limit);
->>>>>>> cb367bc7
     }
 
     @Override
