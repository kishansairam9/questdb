--- conflicted
+++ resolved
@@ -60,22 +60,11 @@
         sink.put("{\"name\":\"").put(this.getClass().getSimpleName()).put("\", \"table\":\"").put(tableName).put("\"}");
     }
 
-<<<<<<< HEAD
-    protected TableReader getReader(SqlExecutionContext executionContext) throws SqlException {
+    protected TableReader getReader(SqlExecutionContext executionContext) {
         return executionContext.getReader(
                 tableName,
                 tableId,
                 tableVersion
         );
-=======
-    protected TableReader getReader(SqlExecutionContext executionContext) {
-        return executionContext.getCairoEngine()
-                .getReader(
-                        executionContext.getCairoSecurityContext(),
-                        tableName,
-                        tableId,
-                        tableVersion
-                );
->>>>>>> add65949
     }
 }