--- conflicted
+++ resolved
@@ -166,6 +166,11 @@
         if (sqlCompilerPool != null) {
             sqlCompilerPool.releaseAll();
         }
+    }
+
+    @TestOnly
+    public void closeNameRegistry() {
+        tableNameRegistry.close();
     }
 
     public void createTable(
@@ -263,9 +268,38 @@
         }
     }
 
-    @TestOnly
-    public void closeNameRegistry() {
-        tableNameRegistry.close();
+    public void drop(
+            CairoSecurityContext securityContext,
+            Path path,
+            CharSequence tableName
+    ) {
+        securityContext.checkWritePermission();
+        validNameOrThrow(tableName);
+        String systemTableName = getSystemTableName(tableName);
+
+        if (isWalTableName(tableName)) {
+            if (tableNameRegistry.removeWalTableName(tableName, systemTableName)) {
+                tableSequencerAPI.dropTable(Chars.toString(tableName), Chars.toString(systemTableName), false);
+            }
+        } else {
+            CharSequence lockedReason = lock(securityContext, systemTableName, "removeTable");
+            if (null == lockedReason) {
+                try {
+                    path.of(configuration.getRoot()).concat(getSystemTableName(tableName)).$();
+                    int errno;
+                    if ((errno = configuration.getFilesFacade().rmdir(path)) != 0) {
+                        LOG.error().$("remove failed [tableName='").utf8(tableName).$("', error=").$(errno).$(']').$();
+                        throw CairoException.critical(errno).put("could not remove table [name=").put(tableName).put(", systemTableName=").put(systemTableName).put(']');
+                    }
+                } finally {
+                    unlock(securityContext, tableName, null, false);
+                }
+
+                tableNameRegistry.deleteNonWalName(tableName, systemTableName);
+                return;
+            }
+            throw CairoException.nonCritical().put("Could not lock '").put(tableName).put("' [reason='").put(lockedReason).put("']");
+        }
     }
 
     public TableWriter getBackupWriter(
@@ -468,26 +502,6 @@
         return tableNameRegistry.getTableSystemNames();
     }
 
-    public Sequence getTelemetryPubSequence() {
-        return telemetryPubSeq;
-    }
-
-    public RingQueue<TelemetryTask> getTelemetryQueue() {
-        return telemetryQueue;
-    }
-
-    public SCSequence getTelemetrySubSequence() {
-        return telemetrySubSeq;
-    }
-
-    public TextImportExecutionContext getTextImportExecutionContext() {
-        return textImportExecutionContext;
-    }
-
-    public long getUnpublishedWalTxnCount() {
-        return unpublishedWalTxnCount.get();
-    }
-
     @Override
     public TableWriterAPI getTableWriterAPI(
             CairoSecurityContext securityContext,
@@ -506,6 +520,26 @@
 
         }
         return walWriterPool.get(tableNameRecord.systemTableName);
+    }
+
+    public Sequence getTelemetryPubSequence() {
+        return telemetryPubSeq;
+    }
+
+    public RingQueue<TelemetryTask> getTelemetryQueue() {
+        return telemetryQueue;
+    }
+
+    public SCSequence getTelemetrySubSequence() {
+        return telemetrySubSeq;
+    }
+
+    public TextImportExecutionContext getTextImportExecutionContext() {
+        return textImportExecutionContext;
+    }
+
+    public long getUnpublishedWalTxnCount() {
+        return unpublishedWalTxnCount.get();
     }
 
     // For testing only
@@ -532,6 +566,17 @@
         return walWriterPool.get(getSystemTableName(tableName));
     }
 
+    public TableWriter getWriter(
+            CairoSecurityContext securityContext,
+            CharSequence tableName,
+            String lockReason
+    ) {
+        securityContext.checkWritePermission();
+        validNameOrThrow(tableName);
+        String systemTableName = getSystemTableName(tableName);
+        return writerPool.get(systemTableName, lockReason);
+    }
+
     public TableWriter getWriterBySystemName(
             CairoSecurityContext securityContext,
             String systemTableName,
@@ -552,66 +597,6 @@
         return writerPool.getWriterOrPublishCommand(systemTableName, asyncWriterCommand.getCommandName(), asyncWriterCommand);
     }
 
-    public TableWriter getWriter(
-            CairoSecurityContext securityContext,
-            CharSequence tableName,
-            String lockReason
-    ) {
-        securityContext.checkWritePermission();
-        validNameOrThrow(tableName);
-        String systemTableName = getSystemTableName(tableName);
-        return writerPool.get(systemTableName, lockReason);
-    }
-
-    public void drop(
-            CairoSecurityContext securityContext,
-            Path path,
-            CharSequence tableName
-    ) {
-        securityContext.checkWritePermission();
-        validNameOrThrow(tableName);
-        String systemTableName = getSystemTableName(tableName);
-
-        if (isWalTableName(tableName)) {
-            if (tableNameRegistry.removeWalTableName(tableName, systemTableName)) {
-                tableSequencerAPI.dropTable(Chars.toString(tableName), Chars.toString(systemTableName), false);
-            }
-        } else {
-            CharSequence lockedReason = lock(securityContext, systemTableName, "removeTable");
-            if (null == lockedReason) {
-                try {
-                    path.of(configuration.getRoot()).concat(getSystemTableName(tableName)).$();
-                    int errno;
-                    if ((errno = configuration.getFilesFacade().rmdir(path)) != 0) {
-                        LOG.error().$("remove failed [tableName='").utf8(tableName).$("', error=").$(errno).$(']').$();
-                        throw CairoException.critical(errno).put("could not remove table [name=").put(tableName).put(", systemTableName=").put(systemTableName).put(']');
-                    }
-                } finally {
-                    unlock(securityContext, tableName, null, false);
-                }
-
-                tableNameRegistry.deleteNonWalName(tableName, systemTableName);
-                return;
-            }
-            throw CairoException.nonCritical().put("Could not lock '").put(tableName).put("' [reason='").put(lockedReason).put("']");
-        }
-    }
-
-    public boolean lockReaders(CharSequence tableName) {
-        validNameOrThrow(tableName);
-        return readerPool.lock(getSystemTableName(tableName));
-    }
-
-    public boolean lockReadersBySystemName(CharSequence systemTableName) {
-        return readerPool.lock(systemTableName);
-    }
-
-    public CharSequence lockWriter(CairoSecurityContext securityContext, CharSequence tableName, String lockReason) {
-        securityContext.checkWritePermission();
-        validNameOrThrow(tableName);
-        return writerPool.lock(getSystemTableName(tableName), lockReason);
-    }
-
     public boolean isWalSystemTableName(CharSequence systemTableName) {
         return tableNameRegistry.isWalSystemTableName(systemTableName);
     }
@@ -620,33 +605,8 @@
         return tableNameRegistry.isWalTableDropped(systemTableName);
     }
 
-    public void notifyWalTxnRepublisher() {
-        unpublishedWalTxnCount.incrementAndGet();
-    }
-
-    @TestOnly
-    public boolean releaseAllReaders() {
-        boolean b1 = metadataPool.releaseAll();
-        return readerPool.releaseAll() & b1;
-    }
-
-    @TestOnly
-    public void releaseAllWriters() {
-        writerPool.releaseAll();
-    }
-
-    public boolean releaseInactive() {
-        boolean useful = writerPool.releaseInactive();
-        useful |= readerPool.releaseInactive();
-        useful |= tableSequencerAPI.releaseInactive();
-        useful |= metadataPool.releaseInactive();
-        useful |= walWriterPool.releaseInactive();
-        return useful;
-    }
-
-    @TestOnly
-    public void releaseInactiveCompilers() {
-        sqlCompilerPool.releaseInactive();
+    public boolean isWalTableName(CharSequence tableName) {
+        return tableNameRegistry.isWalTableName(tableName);
     }
 
     public String lock(
@@ -656,7 +616,6 @@
     ) {
         assert null != lockReason;
         securityContext.checkWritePermission();
-<<<<<<< HEAD
 
         String lockedReason = writerPool.lock(systemTableName, lockReason);
         if (lockedReason == null) { // not locked
@@ -675,12 +634,19 @@
 
     }
 
-    public void releaseReadersBySystemName(CharSequence systemTableName) {
-        readerPool.unlock(systemTableName);
-    }
-
-    public boolean isWalTableName(CharSequence tableName) {
-        return tableNameRegistry.isWalTableName(tableName);
+    public boolean lockReaders(CharSequence tableName) {
+        validNameOrThrow(tableName);
+        return readerPool.lock(getSystemTableName(tableName));
+    }
+
+    public boolean lockReadersBySystemName(CharSequence systemTableName) {
+        return readerPool.lock(systemTableName);
+    }
+
+    public CharSequence lockWriter(CairoSecurityContext securityContext, CharSequence tableName, String lockReason) {
+        securityContext.checkWritePermission();
+        validNameOrThrow(tableName);
+        return writerPool.lock(getSystemTableName(tableName), lockReason);
     }
 
     public void notifyWalTxnCommitted(int tableId, String systemTableName, long txn) {
@@ -699,29 +665,12 @@
                 // queue overflow, throw away notification and notify a job to rescan all tables
                 notifyWalTxnRepublisher();
                 return;
-=======
-        validNameOrThrow(tableName);
-        CharSequence lockedReason = lock(securityContext, tableName, "removeTable");
-        if (null == lockedReason) {
-            try {
-                path.of(configuration.getRoot()).concat(tableName).$();
-                int errno;
-                if ((errno = configuration.getFilesFacade().rmdir(path)) != 0) {
-                        LOG.error().$("could not remove table [tableName='").utf8(tableName).$("', error=").$(errno).I$();
-                        throw CairoException.critical(errno).put("could not remove table [tableName=").put(tableName).put(']');
-                    }
-                    return;
-            } finally {
-                unlock(securityContext, tableName, null, false);
->>>>>>> add65949
-            }
-        }
-    }
-
-    public int removeDirectory(@Transient Path path, CharSequence dir) {
-        path.of(configuration.getRoot()).concat(dir);
-        final FilesFacade ff = configuration.getFilesFacade();
-        return ff.rmdir(path.slash$());
+            }
+        }
+    }
+
+    public void notifyWalTxnRepublisher() {
+        unpublishedWalTxnCount.incrementAndGet();
     }
 
     public String registerTableName(CharSequence tableName, boolean isWal) {
@@ -748,8 +697,49 @@
     }
 
     @TestOnly
+    public boolean releaseAllReaders() {
+        boolean b1 = metadataPool.releaseAll();
+        return readerPool.releaseAll() & b1;
+    }
+
+    @TestOnly
+    public void releaseAllWriters() {
+        writerPool.releaseAll();
+    }
+
+    public boolean releaseInactive() {
+        boolean useful = writerPool.releaseInactive();
+        useful |= readerPool.releaseInactive();
+        useful |= tableSequencerAPI.releaseInactive();
+        useful |= metadataPool.releaseInactive();
+        useful |= walWriterPool.releaseInactive();
+        return useful;
+    }
+
+    @TestOnly
+    public void releaseInactiveCompilers() {
+        sqlCompilerPool.releaseInactive();
+    }
+
+    @TestOnly
+    public void releaseInactiveTableSequencers() {
+        walWriterPool.releaseInactive();
+        tableSequencerAPI.releaseInactive();
+    }
+
+    public void releaseReadersBySystemName(CharSequence systemTableName) {
+        readerPool.unlock(systemTableName);
+    }
+
+    @TestOnly
     public void reloadTableNames() {
         tableNameRegistry.reloadTableNameCache();
+    }
+
+    public int removeDirectory(@Transient Path path, CharSequence dir) {
+        path.of(configuration.getRoot()).concat(dir);
+        final FilesFacade ff = configuration.getFilesFacade();
+        return ff.rmdir(path.slash$());
     }
 
     public void removeTableSystemName(String tableName) {
@@ -800,12 +790,6 @@
     }
 
     @TestOnly
-    public void releaseInactiveTableSequencers() {
-        walWriterPool.releaseInactive();
-        tableSequencerAPI.releaseInactive();
-    }
-
-    @TestOnly
     public void setPoolListener(PoolListener poolListener) {
         this.metadataPool.setPoolListener(poolListener);
         this.writerPool.setPoolListener(poolListener);
