/*******************************************************************************
 *     ___                  _   ____  ____
 *    / _ \ _   _  ___  ___| |_|  _ \| __ )
 *   | | | | | | |/ _ \/ __| __| | | |  _ \
 *   | |_| | |_| |  __/\__ \ |_| |_| | |_) |
 *    \__\_\\__,_|\___||___/\__|____/|____/
 *
 *  Copyright (c) 2014-2019 Appsicle
 *  Copyright (c) 2019-2022 QuestDB
 *
 *  Licensed under the Apache License, Version 2.0 (the "License");
 *  you may not use this file except in compliance with the License.
 *  You may obtain a copy of the License at
 *
 *  http://www.apache.org/licenses/LICENSE-2.0
 *
 *  Unless required by applicable law or agreed to in writing, software
 *  distributed under the License is distributed on an "AS IS" BASIS,
 *  WITHOUT WARRANTIES OR CONDITIONS OF ANY KIND, either express or implied.
 *  See the License for the specific language governing permissions and
 *  limitations under the License.
 *
 ******************************************************************************/

package io.questdb.cairo;

import io.questdb.MessageBus;
import io.questdb.MessageBusImpl;
import io.questdb.Metrics;
import io.questdb.cairo.mig.EngineMigration;
import io.questdb.cairo.pool.*;
import io.questdb.cairo.sql.AsyncWriterCommand;
import io.questdb.cairo.sql.ReaderOutOfDateException;
import io.questdb.cairo.sql.TableRecordMetadata;
import io.questdb.cairo.vm.api.MemoryMARW;
import io.questdb.cairo.wal.*;
import io.questdb.cutlass.text.TextImportExecutionContext;
import io.questdb.griffin.DatabaseSnapshotAgent;
import io.questdb.griffin.SqlCompiler;
import io.questdb.log.Log;
import io.questdb.log.LogFactory;
import io.questdb.mp.*;
import io.questdb.std.*;
import io.questdb.std.datetime.microtime.MicrosecondClock;
import io.questdb.std.str.Path;
import io.questdb.tasks.TelemetryTask;
import io.questdb.tasks.WalTxnNotificationTask;
import org.jetbrains.annotations.NotNull;
import org.jetbrains.annotations.Nullable;
import org.jetbrains.annotations.TestOnly;

import java.io.Closeable;
import java.util.Map;
import java.util.concurrent.atomic.AtomicLong;

import static io.questdb.cairo.pool.WriterPool.OWNERSHIP_REASON_NONE;

public class CairoEngine implements Closeable, WriterSource, WalWriterSource {
    public static final String BUSY_READER = "busyReader";
    private static final Log LOG = LogFactory.getLog(CairoEngine.class);
    private final WriterPool writerPool;
    private final ReaderPool readerPool;
    private final CairoConfiguration configuration;
    private final Metrics metrics;
    private final EngineMaintenanceJob engineMaintenanceJob;
    private final MessageBus messageBus;
    private final RingQueue<TelemetryTask> telemetryQueue;
    private final MPSequence telemetryPubSeq;
    private final SCSequence telemetrySubSeq;
    private final AtomicLong asyncCommandCorrelationId = new AtomicLong();
    private final IDGenerator tableIdGenerator;
    private final TableRegistry tableRegistry;
    private final Path rootPath;
    private final int rootPathLen;
    private final TextImportExecutionContext textImportExecutionContext;
    private TxReader tempTxReader;
    private final ThreadSafeObjectPool<SqlCompiler> sqlCompilerPool;

    // Kept for embedded API purposes. The second constructor (the one with metrics)
    // should be preferred for internal use.
    public CairoEngine(CairoConfiguration configuration) {
        this(configuration, Metrics.disabled(), 5);
    }

    public CairoEngine(CairoConfiguration configuration, Metrics metrics, int totalIoThreads) {
        this.configuration = configuration;
        this.textImportExecutionContext = new TextImportExecutionContext(configuration);
        this.metrics = metrics;
        this.tableRegistry = new TableRegistry(this, configuration);
        this.messageBus = new MessageBusImpl(configuration);
        this.writerPool = new WriterPool(this, metrics);
        this.readerPool = new ReaderPool(this);
        this.engineMaintenanceJob = new EngineMaintenanceJob(configuration);
        if (configuration.getTelemetryConfiguration().getEnabled()) {
            this.telemetryQueue = new RingQueue<>(TelemetryTask::new, configuration.getTelemetryConfiguration().getQueueCapacity());
            this.telemetryPubSeq = new MPSequence(telemetryQueue.getCycle());
            this.telemetrySubSeq = new SCSequence();
            telemetryPubSeq.then(telemetrySubSeq).then(telemetryPubSeq);
        } else {
            this.telemetryQueue = null;
            this.telemetryPubSeq = null;
            this.telemetrySubSeq = null;
        }
        tableIdGenerator = new IDGenerator(configuration, TableUtils.TAB_INDEX_FILE_NAME);
        try {
            tableIdGenerator.open();
        } catch (Throwable e) {
            close();
            throw e;
        }
        // Recover snapshot, if necessary.
        try {
            DatabaseSnapshotAgent.recoverSnapshot(this);
        } catch (Throwable e) {
            close();
            throw e;
        }
        // Migrate database files.
        try {
            EngineMigration.migrateEngineTo(this, ColumnType.VERSION, false);
        } catch (Throwable e) {
            close();
            throw e;
        }

        this.rootPath = new Path().of(configuration.getRoot());
        this.rootPathLen = rootPath.length();
        this.sqlCompilerPool = new ThreadSafeObjectPool<>(() -> new SqlCompiler(this), totalIoThreads);
    }

    public void checkMissingWalTransactions() {
        try (TxReader txReader = new TxReader(configuration.getFilesFacade())) {
            tempTxReader = txReader;
            tableRegistry.forAllWalTables(this::checkNotifyOutstandingTxnInWal);
        }
    }

    @TestOnly
    public boolean clear() {
        boolean b1 = readerPool.releaseAll();
        boolean b2 = writerPool.releaseAll();
        boolean b3 = tableRegistry.releaseAll();
        return b1 & b2 & b3;
    }

    @Override
    public void close() {
        Misc.free(writerPool);
        Misc.free(readerPool);
        Misc.free(tableIdGenerator);
        Misc.free(messageBus);
        Misc.free(rootPath);
        Misc.free(tableRegistry);
        Misc.free(telemetryQueue);
    }

    public void createTable(
            CairoSecurityContext securityContext,
            MemoryMARW mem,
            Path path,
            TableStructure struct
    ) {
        checkTableName(struct.getTableName());
        String lockedReason = lock(securityContext, struct.getTableName(), "createTable");
        if (null == lockedReason) {
            boolean newTable = false;
            try {
                if (getStatus(securityContext, path, struct.getTableName()) != TableUtils.TABLE_DOES_NOT_EXIST) {
                    // RESERVE is the same as if exists
                    throw EntryUnavailableException.instance("table exists");
                }
                createTableUnsafe(
                        securityContext,
                        mem,
                        path,
                        struct
                );
                newTable = true;
            } finally {
                unlock(securityContext, struct.getTableName(), null, newTable);
            }
        } else {
            throw EntryUnavailableException.instance(lockedReason);
        }
    }

    ClosableInstance<SqlCompiler> getAdhocSqlCompiler() {
        return sqlCompilerPool.get();
    }

    public TableRegistry getTableRegistry() {
        return tableRegistry;
    }

<<<<<<< HEAD
    public CharSequence getSystemTableName(final CharSequence tableName) {
        return getTableRegistry().getSystemTableNameOrDefault(tableName);
    }

    public boolean isWalTable(final CharSequence tableName) {
        return getTableRegistry().getSystemTableName(tableName) != null;
    }

=======
>>>>>>> 3558b979
    // caller has to acquire the lock before this method is called and release the lock after the call
    public void createTableUnsafe(
            CairoSecurityContext securityContext,
            MemoryMARW mem,
            Path path,
            TableStructure struct
    ) {
        securityContext.checkWritePermission();
        int tableId = (int) tableIdGenerator.getNextId();
        if (struct.isWalEnabled()) {
            tableRegistry.registerTable(tableId, struct);
        }
        final CharSequence systemTableName = getSystemTableName(struct.getTableName());
        // only create the table after it has been registered
        final FilesFacade ff = configuration.getFilesFacade();
        final CharSequence root = configuration.getRoot();
        final int mkDirMode = configuration.getMkDirMode();
        TableUtils.createTable(
               ff,
               root,
               mkDirMode,
               mem,
               path,
               systemTableName,
               struct,
               ColumnType.VERSION,
               tableId
        );
    }

    public TableWriter getBackupWriter(
            CairoSecurityContext securityContext,
            CharSequence tableName,
            CharSequence backupDirName
    ) {
        securityContext.checkWritePermission();
        // There is no point in pooling/caching these writers since they are only used once, backups are not incremental
        CharSequence systemTableName = getSystemTableName(tableName);
        return new TableWriter(
                configuration,
                tableName,
                systemTableName,
                messageBus,
                null,
                true,
                DefaultLifecycleManager.INSTANCE,
                backupDirName,
                Metrics.disabled()
        );
    }

    @TestOnly
    public int getBusyReaderCount() {
        return readerPool.getBusyCount();
    }

    public TableRecordMetadata getMetadata(CairoSecurityContext securityContext, CharSequence tableName, MetadataFactory metadataFactory) {
        securityContext.checkWritePermission();
        final String tableNameStr = Chars.toString(tableName);
        if (tableRegistry.hasSequencer(tableNameStr)) {
            // This is WAL table because sequencer exists
            final SequencerMetadata sequencerMetadata = metadataFactory.getSequencerMetadata();
            tableRegistry.copyMetadataTo(tableName, sequencerMetadata);
            return sequencerMetadata;
        }

        try {
            return metadataFactory.openTableReaderMetadata(tableName);
        } catch (CairoException e) {
            try (TableReader reader = tryGetReaderRepairWithWriter(securityContext, tableName, e)) {
                return metadataFactory.openTableReaderMetadata(reader);
            }
        }
    }

    public Map<CharSequence, ReaderPool.Entry> getReaderPoolEntries() {
        return readerPool.entries();
    }

    @TestOnly
    public int getBusyWriterCount() {
        return writerPool.getBusyCount();
    }

    public long getCommandCorrelationId() {
        return asyncCommandCorrelationId.incrementAndGet();
    }

    public CairoConfiguration getConfiguration() {
        return configuration;
    }

    public Job getEngineMaintenanceJob() {
        return engineMaintenanceJob;
    }

    public MessageBus getMessageBus() {
        return messageBus;
    }

    public Metrics getMetrics() {
        return metrics;
    }

    public PoolListener getPoolListener() {
        return this.writerPool.getPoolListener();
    }

    public IDGenerator getTableIdGenerator() {
        return tableIdGenerator;
    }

    @Override
    public TableWriterFrontend getTableWriterFrontEnd(
            CairoSecurityContext securityContext,
            CharSequence tableName,
            @Nullable String lockReason
    ) {
        securityContext.checkWritePermission();
        if (tableRegistry.hasSequencer(tableName)) {
            return tableRegistry.getWalWriter(tableName);
        }
        return getWriter(securityContext, tableName, lockReason);
    }

    public void checkNotifyOutstandingTxnInWal(int tableId, CharSequence tableName, long txn) {
        rootPath.trimTo(rootPathLen).concat(getSystemTableName(tableName)).concat(TableUtils.TXN_FILE_NAME).$();
        try (TxReader txReader = tempTxReader.ofRO(rootPath, PartitionBy.NONE)) {
            if (txReader.unsafeReadTxn()  < txn) {
                // table name should be immutable when in the notification message
                String tableNameStr = Chars.toString(tableName);
                notifyWalTxnCommitted(tableId, tableNameStr, txn);
            }
        }
    }

    public void notifyWalTxnCommitted(int tableId, String tableName, long txn) {
        Sequence pubSeq = messageBus.getWalTxnNotificationPubSequence();
        int steelingAttempts = 100;
        SqlToOperation sqlToOperation = null;
        IntLongHashMap localCommittedTransactions = new IntLongHashMap();

        try {
            while (true) {
                long cursor = pubSeq.next();
                if (cursor > -1L) {
                    WalTxnNotificationTask task = messageBus.getWalTxnNotificationQueue().get(cursor);
                    task.of(tableName, tableId, txn);
                    pubSeq.done(cursor);
                    return;
                } else if (cursor == -1L) {
                    // Oh, no queue overflow!
                    // Steel the work!
                    if (steelingAttempts-- > 0) {
                        Sequence subSeq = messageBus.getWalTxnNotificationSubSequence();
                        if (sqlToOperation == null) {
                            sqlToOperation = new SqlToOperation(this);
                        }
                        try {
                            while ((cursor = subSeq.next()) > -1L || cursor == -2L) {
                                if (cursor > -1L) {
                                    WalTxnNotificationTask task = messageBus.getWalTxnNotificationQueue().get(cursor);
                                    String taskTableName = task.getTableName();
                                    int taskTableId = task.getTableId();
                                    // We can release queue obj now, all data copied. If writing fails another commit or async job will re-trigger it
                                    subSeq.done(cursor);

                                    LOG.info().$("stealing work from wal txn queue: ").$(taskTableName).$();

                                    if (localCommittedTransactions.get(taskTableId) < task.getTxn()) {
                                        long lastCommittedTxn = ApplyWal2TableJob.processWalTxnNotification(taskTableName, taskTableId, this, sqlToOperation);
                                        if (lastCommittedTxn > -1) {
                                            localCommittedTransactions.put(taskTableId, lastCommittedTxn);
                                        }
                                    }

                                    // If this is the same table we want to notify about
                                    // then we don't to notify about it anymore, whoever processes the WAL
                                    // for the table will apply the transaction we want to notify about too
                                    if (tableName.equals(taskTableName) && tableId == taskTableId) {
                                        return;
                                    }
                                }
                            }
                        } catch (Throwable throwable) {
                            LOG.criticalW()
                                    .$("error in steeling and processing WAL notifications. Attempts left: ").$(steelingAttempts)
                                    .$(throwable).$();
                        }
                    } else {
                        LOG.criticalW().$("error publishing WAL notifications, queue is full, current=").$(pubSeq.current()).$();
                        // WAL is committed and can eventually be picked up and applied to the table.
                        // Error is critical but throwing exception will make client assume
                        // that commit failed but in fact the data is written.
                        return;
                    }
                }
            }
        } finally {
            if (sqlToOperation != null) {
                Misc.free(sqlToOperation);
            }
        }
    }

    public void setPoolListener(PoolListener poolListener) {
        this.writerPool.setPoolListener(poolListener);
        this.readerPool.setPoolListener(poolListener);
    }

    public TableReader getReader(
            CairoSecurityContext securityContext,
            CharSequence tableName
    ) {
        return getReader(securityContext, tableName, TableUtils.ANY_TABLE_ID, TableUtils.ANY_TABLE_VERSION);
    }

    public TableReader getReader(
            CairoSecurityContext securityContext,
            CharSequence tableName,
            int tableId,
            long version
    ) {
        checkTableName(tableName);
        TableReader reader = readerPool.get(tableName);
        if ((version > -1 && reader.getVersion() != version)
                || tableId > -1 && reader.getMetadata().getId() != tableId) {
            ReaderOutOfDateException ex = ReaderOutOfDateException.of(tableName, tableId, reader.getMetadata().getId(), version, reader.getVersion());
            reader.close();
            throw ex;
        }
        return reader;
    }

    // For testing only
    @TestOnly
    public WalReader getWalReader(
            CairoSecurityContext securityContext,
            CharSequence tableName,
            CharSequence walName,
            int segmentId,
            long walRowCount
    ) {
        securityContext.checkWritePermission();
        if (tableRegistry.hasSequencer(tableName)) {
            // This is WAL table because sequencer exists
            CharSequence systemTableName = this.getSystemTableName(tableName);
            return new WalReader(configuration, tableName, systemTableName, walName, segmentId, walRowCount);
        }

        throw CairoException.nonCritical().put("WAL reader is not supported for table ").put(tableName);
    }

    public TableReader getReaderWithRepair(CairoSecurityContext securityContext, CharSequence tableName) {
        checkTableName(tableName);
        try {
            return getReader(securityContext, tableName);
        } catch (CairoException ex) {
            // Cannot open reader on existing table is pretty bad.
            LOG.critical().$("error opening reader [table=").$(tableName)
                    .$(",errno=").$(ex.getErrno())
                    .$(",error=").$(ex.getMessage()).I$();
            // In some messed states, for example after _meta file swap failure Reader cannot be opened
            // but writer can be. Opening writer fixes the table mess.
            return tryGetReaderRepairWithWriter(securityContext, tableName, ex);
        }
    }

    private TableReader tryGetReaderRepairWithWriter(CairoSecurityContext securityContext, CharSequence tableName, RuntimeException originException) {
        try (TableWriter ignored = getWriter(securityContext, tableName, "repair")) {
            return getReader(securityContext, tableName);
        } catch (EntryUnavailableException wrOpEx) {
            // This is fine, writer is busy. Throw back origin error.
            throw originException;
        } catch (Throwable th) {
            LOG.error().$("error preliminary opening writer for [table=").$(tableName)
                    .$(",error=").$(th.getMessage()).I$();
            throw originException;
        }
    }

    public int getStatus(
            CairoSecurityContext securityContext,
            Path path,
            CharSequence tableName,
            int lo,
            int hi
    ) {
        CharSequence systemTableName = getSystemTableName(tableName.subSequence(lo, hi));
        return TableUtils.exists(configuration.getFilesFacade(), path, configuration.getRoot(), systemTableName);
    }

    public int getStatus(
            CairoSecurityContext securityContext,
            Path path,
            CharSequence tableName
    ) {
        CharSequence systemTableName = getSystemTableName(tableName);
        return TableUtils.exists(configuration.getFilesFacade(), path, configuration.getRoot(), systemTableName);
    }

    public Sequence getTelemetryPubSequence() {
        return telemetryPubSeq;
    }

    public RingQueue<TelemetryTask> getTelemetryQueue() {
        return telemetryQueue;
    }

    public SCSequence getTelemetrySubSequence() {
        return telemetrySubSeq;
    }

    public TableWriter getWriter(
            CairoSecurityContext securityContext,
            CharSequence tableName,
            String lockReason
    ) {
        securityContext.checkWritePermission();
        checkTableName(tableName);
        return writerPool.get(tableName, lockReason);
    }

    public TableWriter getWriterOrPublishCommand(
            CairoSecurityContext securityContext,
            CharSequence tableName,
            @NotNull AsyncWriterCommand asyncWriterCommand
    ) {
        securityContext.checkWritePermission();
        checkTableName(tableName);
        return writerPool.getWriterOrPublishCommand(tableName, asyncWriterCommand.getCommandName(), asyncWriterCommand);
    }

    @Override
    public @NotNull WalWriter getWalWriter(CairoSecurityContext securityContext, CharSequence tableName) {
        securityContext.checkWritePermission();
        return tableRegistry.getWalWriter(tableName);
    }

    public String lock(
            CairoSecurityContext securityContext,
            CharSequence tableName,
            String lockReason
    ) {
        assert null != lockReason;
        securityContext.checkWritePermission();

        checkTableName(tableName);
        String lockedReason = writerPool.lock(tableName, lockReason);
        if (lockedReason == OWNERSHIP_REASON_NONE) {
            boolean locked = readerPool.lock(tableName);
            if (locked) {
                LOG.info().$("locked [table=`").utf8(tableName).$("`, thread=").$(Thread.currentThread().getId()).I$();
                return null;
            }
            writerPool.unlock(tableName);
            return BUSY_READER;
        }
        return lockedReason;
    }

    public boolean lockReaders(CharSequence tableName) {
        checkTableName(tableName);
        return readerPool.lock(tableName);
    }

    public CharSequence lockWriter(CairoSecurityContext securityContext, CharSequence tableName, String lockReason) {
        securityContext.checkWritePermission();
        checkTableName(tableName);
        return writerPool.lock(tableName, lockReason);
    }

    @TestOnly
    public boolean releaseAllReaders() {
        return readerPool.releaseAll();
    }

    @TestOnly
    public void releaseAllWriters() {
        writerPool.releaseAll();
    }

    public boolean releaseInactive() {
        boolean useful = writerPool.releaseInactive();
        useful |= readerPool.releaseInactive();
        useful |= tableRegistry.releaseInactive();
        return useful;
    }

    @TestOnly
    public void clearPools() {
        sqlCompilerPool.releaseInactive();
    }

    public void remove(
            CairoSecurityContext securityContext,
            Path path,
            CharSequence tableName
    ) {
        securityContext.checkWritePermission();
        checkTableName(tableName);
        CharSequence lockedReason = lock(securityContext, tableName, "removeTable");
        if (null == lockedReason) {
            try {
                path.of(configuration.getRoot()).concat(getSystemTableName(tableName)).$();
                int errno;
                if ((errno = configuration.getFilesFacade().rmdir(path)) != 0) {
                    LOG.error().$("remove failed [tableName='").utf8(tableName).$("', error=").$(errno).$(']').$();
                    throw CairoException.critical(errno).put("Table remove failed");
                }
                return;
            } finally {
                unlock(securityContext, tableName, null, false);
            }
        }
        throw CairoException.nonCritical().put("Could not lock '").put(tableName).put("' [reason='").put(lockedReason).put("']");
    }

    public int removeDirectory(@Transient Path path, CharSequence dir) {
        path.of(configuration.getRoot()).concat(dir);
        final FilesFacade ff = configuration.getFilesFacade();
        return ff.rmdir(path.slash$());
    }

    public void rename(
            CairoSecurityContext securityContext,
            Path path,
            CharSequence tableName,
            Path otherPath,
            CharSequence newName
    ) {
        securityContext.checkWritePermission();

        checkTableName(tableName);
        checkTableName(newName);

        String lockedReason = lock(securityContext, tableName, "renameTable");
        if (null == lockedReason) {
            try {
                rename0(path, tableName, otherPath, newName);
            } finally {
                unlock(securityContext, tableName, null, false);
            }
        } else {
            LOG.error().$("cannot lock and rename [from='").$(tableName).$("', to='").$(newName).$("', reason='").$(lockedReason).$("']").$();
            throw EntryUnavailableException.instance(lockedReason);
        }
    }

    public void unlock(
            CairoSecurityContext securityContext,
            CharSequence tableName,
            @Nullable TableWriter writer,
            boolean newTable
    ) {
        checkTableName(tableName);
        readerPool.unlock(tableName);
        writerPool.unlock(tableName, writer, newTable);
        LOG.info().$("unlocked [table=`").utf8(tableName).$("`]").$();
    }

    public void unlockReaders(CharSequence tableName) {
        checkTableName(tableName);
        readerPool.unlock(tableName);
    }

    public void unlockWriter(CairoSecurityContext securityContext, CharSequence tableName) {
        securityContext.checkWritePermission();
        checkTableName(tableName);
        writerPool.unlock(tableName);
    }

    public TextImportExecutionContext getTextImportExecutionContext() {
        return textImportExecutionContext;
    }

    private void checkTableName(CharSequence tableName) {
        if (!TableUtils.isValidTableName(tableName, configuration.getMaxFileNameLength())) {
            throw CairoException.nonCritical()
                    .put("invalid table name [table=").putAsPrintable(tableName)
                    .put(']');
        }
    }

    private void rename0(Path path, CharSequence tableName, Path otherPath, CharSequence to) {
        final FilesFacade ff = configuration.getFilesFacade();
        final CharSequence root = configuration.getRoot();

        CharSequence systemTableName = getSystemTableName(tableName);
        CharSequence dstFileName = getSystemTableName(to);
        if (TableUtils.exists(ff, path, root, systemTableName) != TableUtils.TABLE_EXISTS) {
            LOG.error().$('\'').utf8(tableName).$("' does not exist. Rename failed.").$();
            throw CairoException.nonCritical().put("Rename failed. Table '").put(tableName).put("' does not exist");
        }

        path.of(root).concat(systemTableName).$();
        otherPath.of(root).concat(dstFileName).$();

        if (ff.exists(otherPath)) {
            LOG.error().$("rename target exists [from='").$(tableName).$("', to='").$(otherPath).I$();
            throw CairoException.nonCritical().put("Rename target exists");
        }

        if (ff.rename(path, otherPath) != Files.FILES_RENAME_OK) {
            int error = ff.errno();
            LOG.error().$("rename failed [from='").$(path).$("', to='").$(otherPath).$("', error=").$(error).I$();
            throw CairoException.critical(error).put("Rename failed");
        }
    }

    private class EngineMaintenanceJob extends SynchronizedJob {

        private final MicrosecondClock clock;
        private final long checkInterval;
        private long last = 0;

        public EngineMaintenanceJob(CairoConfiguration configuration) {
            this.clock = configuration.getMicrosecondClock();
            this.checkInterval = configuration.getIdleCheckInterval() * 1000;
        }

        @Override
        protected boolean runSerially() {
            long t = clock.getTicks();
            if (last + checkInterval < t) {
                last = t;
                return releaseInactive();
            }
            return false;
        }
    }
}<|MERGE_RESOLUTION|>--- conflicted
+++ resolved
@@ -192,7 +192,6 @@
         return tableRegistry;
     }
 
-<<<<<<< HEAD
     public CharSequence getSystemTableName(final CharSequence tableName) {
         return getTableRegistry().getSystemTableNameOrDefault(tableName);
     }
@@ -201,8 +200,6 @@
         return getTableRegistry().getSystemTableName(tableName) != null;
     }
 
-=======
->>>>>>> 3558b979
     // caller has to acquire the lock before this method is called and release the lock after the call
     public void createTableUnsafe(
             CairoSecurityContext securityContext,
