/*******************************************************************************
 *     ___                  _   ____  ____
 *    / _ \ _   _  ___  ___| |_|  _ \| __ )
 *   | | | | | | |/ _ \/ __| __| | | |  _ \
 *   | |_| | |_| |  __/\__ \ |_| |_| | |_) |
 *    \__\_\\__,_|\___||___/\__|____/|____/
 *
 *  Copyright (c) 2014-2019 Appsicle
 *  Copyright (c) 2019-2022 QuestDB
 *
 *  Licensed under the Apache License, Version 2.0 (the "License");
 *  you may not use this file except in compliance with the License.
 *  You may obtain a copy of the License at
 *
 *  http://www.apache.org/licenses/LICENSE-2.0
 *
 *  Unless required by applicable law or agreed to in writing, software
 *  distributed under the License is distributed on an "AS IS" BASIS,
 *  WITHOUT WARRANTIES OR CONDITIONS OF ANY KIND, either express or implied.
 *  See the License for the specific language governing permissions and
 *  limitations under the License.
 *
 ******************************************************************************/

package io.questdb.cairo;

import io.questdb.MessageBus;
import io.questdb.MessageBusImpl;
import io.questdb.Metrics;
import io.questdb.cairo.mig.EngineMigration;
import io.questdb.cairo.pool.*;
import io.questdb.cairo.sql.AsyncWriterCommand;
import io.questdb.cairo.sql.ReaderOutOfDateException;
import io.questdb.cairo.sql.TableRecordMetadata;
import io.questdb.cairo.vm.api.MemoryMARW;
import io.questdb.cairo.wal.WalReader;
import io.questdb.cairo.wal.WalWriter;
import io.questdb.cairo.wal.seq.TableSequencerAPI;
import io.questdb.cutlass.text.TextImportExecutionContext;
import io.questdb.griffin.DatabaseSnapshotAgent;
import io.questdb.griffin.SqlCompiler;
import io.questdb.log.Log;
import io.questdb.log.LogFactory;
import io.questdb.mp.*;
import io.questdb.std.*;
import io.questdb.std.datetime.microtime.MicrosecondClock;
import io.questdb.std.str.Path;
import io.questdb.tasks.TelemetryTask;
import io.questdb.tasks.WalTxnNotificationTask;
import org.jetbrains.annotations.NotNull;
import org.jetbrains.annotations.Nullable;
import org.jetbrains.annotations.TestOnly;

import java.io.Closeable;
import java.util.Map;
import java.util.concurrent.atomic.AtomicLong;

public class CairoEngine implements Closeable, WriterSource {
    public static final String BUSY_READER = "busyReader";
    private static final Log LOG = LogFactory.getLog(CairoEngine.class);
    private final WriterPool writerPool;
    private final ReaderPool readerPool;
    private final MetadataPool metadataPool;
    private final WalWriterPool walWriterPool;
    private final CairoConfiguration configuration;
    private final Metrics metrics;
    private final EngineMaintenanceJob engineMaintenanceJob;
    private final MessageBusImpl messageBus;
    private final RingQueue<TelemetryTask> telemetryQueue;
    private final MPSequence telemetryPubSeq;
    private final SCSequence telemetrySubSeq;
    private final AtomicLong asyncCommandCorrelationId = new AtomicLong();
    private final IDGenerator tableIdGenerator;
    private final TableSequencerAPI tableSequencerAPI;
    private final TextImportExecutionContext textImportExecutionContext;
    private final ThreadSafeObjectPool<SqlCompiler> sqlCompilerPool;
    // initial value of unpublishedWalTxnCount is 1 because we want to scan for unapplied WAL transactions on startup
    private final AtomicLong unpublishedWalTxnCount = new AtomicLong(1);

    // Kept for embedded API purposes. The second constructor (the one with metrics)
    // should be preferred for internal use.
    // Defaults WAL Apply threads set to 2, this is the upper limit of number of parallel compilations when applying WAL segments.
    public CairoEngine(CairoConfiguration configuration) {
        this(configuration, Metrics.disabled(), 2);
    }

    public CairoEngine(CairoConfiguration configuration, Metrics metrics, int totalWALApplyThreads) {
        this.configuration = configuration;
        this.textImportExecutionContext = new TextImportExecutionContext(configuration);
        this.metrics = metrics;
        this.tableSequencerAPI = new TableSequencerAPI(this, configuration);
        this.messageBus = new MessageBusImpl(configuration);
<<<<<<< HEAD
        this.writerPool = new WriterPool(this, metrics);
        this.readerPool = new ReaderPool(configuration, this);
        this.uncompressedMetadataPool = new MetadataPool(configuration, tableSequencerAPI, false);
        this.compressedMetadataPool = new MetadataPool(configuration, tableSequencerAPI, true);
=======
        this.writerPool = new WriterPool(configuration, messageBus, metrics);
        this.readerPool = new ReaderPool(configuration, messageBus);
        this.metadataPool = new MetadataPool(configuration, tableSequencerAPI);
>>>>>>> c16c04a0
        this.walWriterPool = new WalWriterPool(configuration, tableSequencerAPI);
        this.engineMaintenanceJob = new EngineMaintenanceJob(configuration);
        if (configuration.getTelemetryConfiguration().getEnabled()) {
            this.telemetryQueue = new RingQueue<>(TelemetryTask::new, configuration.getTelemetryConfiguration().getQueueCapacity());
            this.telemetryPubSeq = new MPSequence(telemetryQueue.getCycle());
            this.telemetrySubSeq = new SCSequence();
            telemetryPubSeq.then(telemetrySubSeq).then(telemetryPubSeq);
        } else {
            this.telemetryQueue = null;
            this.telemetryPubSeq = null;
            this.telemetrySubSeq = null;
        }
        tableIdGenerator = new IDGenerator(configuration, TableUtils.TAB_INDEX_FILE_NAME);
        try {
            tableIdGenerator.open();
        } catch (Throwable e) {
            close();
            throw e;
        }
        // Recover snapshot, if necessary.
        try {
            DatabaseSnapshotAgent.recoverSnapshot(this);
        } catch (Throwable e) {
            close();
            throw e;
        }
        // Migrate database files.
        try {
            EngineMigration.migrateEngineTo(this, ColumnType.VERSION, false);
        } catch (Throwable e) {
            close();
            throw e;
        }

        this.sqlCompilerPool = new ThreadSafeObjectPool<>(() -> new SqlCompiler(this), totalWALApplyThreads);
    }

    @TestOnly
    public boolean clear() {
        boolean b1 = readerPool.releaseAll();
        boolean b2 = writerPool.releaseAll();
        boolean b3 = tableSequencerAPI.releaseAll();
        boolean b4 = metadataPool.releaseAll();
        boolean b5 = walWriterPool.releaseAll();
        messageBus.reset();
        return b1 & b2 & b3 & b4 & b5;
    }
    @Override
    public void close() {
        Misc.free(writerPool);
        Misc.free(readerPool);
        Misc.free(metadataPool);
        Misc.free(walWriterPool);
        Misc.free(tableIdGenerator);
        Misc.free(messageBus);
        Misc.free(tableSequencerAPI);
        Misc.free(telemetryQueue);
        if (sqlCompilerPool != null) {
            sqlCompilerPool.releaseAll();
        }
    }

    public void createTable(
            CairoSecurityContext securityContext,
            MemoryMARW mem,
            Path path,
            TableStructure struct,
            boolean keepLock
    ) {
        securityContext.checkWritePermission();
        CharSequence tableName = struct.getTableName();
        checkTableName(tableName);

        String systemTableName;
        int tableId = (int) tableIdGenerator.getNextId();
        if (struct.isWalEnabled()) {
            systemTableName = tableSequencerAPI.registerTableName(tableName, tableId);
            if (systemTableName == null) {
                throw EntryUnavailableException.instance("table exists");
            }
        } else {
            systemTableName = getSystemTableName(tableName);
        }

        String tableNameStr = null;
        try {
            String lockedReason = lock(securityContext, systemTableName, "createTable");
            if (null == lockedReason) {
                boolean newTable = false;
                try {
                    if (getStatus(securityContext, path, tableName) != TableUtils.TABLE_DOES_NOT_EXIST) {
                        // RESERVE is the same as if exists
                        throw EntryUnavailableException.instance("table exists");
                    }
                    tableNameStr = Chars.toString(tableName);
                    createTableUnsafe(
                            securityContext,
                            mem,
                            path,
                            struct,
                            systemTableName,
                            tableId
                    );
                    newTable = true;
                } finally {
                    if (!keepLock) {
                        readerPool.unlock(systemTableName);
                        writerPool.unlock(systemTableName, null, newTable);
                        compressedMetadataPool.unlock(systemTableName);
                        uncompressedMetadataPool.unlock(systemTableName);
                        LOG.info().$("unlocked [systemTableName=`").utf8(systemTableName).$("`]").$();
                    }
                }
            } else {
                throw EntryUnavailableException.instance(lockedReason);
            }
        } catch (Throwable th) {
            if (struct.isWalEnabled() && tableNameStr != null) {
                tableSequencerAPI.dropTable(tableNameStr, systemTableName, true);
            }
            throw th;
        }
    }

    // caller has to acquire the lock before this method is called and release the lock after the call
    public void createTableUnsafe(
            CairoSecurityContext securityContext,
            MemoryMARW mem,
            Path path,
            TableStructure struct,
            String systemTableName,
            int tableId
    ) {
        securityContext.checkWritePermission();

        // only create the table after it has been registered
        final FilesFacade ff = configuration.getFilesFacade();
        final CharSequence root = configuration.getRoot();
        final int mkDirMode = configuration.getMkDirMode();
        TableUtils.createTable(
                ff,
                root,
                mkDirMode,
                mem,
                path,
                systemTableName,
                struct,
                ColumnType.VERSION,
                tableId
        );
        if (struct.isWalEnabled()) {
            tableSequencerAPI.registerTable(tableId, struct, systemTableName);
        }
    }

    public String getSystemTableName(final CharSequence tableName) {
        return tableSequencerAPI.getSystemTableNameOrDefault(tableName);
    }

    public TableWriter getBackupWriter(
            CairoSecurityContext securityContext,
            CharSequence tableName,
            CharSequence backupDirName
    ) {
        securityContext.checkWritePermission();
        // There is no point in pooling/caching these writers since they are only used once, backups are not incremental
        CharSequence systemTableName = getSystemTableName(tableName);
        return new TableWriter(
                configuration,
                tableName,
                systemTableName,
                messageBus,
                null,
                true,
                DefaultLifecycleManager.INSTANCE,
                backupDirName,
                Metrics.disabled()
        );
    }

    @TestOnly
    public int getBusyReaderCount() {
        return readerPool.getBusyCount();
    }

    @TestOnly
    public int getBusyWriterCount() {
        return writerPool.getBusyCount();
    }

    public long getCommandCorrelationId() {
        return asyncCommandCorrelationId.incrementAndGet();
    }

<<<<<<< HEAD
    public void drop(
            CairoSecurityContext securityContext,
            Path path,
            CharSequence tableName
    ) {
        securityContext.checkWritePermission();
        checkTableName(tableName);
        String systemTableName = getSystemTableName(tableName);

        if (isWalTable(tableName)) {
            tableSequencerAPI.dropTable(Chars.toString(tableName), Chars.toString(systemTableName), false);
        } else {
            CharSequence lockedReason = lock(securityContext, systemTableName, "removeTable");
            if (null == lockedReason) {
                try {
                    path.of(configuration.getRoot()).concat(getSystemTableName(tableName)).$();
                    int errno;
                    if ((errno = configuration.getFilesFacade().rmdir(path)) != 0) {
                        LOG.error().$("remove failed [tableName='").utf8(tableName).$("', error=").$(errno).$(']').$();
                        throw CairoException.critical(errno).put("Table remove failed");
                    }
                    return;
                } finally {
                    unlock(securityContext, tableName, null, false);
                }
            }
            throw CairoException.nonCritical().put("Could not lock '").put(tableName).put("' [reason='").put(lockedReason).put("']");
        }
=======
    public TableRecordMetadata getMetadata(CairoSecurityContext securityContext, CharSequence tableName) {
        try {
            return metadataPool.get(tableName);
        } catch (CairoException e) {
            tryRepairTable(securityContext, tableName, e);
        }
        return metadataPool.get(tableName);
>>>>>>> c16c04a0
    }

    public CairoConfiguration getConfiguration() {
        return configuration;
    }

    public Job getEngineMaintenanceJob() {
        return engineMaintenanceJob;
    }

    public MessageBus getMessageBus() {
        return messageBus;
    }

    public TableReader getReaderBySystemName(@SuppressWarnings("unused") CairoSecurityContext securityContext, String systemTableName) {
        return readerPool.get(systemTableName);
    }

    public Metrics getMetrics() {
        return metrics;
    }

    @TestOnly
    public PoolListener getPoolListener() {
        return this.writerPool.getPoolListener();
    }

    public void removeTableSystemName(CharSequence tableName) {
        tableSequencerAPI.removeTableSystemName(tableName);
    }


    @TestOnly
    public void setPoolListener(PoolListener poolListener) {
        this.writerPool.setPoolListener(poolListener);
        this.readerPool.setPoolListener(poolListener);
    }

    public TableReader getReader(CairoSecurityContext securityContext, CharSequence tableName) {
        return getReader(securityContext, tableName, TableUtils.ANY_TABLE_ID, TableUtils.ANY_TABLE_VERSION);
    }

    public TableReader getReader(
            CairoSecurityContext securityContext,
            CharSequence tableName,
            int tableId,
            long version
    ) {
        checkTableName(tableName);
        CharSequence systemTableName = getSystemTableName(tableName);
        TableReader reader = readerPool.get(systemTableName);
        if ((version > -1 && reader.getVersion() != version)
                || tableId > -1 && reader.getMetadata().getTableId() != tableId) {
            ReaderOutOfDateException ex = ReaderOutOfDateException.of(tableName, tableId, reader.getMetadata().getTableId(), version, reader.getVersion());
            reader.close();
            throw ex;
        }
        return reader;
    }

    public int getStatus(
            @SuppressWarnings("unused") CairoSecurityContext securityContext,
            Path path,
            CharSequence tableName,
            int lo,
            int hi
    ) {
        String systemTableName = getSystemTableName(tableName.subSequence(lo, hi));
        return TableUtils.exists(configuration.getFilesFacade(), path, configuration.getRoot(), systemTableName);
    }

    public Map<CharSequence, AbstractMultiTenantPool.Entry<ReaderPool.R>> getReaderPoolEntries() {
        return readerPool.entries();
    }

    public IDGenerator getTableIdGenerator() {
        return tableIdGenerator;
    }

    public TableRecordMetadata getCompressedMetadata(CairoSecurityContext securityContext, String systemTableName) {
        try {
            return compressedMetadataPool.get(systemTableName);
        } catch (CairoException e) {
            tryRepairTable(securityContext, systemTableName, e);
        }
        return compressedMetadataPool.get(systemTableName);
    }

    public int getStatus(
            @SuppressWarnings("unused") CairoSecurityContext securityContext,
            Path path,
            CharSequence tableName
    ) {
        String systemTableName = getSystemTableName(tableName);
        return TableUtils.exists(configuration.getFilesFacade(), path, configuration.getRoot(), systemTableName);
    }

    public String getTableNameBySystemName(CharSequence systemTableName) {
        return tableSequencerAPI.getTableNameBySystemName(systemTableName);
    }

    public TableSequencerAPI getTableSequencerAPI() {
        return tableSequencerAPI;
    }

    @Override
    public TableWriterAPI getTableWriterAPI(
            CairoSecurityContext securityContext,
            CharSequence tableName,
            @Nullable String lockReason
    ) {
        securityContext.checkWritePermission();
        checkTableName(tableName);
        String systemTableName = tableSequencerAPI.getWalSystemTableName(tableName);
        if (systemTableName != null) {
            return walWriterPool.get(systemTableName);
        }

        return writerPool.get(tableSequencerAPI.getDefaultTableName(tableName), lockReason);
    }

    // For testing only
    @TestOnly
    public WalReader getWalReader(
            @SuppressWarnings("unused") CairoSecurityContext securityContext,
            CharSequence tableName,
            CharSequence walName,
            int segmentId,
            long walRowCount
    ) {
        String systemTableName = tableSequencerAPI.getWalSystemTableName(tableName);
        if (systemTableName != null) {
            // This is WAL table because sequencer exists
            return new WalReader(configuration, tableName, systemTableName, walName, segmentId, walRowCount);
        }

        throw CairoException.nonCritical().put("WAL reader is not supported for table ").put(tableName);
    }

    public boolean isWalTable(final CharSequence tableName) {
        return tableSequencerAPI.getWalSystemTableName(tableName) != null;
    }

    public Sequence getTelemetryPubSequence() {
        return telemetryPubSeq;
    }

    public RingQueue<TelemetryTask> getTelemetryQueue() {
        return telemetryQueue;
    }

    public SCSequence getTelemetrySubSequence() {
        return telemetrySubSeq;
    }

    public TableReader getReaderWithRepair(CairoSecurityContext securityContext, CharSequence tableName) {

        checkTableName(tableName);

<<<<<<< HEAD
        try {
            return getReader(securityContext, tableName);
        } catch (CairoException e) {
            // Cannot open reader on existing table is pretty bad.
            // In some messed states, for example after _meta file swap failure Reader cannot be opened
            // but writer can be. Opening writer fixes the table mess.
            String systemTableName = getSystemTableName(tableName);
            tryRepairTable(securityContext, systemTableName, e);
        }
        try {
            return getReader(securityContext, tableName);
        } catch (CairoException e) {
            LOG.critical()
                    .$("could not open reader [table=").$(tableName)
                    .$(", errno=").$(e.getErrno())
                    .$(", error=").$(e.getMessage()).I$();
            throw e;
        }
    }

    public TableRecordMetadata getUncompressedMetadata(CairoSecurityContext securityContext, String systemTableName) {
        try {
            return uncompressedMetadataPool.get(systemTableName);
        } catch (CairoException e) {
            tryRepairTable(securityContext, systemTableName, e);
        }
        return uncompressedMetadataPool.get(systemTableName);
=======
    public long getUnpublishedWalTxnCount() {
        return unpublishedWalTxnCount.get();
>>>>>>> c16c04a0
    }

    public TableWriter getWriterBySystemName(
            CairoSecurityContext securityContext,
            String systemTableName,
            String lockReason
    ) {
        securityContext.checkWritePermission();
        return writerPool.get(systemTableName, lockReason);
    }

    public TableWriter getWriter(
            CairoSecurityContext securityContext,
            CharSequence tableName,
            String lockReason
    ) {
        securityContext.checkWritePermission();
        checkTableName(tableName);
        return writerPool.get(getSystemTableName(tableName), lockReason);
    }

    public TextImportExecutionContext getTextImportExecutionContext() {
        return textImportExecutionContext;
    }

    public long getUnpublishedWalTxnCount() {
        return unpublishedWalTxnCount.get();
    }

    public boolean isWalTableDropped(String systemTableName) {
        return tableSequencerAPI.isWalTableDropped(systemTableName);
    }

    public TableWriter getWriterOrPublishCommand(
            CairoSecurityContext securityContext,
            CharSequence tableName,
            @NotNull AsyncWriterCommand asyncWriterCommand
    ) {
        securityContext.checkWritePermission();
        checkTableName(tableName);
        CharSequence systemTableName = getSystemTableName(tableName);
        return writerPool.getWriterOrPublishCommand(systemTableName, asyncWriterCommand.getCommandName(), asyncWriterCommand);
    }

    public void notifyWalTxnFailed() {
        unpublishedWalTxnCount.incrementAndGet();
    }

    public String lock(
            CairoSecurityContext securityContext,
            String systemTableName,
            String lockReason
    ) {
        assert null != lockReason;
        securityContext.checkWritePermission();

        String lockedReason = writerPool.lock(systemTableName, lockReason);
        if (lockedReason == null) { // not locked
<<<<<<< HEAD
            if (readerPool.lock(systemTableName)) {
                if (compressedMetadataPool.lock(systemTableName)) {
                    if (uncompressedMetadataPool.lock(systemTableName)) {
                        LOG.info().$("locked [table=`").utf8(systemTableName).$("`, thread=").$(Thread.currentThread().getId()).I$();
                        return null;
                    }
                    compressedMetadataPool.unlock(systemTableName);
=======
            if (readerPool.lock(tableName)) {
                if (metadataPool.lock(tableName)) {
                    tableSequencerAPI.releaseInactive();
                    LOG.info().$("locked [table=`").utf8(tableName).$("`, thread=").$(Thread.currentThread().getId()).I$();
                    return null;
>>>>>>> c16c04a0
                }
                readerPool.unlock(systemTableName);
            }
            writerPool.unlock(systemTableName);
            return BUSY_READER;
        }
        return lockedReason;

    }

    public boolean lockReaders(CharSequence tableName) {
        checkTableName(tableName);
        return readerPool.lock(getSystemTableName(tableName));
    }

    public boolean lockReadersBySystemName(CharSequence systemTableName) {
        return readerPool.lock(systemTableName);
    }

    public CharSequence lockWriter(CairoSecurityContext securityContext, CharSequence tableName, String lockReason) {
        securityContext.checkWritePermission();
        checkTableName(tableName);
        return writerPool.lock(getSystemTableName(tableName), lockReason);
    }

    public void releaseReadersBySystemName(CharSequence systemTableName) {
        // TODO: release readers at the same time
        readerPool.unlock(systemTableName);
    }

    public void notifyWalTxnCommitted(int tableId, String tableName, long txn) {
        final Sequence pubSeq = messageBus.getWalTxnNotificationPubSequence();
        while (true) {
            long cursor = pubSeq.next();
            if (cursor > -1L) {
                WalTxnNotificationTask task = messageBus.getWalTxnNotificationQueue().get(cursor);
                task.of(tableName, tableId, txn);
                pubSeq.done(cursor);
                return;
            } else if (cursor == -1L) {
                LOG.info().$("cannot publish WAL notifications, queue is full [current=")
                        .$(pubSeq.current()).$(", table=").$(tableName)
                        .$();
                // queue overflow, throw away notification and notify a job to rescan all tables
                notifyWalTxnRepublisher();
                return;
            }
        }
    }

    public void notifyWalTxnRepublisher() {
        unpublishedWalTxnCount.incrementAndGet();
    }

    @TestOnly
    public boolean releaseAllReaders() {
        boolean b1 = metadataPool.releaseAll();
        return readerPool.releaseAll() & b1;
    }

    @TestOnly
    public void releaseAllWriters() {
        writerPool.releaseAll();
    }

    public boolean releaseInactive() {
        boolean useful = writerPool.releaseInactive();
        useful |= readerPool.releaseInactive();
        useful |= tableSequencerAPI.releaseInactive();
        useful |= metadataPool.releaseInactive();
        useful |= walWriterPool.releaseInactive();
        return useful;
    }

    @TestOnly
    public @NotNull WalWriter getWalWriter(CairoSecurityContext securityContext, CharSequence tableName) {
        securityContext.checkWritePermission();
<<<<<<< HEAD
        return walWriterPool.get(getSystemTableName(tableName));
=======
        checkTableName(tableName);
        CharSequence lockedReason = lock(securityContext, tableName, "removeTable");
        if (null == lockedReason) {
            try {
                path.of(configuration.getRoot()).concat(tableName).$();
                int errno;
                if ((errno = configuration.getFilesFacade().rmdir(path)) != 0) {
                    LOG.error().$("could not remove table [tableName='").utf8(tableName).$("', error=").$(errno).I$();
                    throw CairoException.critical(errno).put("could not remove table [tableName=").put(tableName).put(']');
                }
                return;
            } finally {
                unlock(securityContext, tableName, null, false);
            }
        }
        throw CairoException.nonCritical().put("Could not lock '").put(tableName).put("' [reason='").put(lockedReason).put("']");
>>>>>>> c16c04a0
    }

    public int removeDirectory(@Transient Path path, CharSequence dir) {
        path.of(configuration.getRoot()).concat(dir);
        final FilesFacade ff = configuration.getFilesFacade();
        return ff.rmdir(path.slash$());
    }

    public void rename(
            CairoSecurityContext securityContext,
            Path path,
            CharSequence tableName,
            Path otherPath,
            CharSequence newName
    ) {
        securityContext.checkWritePermission();

        checkTableName(tableName);
        checkTableName(newName);

        String systemTableName = tableSequencerAPI.getWalSystemTableName(tableName);
        if (systemTableName != null) {
            // WAL table
            tableSequencerAPI.rename(tableName, newName, Chars.toString(systemTableName));
        } else {
            systemTableName = getSystemTableName(tableName);
            String lockedReason = lock(securityContext, systemTableName, "renameTable");
            if (null == lockedReason) {
                try {
                    rename0(path, tableName, otherPath, newName);
                } finally {
                    unlock(securityContext, tableName, null, false);
                }
            } else {
                LOG.error().$("cannot lock and rename [from='").$(tableName).$("', to='").$(newName).$("', reason='").$(lockedReason).$("']").$();
                throw EntryUnavailableException.instance(lockedReason);
            }
        }
    }

    public void unlock(
            @SuppressWarnings("unused") CairoSecurityContext securityContext,
            CharSequence tableName,
            @Nullable TableWriter writer,
            boolean newTable
    ) {
        checkTableName(tableName);
<<<<<<< HEAD
        String systemTableName = getSystemTableName(tableName);
        readerPool.unlock(systemTableName);
        writerPool.unlock(systemTableName, writer, newTable);
        compressedMetadataPool.unlock(systemTableName);
        uncompressedMetadataPool.unlock(systemTableName);
=======
        readerPool.unlock(tableName);
        writerPool.unlock(tableName, writer, newTable);
        metadataPool.unlock(tableName);
>>>>>>> c16c04a0
        LOG.info().$("unlocked [table=`").utf8(tableName).$("`]").$();
    }

    public void unlockReaders(CharSequence tableName) {
        checkTableName(tableName);
        readerPool.unlock(getSystemTableName(tableName));
    }

    @TestOnly
    public void releaseInactiveCompilers() {
        sqlCompilerPool.releaseInactive();
    }

    public void unlockWriter(CairoSecurityContext securityContext, CharSequence tableName) {
        securityContext.checkWritePermission();
        checkTableName(tableName);
        writerPool.unlock(getSystemTableName(tableName));
    }
    private void checkTableName(CharSequence tableName) {
        if (!TableUtils.isValidTableName(tableName, configuration.getMaxFileNameLength())) {
            throw CairoException.nonCritical()
                    .put("invalid table name [table=").putAsPrintable(tableName)
                    .put(']');
        }
    }

    ClosableInstance<SqlCompiler> getAdhocSqlCompiler() {
        return sqlCompilerPool.get();
    }

    private void rename0(Path path, CharSequence tableName, Path otherPath, CharSequence to) {
        final FilesFacade ff = configuration.getFilesFacade();
        final CharSequence root = configuration.getRoot();

        CharSequence systemTableName = getSystemTableName(tableName);
        CharSequence dstFileName = getSystemTableName(to);
        if (TableUtils.exists(ff, path, root, systemTableName) != TableUtils.TABLE_EXISTS) {
            LOG.error().$('\'').utf8(tableName).$("' does not exist. Rename failed.").$();
            throw CairoException.nonCritical().put("Rename failed. Table '").put(tableName).put("' does not exist");
        }

        path.of(root).concat(systemTableName).$();
        otherPath.of(root).concat(dstFileName).$();

        if (ff.exists(otherPath)) {
            LOG.error().$("rename target exists [from='").$(tableName).$("', to='").$(otherPath).I$();
            throw CairoException.nonCritical().put("Rename target exists");
        }

        if (ff.rename(path, otherPath) != Files.FILES_RENAME_OK) {
            int error = ff.errno();
            LOG.error().$("could not rename [from='").$(path).$("', to='").$(otherPath).$("', error=").$(error).I$();
            throw CairoException.critical(error)
                    .put("could not rename [from='").put(path)
                    .put("', to='").put(otherPath)
                    .put("', error=").put(error);
        }
    }

    private void tryRepairTable(
            CairoSecurityContext securityContext,
            String systemTableName,
            RuntimeException rethrow
    ) {
        try {
            securityContext.checkWritePermission();
            writerPool.get(systemTableName, "repair").close();
        } catch (EntryUnavailableException e) {
            // This is fine, writer is busy. Throw back origin error.
            throw rethrow;
        } catch (Throwable th) {
            LOG.critical()
                    .$("could not repair before reading [systemTableName=").utf8(systemTableName)
                    .$(" ,error=").$(th.getMessage()).I$();
            throw rethrow;
        }
    }

    private class EngineMaintenanceJob extends SynchronizedJob {

        private final MicrosecondClock clock;
        private final long checkInterval;
        private long last = 0;

        public EngineMaintenanceJob(CairoConfiguration configuration) {
            this.clock = configuration.getMicrosecondClock();
            this.checkInterval = configuration.getIdleCheckInterval() * 1000;
        }

        @Override
        protected boolean runSerially() {
            long t = clock.getTicks();
            if (last + checkInterval < t) {
                last = t;
                return releaseInactive();
            }
            return false;
        }
    }
}<|MERGE_RESOLUTION|>--- conflicted
+++ resolved
@@ -90,16 +90,9 @@
         this.metrics = metrics;
         this.tableSequencerAPI = new TableSequencerAPI(this, configuration);
         this.messageBus = new MessageBusImpl(configuration);
-<<<<<<< HEAD
         this.writerPool = new WriterPool(this, metrics);
         this.readerPool = new ReaderPool(configuration, this);
-        this.uncompressedMetadataPool = new MetadataPool(configuration, tableSequencerAPI, false);
-        this.compressedMetadataPool = new MetadataPool(configuration, tableSequencerAPI, true);
-=======
-        this.writerPool = new WriterPool(configuration, messageBus, metrics);
-        this.readerPool = new ReaderPool(configuration, messageBus);
         this.metadataPool = new MetadataPool(configuration, tableSequencerAPI);
->>>>>>> c16c04a0
         this.walWriterPool = new WalWriterPool(configuration, tableSequencerAPI);
         this.engineMaintenanceJob = new EngineMaintenanceJob(configuration);
         if (configuration.getTelemetryConfiguration().getEnabled()) {
@@ -147,6 +140,12 @@
         messageBus.reset();
         return b1 & b2 & b3 & b4 & b5;
     }
+
+    @TestOnly
+    public void clearPools() {
+        sqlCompilerPool.releaseInactive();
+    }
+
     @Override
     public void close() {
         Misc.free(writerPool);
@@ -208,8 +207,7 @@
                     if (!keepLock) {
                         readerPool.unlock(systemTableName);
                         writerPool.unlock(systemTableName, null, newTable);
-                        compressedMetadataPool.unlock(systemTableName);
-                        uncompressedMetadataPool.unlock(systemTableName);
+                        metadataPool.unlock(systemTableName);
                         LOG.info().$("unlocked [systemTableName=`").utf8(systemTableName).$("`]").$();
                     }
                 }
@@ -294,7 +292,6 @@
         return asyncCommandCorrelationId.incrementAndGet();
     }
 
-<<<<<<< HEAD
     public void drop(
             CairoSecurityContext securityContext,
             Path path,
@@ -323,7 +320,8 @@
             }
             throw CairoException.nonCritical().put("Could not lock '").put(tableName).put("' [reason='").put(lockedReason).put("']");
         }
-=======
+    }
+
     public TableRecordMetadata getMetadata(CairoSecurityContext securityContext, CharSequence tableName) {
         try {
             return metadataPool.get(tableName);
@@ -331,7 +329,6 @@
             tryRepairTable(securityContext, tableName, e);
         }
         return metadataPool.get(tableName);
->>>>>>> c16c04a0
     }
 
     public CairoConfiguration getConfiguration() {
@@ -407,19 +404,6 @@
         return readerPool.entries();
     }
 
-    public IDGenerator getTableIdGenerator() {
-        return tableIdGenerator;
-    }
-
-    public TableRecordMetadata getCompressedMetadata(CairoSecurityContext securityContext, String systemTableName) {
-        try {
-            return compressedMetadataPool.get(systemTableName);
-        } catch (CairoException e) {
-            tryRepairTable(securityContext, systemTableName, e);
-        }
-        return compressedMetadataPool.get(systemTableName);
-    }
-
     public int getStatus(
             @SuppressWarnings("unused") CairoSecurityContext securityContext,
             Path path,
@@ -453,24 +437,6 @@
         return writerPool.get(tableSequencerAPI.getDefaultTableName(tableName), lockReason);
     }
 
-    // For testing only
-    @TestOnly
-    public WalReader getWalReader(
-            @SuppressWarnings("unused") CairoSecurityContext securityContext,
-            CharSequence tableName,
-            CharSequence walName,
-            int segmentId,
-            long walRowCount
-    ) {
-        String systemTableName = tableSequencerAPI.getWalSystemTableName(tableName);
-        if (systemTableName != null) {
-            // This is WAL table because sequencer exists
-            return new WalReader(configuration, tableName, systemTableName, walName, segmentId, walRowCount);
-        }
-
-        throw CairoException.nonCritical().put("WAL reader is not supported for table ").put(tableName);
-    }
-
     public boolean isWalTable(final CharSequence tableName) {
         return tableSequencerAPI.getWalSystemTableName(tableName) != null;
     }
@@ -491,7 +457,6 @@
 
         checkTableName(tableName);
 
-<<<<<<< HEAD
         try {
             return getReader(securityContext, tableName);
         } catch (CairoException e) {
@@ -512,17 +477,8 @@
         }
     }
 
-    public TableRecordMetadata getUncompressedMetadata(CairoSecurityContext securityContext, String systemTableName) {
-        try {
-            return uncompressedMetadataPool.get(systemTableName);
-        } catch (CairoException e) {
-            tryRepairTable(securityContext, systemTableName, e);
-        }
-        return uncompressedMetadataPool.get(systemTableName);
-=======
     public long getUnpublishedWalTxnCount() {
         return unpublishedWalTxnCount.get();
->>>>>>> c16c04a0
     }
 
     public TableWriter getWriterBySystemName(
@@ -548,10 +504,6 @@
         return textImportExecutionContext;
     }
 
-    public long getUnpublishedWalTxnCount() {
-        return unpublishedWalTxnCount.get();
-    }
-
     public boolean isWalTableDropped(String systemTableName) {
         return tableSequencerAPI.isWalTableDropped(systemTableName);
     }
@@ -581,21 +533,11 @@
 
         String lockedReason = writerPool.lock(systemTableName, lockReason);
         if (lockedReason == null) { // not locked
-<<<<<<< HEAD
             if (readerPool.lock(systemTableName)) {
-                if (compressedMetadataPool.lock(systemTableName)) {
-                    if (uncompressedMetadataPool.lock(systemTableName)) {
-                        LOG.info().$("locked [table=`").utf8(systemTableName).$("`, thread=").$(Thread.currentThread().getId()).I$();
-                        return null;
-                    }
-                    compressedMetadataPool.unlock(systemTableName);
-=======
-            if (readerPool.lock(tableName)) {
-                if (metadataPool.lock(tableName)) {
+                if (metadataPool.lock(systemTableName)) {
                     tableSequencerAPI.releaseInactive();
-                    LOG.info().$("locked [table=`").utf8(tableName).$("`, thread=").$(Thread.currentThread().getId()).I$();
+                    LOG.info().$("locked [table=`").utf8(systemTableName).$("`, thread=").$(Thread.currentThread().getId()).I$();
                     return null;
->>>>>>> c16c04a0
                 }
                 readerPool.unlock(systemTableName);
             }
@@ -673,26 +615,7 @@
     @TestOnly
     public @NotNull WalWriter getWalWriter(CairoSecurityContext securityContext, CharSequence tableName) {
         securityContext.checkWritePermission();
-<<<<<<< HEAD
         return walWriterPool.get(getSystemTableName(tableName));
-=======
-        checkTableName(tableName);
-        CharSequence lockedReason = lock(securityContext, tableName, "removeTable");
-        if (null == lockedReason) {
-            try {
-                path.of(configuration.getRoot()).concat(tableName).$();
-                int errno;
-                if ((errno = configuration.getFilesFacade().rmdir(path)) != 0) {
-                    LOG.error().$("could not remove table [tableName='").utf8(tableName).$("', error=").$(errno).I$();
-                    throw CairoException.critical(errno).put("could not remove table [tableName=").put(tableName).put(']');
-                }
-                return;
-            } finally {
-                unlock(securityContext, tableName, null, false);
-            }
-        }
-        throw CairoException.nonCritical().put("Could not lock '").put(tableName).put("' [reason='").put(lockedReason).put("']");
->>>>>>> c16c04a0
     }
 
     public int removeDirectory(@Transient Path path, CharSequence dir) {
@@ -740,17 +663,10 @@
             boolean newTable
     ) {
         checkTableName(tableName);
-<<<<<<< HEAD
         String systemTableName = getSystemTableName(tableName);
         readerPool.unlock(systemTableName);
         writerPool.unlock(systemTableName, writer, newTable);
-        compressedMetadataPool.unlock(systemTableName);
-        uncompressedMetadataPool.unlock(systemTableName);
-=======
-        readerPool.unlock(tableName);
-        writerPool.unlock(tableName, writer, newTable);
-        metadataPool.unlock(tableName);
->>>>>>> c16c04a0
+        metadataPool.unlock(systemTableName);
         LOG.info().$("unlocked [table=`").utf8(tableName).$("`]").$();
     }
 
