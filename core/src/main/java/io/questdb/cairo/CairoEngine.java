--- conflicted
+++ resolved
@@ -166,10 +166,9 @@
             TableStructure struct,
             boolean keepLock
     ) {
-<<<<<<< HEAD
         securityContext.checkWritePermission();
         CharSequence tableName = struct.getTableName();
-        checkTableName(tableName);
+        validNameOrThrow(tableName);
 
         String systemTableName;
         int tableId = (int) tableIdGenerator.getNextId();
@@ -213,16 +212,6 @@
             } else {
                 if (!ifNotExists) {
                     throw EntryUnavailableException.instance(lockedReason);
-=======
-        validNameOrThrow(struct.getTableName());
-        String lockedReason = lock(securityContext, struct.getTableName(), "createTable");
-        if (null == lockedReason) {
-            boolean newTable = false;
-            try {
-                if (getStatus(securityContext, path, struct.getTableName()) != TableUtils.TABLE_DOES_NOT_EXIST) {
-                    // RESERVE is the same as if exists
-                    throw EntryUnavailableException.instance("table exists");
->>>>>>> 55454dbe
                 }
             }
         } catch (Throwable th) {
@@ -270,7 +259,7 @@
             CharSequence tableName
     ) {
         securityContext.checkWritePermission();
-        checkTableName(tableName);
+        validNameOrThrow(tableName);
         String systemTableName = getSystemTableName(tableName);
 
         if (tableSequencerAPI.isWalTableName(tableName)) {
@@ -387,14 +376,9 @@
             int tableId,
             long version
     ) {
-<<<<<<< HEAD
-        checkTableName(tableName);
+        validNameOrThrow(tableName);
         CharSequence systemTableName = getSystemTableName(tableName);
         TableReader reader = readerPool.get(systemTableName);
-=======
-        validNameOrThrow(tableName);
-        TableReader reader = readerPool.get(tableName);
->>>>>>> 55454dbe
         if ((version > -1 && reader.getVersion() != version)
                 || tableId > -1 && reader.getMetadata().getTableId() != tableId) {
             ReaderOutOfDateException ex = ReaderOutOfDateException.of(tableName, tableId, reader.getMetadata().getTableId(), version, reader.getVersion());
@@ -488,7 +472,7 @@
             @Nullable String lockReason
     ) {
         securityContext.checkWritePermission();
-        checkTableName(tableName);
+        validNameOrThrow(tableName);
         TableNameRecord tableNameRecord = tableSequencerAPI.getTableNameRecord(tableName);
         if (tableNameRecord == null) {
             throw CairoException.nonCritical().put("table does not exist [table=").put(tableName).put("]");
@@ -594,12 +578,7 @@
             String lockReason
     ) {
         securityContext.checkWritePermission();
-<<<<<<< HEAD
         return writerPool.get(systemTableName, lockReason);
-=======
-        validNameOrThrow(tableName);
-        return writerPool.get(tableName, lockReason);
->>>>>>> 55454dbe
     }
 
     public TableWriter getWriterOrPublishCommand(
@@ -608,14 +587,9 @@
             @NotNull AsyncWriterCommand asyncWriterCommand
     ) {
         securityContext.checkWritePermission();
-<<<<<<< HEAD
-        checkTableName(tableName);
+        validNameOrThrow(tableName);
         String systemTableName = getSystemTableName(tableName);
         return writerPool.getWriterOrPublishCommand(systemTableName, asyncWriterCommand.getCommandName(), asyncWriterCommand);
-=======
-        validNameOrThrow(tableName);
-        return writerPool.getWriterOrPublishCommand(tableName, asyncWriterCommand.getCommandName(), asyncWriterCommand);
->>>>>>> 55454dbe
     }
 
     public String lock(
@@ -626,12 +600,7 @@
         assert null != lockReason;
         securityContext.checkWritePermission();
 
-<<<<<<< HEAD
         String lockedReason = writerPool.lock(systemTableName, lockReason);
-=======
-        validNameOrThrow(tableName);
-        String lockedReason = writerPool.lock(tableName, lockReason);
->>>>>>> 55454dbe
         if (lockedReason == null) { // not locked
             if (readerPool.lock(systemTableName)) {
                 if (metadataPool.lock(systemTableName)) {
@@ -649,28 +618,18 @@
     }
 
     public boolean lockReaders(CharSequence tableName) {
-<<<<<<< HEAD
-        checkTableName(tableName);
+        validNameOrThrow(tableName);
         return readerPool.lock(getSystemTableName(tableName));
     }
 
     public boolean lockReadersBySystemName(CharSequence systemTableName) {
         return readerPool.lock(systemTableName);
-=======
-        validNameOrThrow(tableName);
-        return readerPool.lock(tableName);
->>>>>>> 55454dbe
     }
 
     public CharSequence lockWriter(CairoSecurityContext securityContext, CharSequence tableName, String lockReason) {
         securityContext.checkWritePermission();
-<<<<<<< HEAD
-        checkTableName(tableName);
+        validNameOrThrow(tableName);
         return writerPool.lock(getSystemTableName(tableName), lockReason);
-=======
-        validNameOrThrow(tableName);
-        return writerPool.lock(tableName, lockReason);
->>>>>>> 55454dbe
     }
 
     public String registerTableName(CharSequence tableName, boolean isWal) {
@@ -712,7 +671,6 @@
         tableSequencerAPI.releaseInactive();
     }
 
-<<<<<<< HEAD
     public void releaseReadersBySystemName(CharSequence systemTableName) {
         readerPool.unlock(systemTableName);
     }
@@ -720,30 +678,6 @@
     @TestOnly
     public void reloadTableNames() {
         tableSequencerAPI.reopen();
-=======
-    public void remove(
-            CairoSecurityContext securityContext,
-            Path path,
-            CharSequence tableName
-    ) {
-        securityContext.checkWritePermission();
-        validNameOrThrow(tableName);
-        CharSequence lockedReason = lock(securityContext, tableName, "removeTable");
-        if (null == lockedReason) {
-            try {
-                path.of(configuration.getRoot()).concat(tableName).$();
-                int errno;
-                if ((errno = configuration.getFilesFacade().rmdir(path)) != 0) {
-                    LOG.error().$("could not remove table [tableName='").utf8(tableName).$("', error=").$(errno).I$();
-                    throw CairoException.critical(errno).put("could not remove table [tableName=").put(tableName).put(']');
-                }
-                return;
-            } finally {
-                unlock(securityContext, tableName, null, false);
-            }
-        }
-        throw CairoException.nonCritical().put("Could not lock '").put(tableName).put("' [reason='").put(lockedReason).put("']");
->>>>>>> 55454dbe
     }
 
     public int removeDirectory(@Transient Path path, CharSequence dir) {
@@ -803,54 +737,26 @@
             @Nullable TableWriter writer,
             boolean newTable
     ) {
-<<<<<<< HEAD
-        checkTableName(tableName);
+        validNameOrThrow(tableName);
         String systemTableName = getSystemTableName(tableName);
         readerPool.unlock(systemTableName);
         writerPool.unlock(systemTableName, writer, newTable);
         metadataPool.unlock(systemTableName);
-=======
-        validNameOrThrow(tableName);
-        readerPool.unlock(tableName);
-        writerPool.unlock(tableName, writer, newTable);
-        metadataPool.unlock(tableName);
->>>>>>> 55454dbe
         LOG.info().$("unlocked [table=`").utf8(tableName).$("`]").$();
     }
 
     public void unlockReaders(CharSequence tableName) {
-<<<<<<< HEAD
-        checkTableName(tableName);
+        validNameOrThrow(tableName);
         readerPool.unlock(getSystemTableName(tableName));
-=======
-        validNameOrThrow(tableName);
-        readerPool.unlock(tableName);
->>>>>>> 55454dbe
     }
 
     public void unlockWriter(CairoSecurityContext securityContext, CharSequence tableName) {
         securityContext.checkWritePermission();
-<<<<<<< HEAD
-        checkTableName(tableName);
+        validNameOrThrow(tableName);
         writerPool.unlock(getSystemTableName(tableName));
     }
 
-    private void checkTableName(CharSequence tableName) {
-        if (!TableUtils.isValidTableName(tableName, configuration.getMaxFileNameLength())) {
-            throw CairoException.nonCritical()
-                    .put("invalid table name [table=").putAsPrintable(tableName)
-                    .put(']');
-        }
-    }
-
     private void rename0(Path path, String systemTableName, CharSequence tableName, Path otherPath, CharSequence to) {
-=======
-        validNameOrThrow(tableName);
-        writerPool.unlock(tableName);
-    }
-
-    private void rename0(Path path, CharSequence tableName, Path otherPath, CharSequence to) {
->>>>>>> 55454dbe
         final FilesFacade ff = configuration.getFilesFacade();
         final CharSequence root = configuration.getRoot();
 
