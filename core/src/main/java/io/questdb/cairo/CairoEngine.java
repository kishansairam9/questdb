--- conflicted
+++ resolved
@@ -147,14 +147,9 @@
         Misc.free(readerPool);
         Misc.free(tableIdGenerator);
         Misc.free(messageBus);
-<<<<<<< HEAD
         Misc.free(rootPath);
         Misc.free(tableRegistry);
-=======
         Misc.free(telemetryQueue);
-        Misc.free(tableRegistry);
-        Misc.free(tableIdGenerator);
->>>>>>> b3345967
     }
 
     public void createTable(
