--- conflicted
+++ resolved
@@ -126,19 +126,7 @@
             throw e;
         }
 
-<<<<<<< HEAD
-        this.sqlCompilerPool = new ThreadSafeObjectPool<>(() -> new SqlCompiler(this), totalIoThreads);
-    }
-
-    public void checkTableName(CharSequence tableName) {
-        if (!TableUtils.isValidTableName(tableName, configuration.getMaxFileNameLength())) {
-            throw CairoException.nonCritical()
-                    .put("invalid table name [table=").putAsPrintable(tableName)
-                    .put(']');
-        }
-=======
         this.sqlCompilerPool = new ThreadSafeObjectPool<>(() -> new SqlCompiler(this), totalWALApplyThreads);
->>>>>>> 23bc095b
     }
 
     @TestOnly
@@ -172,62 +160,23 @@
             CairoSecurityContext securityContext,
             MemoryMARW mem,
             Path path,
-<<<<<<< HEAD
             TableStructure struct,
             boolean keepLock
-=======
-            TableStructure struct
-    ) {
-        checkTableName(struct.getTableName());
-        String lockedReason = lock(securityContext, struct.getTableName(), "createTable");
-        if (null == lockedReason) {
-            boolean newTable = false;
-            try {
-                if (getStatus(securityContext, path, struct.getTableName()) != TableUtils.TABLE_DOES_NOT_EXIST) {
-                    // RESERVE is the same as if exists
-                    throw EntryUnavailableException.instance("table exists");
-                }
-                createTableUnsafe(
-                        securityContext,
-                        mem,
-                        path,
-                        struct
-                );
-                newTable = true;
-            } finally {
-                unlock(securityContext, struct.getTableName(), null, newTable);
-            }
-        } else {
-            throw EntryUnavailableException.instance(lockedReason);
-        }
-    }
-
-    // caller has to acquire the lock before this method is called and release the lock after the call
-    public void createTableUnsafe(
-            CairoSecurityContext securityContext,
-            MemoryMARW mem,
-            Path path,
-            TableStructure struct
->>>>>>> 23bc095b
     ) {
         securityContext.checkWritePermission();
         // Helps to not create objects down the line
         String tableName = Chars.toString(struct.getTableName());
         checkTableName(tableName);
 
-        CharSequence systemTableName;
+        String systemTableName;
         int tableId = (int) tableIdGenerator.getNextId();
         if (struct.isWalEnabled()) {
-<<<<<<< HEAD
-            systemTableName = tableRegistry.registerTableName(tableName, tableId);
+            systemTableName = tableSequencerAPI.registerTableName(tableName, tableId);
             if (systemTableName == null) {
                 throw EntryUnavailableException.instance("table exists");
             }
         } else {
             systemTableName = getSystemTableName(tableName);
-=======
-            tableSequencerAPI.registerTable(tableId, struct);
->>>>>>> 23bc095b
         }
 
         try {
@@ -258,573 +207,19 @@
             }
         } catch (Throwable th) {
             if (struct.isWalEnabled()) {
-                tableRegistry.dropTable(tableName, Chars.toString(systemTableName));
+                tableSequencerAPI.dropTable(tableName, Chars.toString(systemTableName), true);
             }
             throw th;
         }
     }
 
-    public TableWriter getBackupWriter(
-            CairoSecurityContext securityContext,
-            CharSequence tableName,
-            CharSequence backupDirName
-    ) {
-        securityContext.checkWritePermission();
-        // There is no point in pooling/caching these writers since they are only used once, backups are not incremental
-        CharSequence systemTableName = getSystemTableName(tableName);
-        return new TableWriter(
-                configuration,
-                tableName,
-                systemTableName,
-                messageBus,
-                null,
-                true,
-                DefaultLifecycleManager.INSTANCE,
-                backupDirName,
-                Metrics.disabled()
-        );
-    }
-
-    @TestOnly
-    public int getBusyReaderCount() {
-        return readerPool.getBusyCount();
-    }
-
-    @TestOnly
-    public int getBusyWriterCount() {
-        return writerPool.getBusyCount();
-    }
-
-    public long getCommandCorrelationId() {
-        return asyncCommandCorrelationId.incrementAndGet();
-    }
-
-    public CairoConfiguration getConfiguration() {
-        return configuration;
-    }
-
-    public Job getEngineMaintenanceJob() {
-        return engineMaintenanceJob;
-    }
-
-<<<<<<< HEAD
-    public long getFailedWalTxnCount() {
-        return failedWalTxnCount.get();
-    }
-
-    public MessageBus getMessageBus() {
-        return messageBus;
-    }
-
-    public TableRecordMetadata getMetadata(CairoSecurityContext securityContext, CharSequence tableName, MetadataFactory metadataFactory) {
-        securityContext.checkWritePermission();
-        CharSequence walSystemTableName = tableRegistry.getSystemTableName(tableName);
-        if (walSystemTableName != null) {
-            // This is WAL table because sequencer exists
-            final SequencerMetadata sequencerMetadata = metadataFactory.getSequencerMetadata();
-            tableRegistry.copyMetadataTo(Chars.toString(tableName), walSystemTableName, sequencerMetadata);
-            return sequencerMetadata;
-        }
-
-        try {
-            return metadataFactory.openTableReaderMetadata(tableName);
-        } catch (CairoException e) {
-            try (TableReader reader = tryGetReaderRepairWithWriter(securityContext, tableName, e)) {
-                return metadataFactory.openTableReaderMetadata(reader);
-            }
-        }
-    }
-
-    public Metrics getMetrics() {
-        return metrics;
-=======
-    public MessageBus getMessageBus() {
-        return messageBus;
-    }
-
-    public TableRecordMetadata getMetadata(CairoSecurityContext securityContext, CharSequence tableName, MetadataFactory metadataFactory) {
-        if (tableSequencerAPI.hasSequencer(tableName)) {
-            // This is WAL table because sequencer exists
-            final SequencerMetadata sequencerMetadata = metadataFactory.getSequencerMetadata();
-            tableSequencerAPI.copyMetadataTo(tableName, sequencerMetadata);
-            return sequencerMetadata;
-        }
-
-        try {
-            return metadataFactory.openTableReaderMetadata(Chars.toString(tableName));
-        } catch (CairoException e) {
-            try (TableReader reader = tryGetReaderRepairWithWriter(securityContext, tableName, e)) {
-                return metadataFactory.openTableReaderMetadata(reader);
-            }
-        }
-    }
-
-    public Metrics getMetrics() {
-        return metrics;
-    }
-
-    @TestOnly
-    public PoolListener getPoolListener() {
-        return this.writerPool.getPoolListener();
-    }
-
-    @TestOnly
-    public void setPoolListener(PoolListener poolListener) {
-        this.writerPool.setPoolListener(poolListener);
-        this.readerPool.setPoolListener(poolListener);
->>>>>>> 23bc095b
-    }
-
-    public PoolListener getPoolListener() {
-        return this.writerPool.getPoolListener();
-    }
-
-    public TableReader getReader(
-            CairoSecurityContext securityContext,
-            CharSequence tableName,
-            int tableId,
-            long version
-    ) {
-        checkTableName(tableName);
-        CharSequence systemTableName = getSystemTableName(tableName);
-        TableReader reader = readerPool.get(systemTableName);
-        if ((version > -1 && reader.getVersion() != version)
-                || tableId > -1 && reader.getMetadata().getTableId() != tableId) {
-            ReaderOutOfDateException ex = ReaderOutOfDateException.of(tableName, tableId, reader.getMetadata().getTableId(), version, reader.getVersion());
-            reader.close();
-            throw ex;
-        }
-        return reader;
-    }
-
-    public Map<CharSequence, ReaderPool.Entry> getReaderPoolEntries() {
-        return readerPool.entries();
-<<<<<<< HEAD
-    }
-
-    public TableReader getReader(
-            CairoSecurityContext securityContext,
-            CharSequence tableName
-    ) {
-        return getReader(securityContext, tableName, TableUtils.ANY_TABLE_ID, TableUtils.ANY_TABLE_VERSION);
-    }
-
-    public CharSequence getSystemTableName(final CharSequence tableName) {
-        return getTableRegistry().getSystemTableNameOrDefault(tableName);
-=======
->>>>>>> 23bc095b
-    }
-
-    public TableReader getReaderWithRepair(CairoSecurityContext securityContext, CharSequence tableName) {
-        checkTableName(tableName);
-        try {
-            return getReader(securityContext, tableName);
-        } catch (CairoException ex) {
-            // Cannot open reader on existing table is pretty bad.
-            LOG.critical().$("error opening reader [table=").$(tableName)
-                    .$(",errno=").$(ex.getErrno())
-                    .$(",error=").$(ex.getMessage()).I$();
-            // In some messed states, for example after _meta file swap failure Reader cannot be opened
-            // but writer can be. Opening writer fixes the table mess.
-            return tryGetReaderRepairWithWriter(securityContext, tableName, ex);
-        }
-    }
-
-    public int getStatus(
-            CairoSecurityContext securityContext,
-            Path path,
-            CharSequence tableName,
-            int lo,
-            int hi
-    ) {
-        CharSequence systemTableName = getSystemTableName(tableName.subSequence(lo, hi));
-        return TableUtils.exists(configuration.getFilesFacade(), path, configuration.getRoot(), systemTableName);
-    }
-
-    public int getStatus(
-            CairoSecurityContext securityContext,
-            Path path,
-            CharSequence tableName
-    ) {
-        CharSequence systemTableName = getSystemTableName(tableName);
-        return TableUtils.exists(configuration.getFilesFacade(), path, configuration.getRoot(), systemTableName);
-    }
-
-    public IDGenerator getTableIdGenerator() {
-        return tableIdGenerator;
-    }
-
-    public String getTableNameBySystemName(CharSequence systemTableName) {
-        String tableName = tableRegistry.getTableNameBySystemName(systemTableName);
-        if (tableName != null) {
-            return tableName;
-        }
-
-        return TableUtils.toTableNameFromSystemName(Chars.toString(systemTableName));
-    }
-
-    public TableRegistry getTableRegistry() {
-        return tableRegistry;
-    }
-
-    @Override
-    public TableWriterFrontend getTableWriterFrontEnd(
-            CairoSecurityContext securityContext,
-            CharSequence tableName,
-            @Nullable String lockReason
-    ) {
-        securityContext.checkWritePermission();
-        checkTableName(tableName);
-        CharSequence systemTableName = tableRegistry.getSystemTableName(tableName);
-        if (systemTableName != null) {
-            return tableRegistry.getWalWriter(systemTableName);
-        }
-
-        return writerPool.get(tableRegistry.getDefaultTableName(tableName), lockReason);
-    }
-
-    public TextImportExecutionContext getTextImportExecutionContext() {
-        return textImportExecutionContext;
-    }
-
-    public IDGenerator getTableIdGenerator() {
-        return tableIdGenerator;
-    }
-
-    public TableSequencerAPI getTableSequencerAPI() {
-        return tableSequencerAPI;
-    }
-
-    @Override
-    public TableWriterAPI getTableWriterAPI(
-            CairoSecurityContext securityContext,
-            CharSequence tableName,
-            @Nullable String lockReason
-    ) {
-        securityContext.checkWritePermission();
-        if (tableSequencerAPI.hasSequencer(tableName)) {
-            return tableSequencerAPI.getWalWriter(tableName);
-        }
-        return getWriter(securityContext, tableName, lockReason);
-    }
-
-    public Sequence getTelemetryPubSequence() {
-        return telemetryPubSeq;
-    }
-
-    public RingQueue<TelemetryTask> getTelemetryQueue() {
-        return telemetryQueue;
-    }
-
-    public SCSequence getTelemetrySubSequence() {
-        return telemetrySubSeq;
-    }
-
-<<<<<<< HEAD
-=======
-    public TextImportExecutionContext getTextImportExecutionContext() {
-        return textImportExecutionContext;
-    }
-
-    public long getUnpublishedWalTxnCount() {
-        return unpublishedWalTxnCount.get();
-    }
-
->>>>>>> 23bc095b
-    // For testing only
-    @TestOnly
-    public WalReader getWalReader(
-            CairoSecurityContext securityContext,
-            CharSequence tableName,
-            CharSequence walName,
-            int segmentId,
-            long walRowCount
-    ) {
-<<<<<<< HEAD
-        securityContext.checkWritePermission();
-        CharSequence systemTableName = tableRegistry.getSystemTableName(tableName);
-        if (systemTableName != null) {
-            // This is WAL table because sequencer exists
-            return new WalReader(configuration, tableName, systemTableName, walName, segmentId, walRowCount);
-=======
-        if (tableSequencerAPI.hasSequencer(tableName)) {
-            // This is WAL table because sequencer exists
-            return new WalReader(configuration, tableName, walName, segmentId, walRowCount);
->>>>>>> 23bc095b
-        }
-
-        throw CairoException.nonCritical().put("WAL reader is not supported for table ").put(tableName);
-    }
-
-    @Override
-    public @NotNull WalWriter getWalWriter(CairoSecurityContext securityContext, CharSequence tableName) {
-        securityContext.checkWritePermission();
-<<<<<<< HEAD
-        return tableRegistry.getWalWriter(getSystemTableName(tableName));
-    }
-
-    public boolean isTableDropped(CharSequence systemTableName) {
-        return tableRegistry.getTableNameBySystemName(systemTableName) == null;
-=======
-        return tableSequencerAPI.getWalWriter(tableName);
->>>>>>> 23bc095b
-    }
-
-    public TableWriter getWriter(
-            CairoSecurityContext securityContext,
-            CharSequence tableName,
-            String lockReason
-    ) {
-        securityContext.checkWritePermission();
-        checkTableName(tableName);
-        return writerPool.get(getSystemTableName(tableName), lockReason);
-    }
-
-    public TableWriter getWriterBySystemName(
-            CairoSecurityContext securityContext,
-            CharSequence tableSystemName,
-            String lockReason
-    ) {
-        securityContext.checkWritePermission();
-        return writerPool.get(tableSystemName, lockReason);
-    }
-
-    public TableWriter getWriterOrPublishCommand(
-            CairoSecurityContext securityContext,
-            CharSequence tableName,
-            @NotNull AsyncWriterCommand asyncWriterCommand
-    ) {
-        securityContext.checkWritePermission();
-        checkTableName(tableName);
-        CharSequence systemTableName = getSystemTableName(tableName);
-        return writerPool.getWriterOrPublishCommand(systemTableName, asyncWriterCommand.getCommandName(), asyncWriterCommand);
-    }
-
-<<<<<<< HEAD
-    public boolean isWalTable(final CharSequence tableName) {
-        return getTableRegistry().getSystemTableName(tableName) != null;
-    }
-
-    public boolean lockReaders(CharSequence tableName) {
-        checkTableName(tableName);
-        return readerPool.lock(getSystemTableName(tableName));
-    }
-
-=======
->>>>>>> 23bc095b
-    public String lock(
-            CairoSecurityContext securityContext,
-            CharSequence systemTableName,
-            String lockReason
-    ) {
-        assert null != lockReason;
-        securityContext.checkWritePermission();
-
-        String lockedReason = writerPool.lock(systemTableName, lockReason);
-        if (lockedReason == OWNERSHIP_REASON_NONE) {
-            boolean locked = readerPool.lock(systemTableName);
-            if (locked) {
-                LOG.info().$("locked [table=`").utf8(systemTableName).$("`, thread=").$(Thread.currentThread().getId()).I$();
-                return null;
-            }
-            writerPool.unlock(systemTableName);
-            return BUSY_READER;
-        }
-        return lockedReason;
-
-    }
-
-    public boolean lockReadersBySystemName(CharSequence systemTableName) {
-        return readerPool.lock(systemTableName);
-    }
-
-    public CharSequence lockWriter(CairoSecurityContext securityContext, CharSequence tableName, String lockReason) {
-        securityContext.checkWritePermission();
-        checkTableName(tableName);
-        return writerPool.lock(getSystemTableName(tableName), lockReason);
-    }
-
-    public void notifyWalTxnFailed() {
-        failedWalTxnCount.incrementAndGet();
-    }
-
-    public void notifyWalTxnCommitted(int tableId, String systemTableName, long txn) {
-        Sequence pubSeq = messageBus.getWalTxnNotificationPubSequence();
-        while (true) {
-            long cursor = pubSeq.next();
-            if (cursor > -1L) {
-                WalTxnNotificationTask task = messageBus.getWalTxnNotificationQueue().get(cursor);
-                task.of(systemTableName, tableId, txn);
-                pubSeq.done(cursor);
-                return;
-            } else if (cursor == -1L) {
-                LOG.info().$("cannot publish WAL notifications, queue is full [current=")
-                        .$(pubSeq.current()).$(", table=").$(systemTableName)
-                        .$();
-                // Oh, no queue overflow! Throw away notification and trigger a job to rescan all the tables
-                notifyWalTxnFailed();
-                return;
-            }
-        }
-    }
-
-    public void releaseReadersBySystemName(CharSequence systemTableName) {
-        // TODO: release readers at the same time
-        readerPool.unlock(systemTableName);
-    }
-
-    public void notifyWalTxnCommitted(int tableId, String tableName, long txn) {
-        final Sequence pubSeq = messageBus.getWalTxnNotificationPubSequence();
-        while (true) {
-            long cursor = pubSeq.next();
-            if (cursor > -1L) {
-                WalTxnNotificationTask task = messageBus.getWalTxnNotificationQueue().get(cursor);
-                task.of(tableName, tableId, txn);
-                pubSeq.done(cursor);
-                return;
-            } else if (cursor == -1L) {
-                LOG.info().$("cannot publish WAL notifications, queue is full [current=")
-                        .$(pubSeq.current()).$(", table=").$(tableName)
-                        .$();
-                // queue overflow, throw away notification and notify a job to rescan all tables
-                notifyWalTxnRepublisher();
-                return;
-            }
-        }
-    }
-
-    public void notifyWalTxnRepublisher() {
-        unpublishedWalTxnCount.incrementAndGet();
-    }
-
-    @TestOnly
-    public boolean releaseAllReaders() {
-        return readerPool.releaseAll();
-    }
-
-    @TestOnly
-    public void releaseAllWriters() {
-        writerPool.releaseAll();
-    }
-
-    public boolean releaseInactive() {
-        boolean useful = writerPool.releaseInactive();
-        useful |= readerPool.releaseInactive();
-        useful |= tableSequencerAPI.releaseInactive();
-        return useful;
-    }
-
-<<<<<<< HEAD
-    public void setPoolListener(PoolListener poolListener) {
-        this.writerPool.setPoolListener(poolListener);
-        this.readerPool.setPoolListener(poolListener);
-=======
-    @TestOnly
-    public void releaseInactiveCompilers() {
-        sqlCompilerPool.releaseInactive();
->>>>>>> 23bc095b
-    }
-
-    public void remove(
-            CairoSecurityContext securityContext,
-            Path path,
-            CharSequence tableName
-    ) {
-        securityContext.checkWritePermission();
-        checkTableName(tableName);
-        CharSequence systemTableName = getSystemTableName(tableName);
-
-        if (isWalTable(tableName)) {
-            tableRegistry.dropTable(Chars.toString(tableName), Chars.toString(systemTableName));
-        } else {
-            CharSequence lockedReason = lock(securityContext, systemTableName, "removeTable");
-            if (null == lockedReason) {
-                try {
-                    path.of(configuration.getRoot()).concat(getSystemTableName(tableName)).$();
-                    int errno;
-                    if ((errno = configuration.getFilesFacade().rmdir(path)) != 0) {
-                        LOG.error().$("remove failed [tableName='").utf8(tableName).$("', error=").$(errno).$(']').$();
-                        throw CairoException.critical(errno).put("Table remove failed");
-                    }
-                    return;
-                } finally {
-                    unlock(securityContext, tableName, null, false);
-                }
-            }
-            throw CairoException.nonCritical().put("Could not lock '").put(tableName).put("' [reason='").put(lockedReason).put("']");
-        }
-    }
-
-    public int removeDirectory(@Transient Path path, CharSequence dir) {
-        path.of(configuration.getRoot()).concat(dir);
-        final FilesFacade ff = configuration.getFilesFacade();
-        return ff.rmdir(path.slash$());
-    }
-
-    public void rename(
-            CairoSecurityContext securityContext,
-            Path path,
-            CharSequence tableName,
-            Path otherPath,
-            CharSequence newName
-    ) {
-        securityContext.checkWritePermission();
-
-        checkTableName(tableName);
-        checkTableName(newName);
-
-        CharSequence systemTableName = tableRegistry.getSystemTableName(tableName);
-        if (systemTableName != null) {
-            // WAL table
-            tableRegistry.rename(tableName, newName, Chars.toString(systemTableName));
-        } else {
-            systemTableName = getSystemTableName(tableName);
-            String lockedReason = lock(securityContext, systemTableName, "renameTable");
-            if (null == lockedReason) {
-                try {
-                    rename0(path, tableName, otherPath, newName);
-                } finally {
-                    unlock(securityContext, systemTableName, null, false);
-                }
-            } else {
-                LOG.error().$("cannot lock and rename [from='").$(tableName).$("', to='").$(newName).$("', reason='").$(lockedReason).$("']").$();
-                throw EntryUnavailableException.instance(lockedReason);
-            }
-        }
-    }
-
-    public void unlock(
-            CairoSecurityContext securityContext,
-            CharSequence tableName,
-            @Nullable TableWriter writer,
-            boolean newTable
-    ) {
-        checkTableName(tableName);
-        CharSequence systemTableName = getSystemTableName(tableName);
-        readerPool.unlock(systemTableName);
-        writerPool.unlock(systemTableName, writer, newTable);
-        LOG.info().$("unlocked [table=`").utf8(tableName).$("`]").$();
-    }
-
-    public void unlockReaders(CharSequence tableName) {
-        checkTableName(tableName);
-        readerPool.unlock(getSystemTableName(tableName));
-    }
-
-    public void unlockWriter(CairoSecurityContext securityContext, CharSequence tableName) {
-        securityContext.checkWritePermission();
-        checkTableName(tableName);
-        writerPool.unlock(getSystemTableName(tableName));
-    }
-
-<<<<<<< HEAD
     // caller has to acquire the lock before this method is called and release the lock after the call
-    private void createTableUnsafe(
+    public void createTableUnsafe(
             CairoSecurityContext securityContext,
             MemoryMARW mem,
             Path path,
             TableStructure struct,
-            CharSequence systemTableName,
+            String systemTableName,
             int tableId
     ) {
         securityContext.checkWritePermission();
@@ -845,14 +240,464 @@
                 tableId
         );
         if (struct.isWalEnabled()) {
-            tableRegistry.registerTable(tableId, struct);
-=======
+            tableSequencerAPI.registerTable(tableId, struct, systemTableName);
+        }
+    }
+
+    public TableRecordMetadata getMetadata(CairoSecurityContext securityContext, CharSequence tableName, MetadataFactory metadataFactory) {
+        securityContext.checkWritePermission();
+        String walSystemTableName = tableSequencerAPI.getSystemTableName(tableName);
+        if (walSystemTableName != null) {
+            // This is WAL table because sequencer exists
+            final SequencerMetadata sequencerMetadata = metadataFactory.getSequencerMetadata();
+            tableSequencerAPI.copyMetadataTo(Chars.toString(tableName), walSystemTableName, sequencerMetadata);
+            return sequencerMetadata;
+        }
+
+        try {
+            return metadataFactory.openTableReaderMetadata(Chars.toString(tableName));
+        } catch (CairoException e) {
+            try (TableReader reader = tryGetReaderRepairWithWriter(securityContext, tableName, e)) {
+                return metadataFactory.openTableReaderMetadata(reader);
+            }
+        }
+    }
+
+    public String getSystemTableName(final CharSequence tableName) {
+        return tableSequencerAPI.getSystemTableNameOrDefault(tableName);
+    }
+
+    public TableWriter getBackupWriter(
+            CairoSecurityContext securityContext,
+            CharSequence tableName,
+            CharSequence backupDirName
+    ) {
+        securityContext.checkWritePermission();
+        // There is no point in pooling/caching these writers since they are only used once, backups are not incremental
+        CharSequence systemTableName = getSystemTableName(tableName);
+        return new TableWriter(
+                configuration,
+                tableName,
+                systemTableName,
+                messageBus,
+                null,
+                true,
+                DefaultLifecycleManager.INSTANCE,
+                backupDirName,
+                Metrics.disabled()
+        );
+    }
+
+    @TestOnly
+    public int getBusyReaderCount() {
+        return readerPool.getBusyCount();
+    }
+
+    @TestOnly
+    public int getBusyWriterCount() {
+        return writerPool.getBusyCount();
+    }
+
+    public long getCommandCorrelationId() {
+        return asyncCommandCorrelationId.incrementAndGet();
+    }
+
+    public CairoConfiguration getConfiguration() {
+        return configuration;
+    }
+
+    public Job getEngineMaintenanceJob() {
+        return engineMaintenanceJob;
+    }
+
+    public MessageBus getMessageBus() {
+        return messageBus;
+    }
+
+    public boolean isTableDropped(CharSequence systemTableName) {
+        return tableSequencerAPI.getTableNameBySystemName(systemTableName) == null;
+    }
+
+    public Metrics getMetrics() {
+        return metrics;
+    }
+
+    @TestOnly
+    public PoolListener getPoolListener() {
+        return this.writerPool.getPoolListener();
+    }
+
+
+    @TestOnly
+    public void setPoolListener(PoolListener poolListener) {
+        this.writerPool.setPoolListener(poolListener);
+        this.readerPool.setPoolListener(poolListener);
+    }
+
+    public TableReader getReader(
+            CairoSecurityContext securityContext,
+            CharSequence tableName
+    ) {
+        return getReader(securityContext, tableName, TableUtils.ANY_TABLE_ID, TableUtils.ANY_TABLE_VERSION);
+    }
+
+    public TableReader getReader(
+            CairoSecurityContext securityContext,
+            CharSequence tableName,
+            int tableId,
+            long version
+    ) {
+        checkTableName(tableName);
+        CharSequence systemTableName = getSystemTableName(tableName);
+        TableReader reader = readerPool.get(systemTableName);
+        if ((version > -1 && reader.getVersion() != version)
+                || tableId > -1 && reader.getMetadata().getTableId() != tableId) {
+            ReaderOutOfDateException ex = ReaderOutOfDateException.of(tableName, tableId, reader.getMetadata().getTableId(), version, reader.getVersion());
+            reader.close();
+            throw ex;
+        }
+        return reader;
+    }
+
+    public Map<CharSequence, ReaderPool.Entry> getReaderPoolEntries() {
+        return readerPool.entries();
+    }
+
+    @TestOnly
+    public WalReader getWalReader(
+            CairoSecurityContext securityContext,
+            CharSequence tableName,
+            CharSequence walName,
+            int segmentId,
+            long walRowCount
+    ) {
+        securityContext.checkWritePermission();
+        CharSequence systemTableName = tableSequencerAPI.getSystemTableName(tableName);
+        if (systemTableName != null) {
+            // This is WAL table because sequencer exists
+            return new WalReader(configuration, tableName, systemTableName, walName, segmentId, walRowCount);
+        }
+
+        throw CairoException.nonCritical().put("WAL reader is not supported for table ").put(tableName);
+    }
+
+    public boolean isWalTable(final CharSequence tableName) {
+        return tableSequencerAPI.getSystemTableName(tableName) != null;
+    }
+
+    public TableReader getReaderWithRepair(CairoSecurityContext securityContext, CharSequence tableName) {
+        checkTableName(tableName);
+        try {
+            return getReader(securityContext, tableName);
+        } catch (CairoException ex) {
+            // Cannot open reader on existing table is pretty bad.
+            LOG.critical().$("error opening reader [table=").$(tableName)
+                    .$(",errno=").$(ex.getErrno())
+                    .$(",error=").$(ex.getMessage()).I$();
+            // In some messed states, for example after _meta file swap failure Reader cannot be opened
+            // but writer can be. Opening writer fixes the table mess.
+            return tryGetReaderRepairWithWriter(securityContext, tableName, ex);
+        }
+    }
+
+    public int getStatus(
+            CairoSecurityContext securityContext,
+            Path path,
+            CharSequence tableName,
+            int lo,
+            int hi
+    ) {
+        CharSequence systemTableName = getSystemTableName(tableName.subSequence(lo, hi));
+        return TableUtils.exists(configuration.getFilesFacade(), path, configuration.getRoot(), systemTableName);
+    }
+
+    public int getStatus(
+            CairoSecurityContext securityContext,
+            Path path,
+            CharSequence tableName
+    ) {
+        CharSequence systemTableName = getSystemTableName(tableName);
+        return TableUtils.exists(configuration.getFilesFacade(), path, configuration.getRoot(), systemTableName);
+    }
+
+    public IDGenerator getTableIdGenerator() {
+        return tableIdGenerator;
+    }
+
+    public String getTableNameBySystemName(CharSequence systemTableName) {
+        String tableName = tableSequencerAPI.getTableNameBySystemName(systemTableName);
+        if (tableName != null) {
+            return tableName;
+        }
+
+        return TableUtils.toTableNameFromSystemName(Chars.toString(systemTableName));
+    }
+
+    @Override
+    public TableWriterAPI getTableWriterAPI(
+            CairoSecurityContext securityContext,
+            CharSequence tableName,
+            @Nullable String lockReason
+    ) {
+        securityContext.checkWritePermission();
+        checkTableName(tableName);
+        CharSequence systemTableName = tableSequencerAPI.getSystemTableName(tableName);
+        if (systemTableName != null) {
+            return tableSequencerAPI.getWalWriter(systemTableName);
+        }
+
+        return writerPool.get(tableSequencerAPI.getDefaultTableName(tableName), lockReason);
+    }
+
+    public TableSequencerAPI getTableSequencerAPI() {
+        return tableSequencerAPI;
+    }
+
+    public Sequence getTelemetryPubSequence() {
+        return telemetryPubSeq;
+    }
+
+    public RingQueue<TelemetryTask> getTelemetryQueue() {
+        return telemetryQueue;
+    }
+
+    public SCSequence getTelemetrySubSequence() {
+        return telemetrySubSeq;
+    }
+
+    public TableWriter getWriter(
+            CairoSecurityContext securityContext,
+            CharSequence tableName,
+            String lockReason
+    ) {
+        securityContext.checkWritePermission();
+        checkTableName(tableName);
+        return writerPool.get(getSystemTableName(tableName), lockReason);
+    }
+
+    public TextImportExecutionContext getTextImportExecutionContext() {
+        return textImportExecutionContext;
+    }
+
+    public long getUnpublishedWalTxnCount() {
+        return unpublishedWalTxnCount.get();
+    }
+
+    public TableWriter getWriterBySystemName(
+            CairoSecurityContext securityContext,
+            CharSequence tableSystemName,
+            String lockReason
+    ) {
+        securityContext.checkWritePermission();
+        return writerPool.get(tableSystemName, lockReason);
+    }
+
+    public TableWriter getWriterOrPublishCommand(
+            CairoSecurityContext securityContext,
+            CharSequence tableName,
+            @NotNull AsyncWriterCommand asyncWriterCommand
+    ) {
+        securityContext.checkWritePermission();
+        checkTableName(tableName);
+        CharSequence systemTableName = getSystemTableName(tableName);
+        return writerPool.getWriterOrPublishCommand(systemTableName, asyncWriterCommand.getCommandName(), asyncWriterCommand);
+    }
+
+    public void notifyWalTxnFailed() {
+        unpublishedWalTxnCount.incrementAndGet();
+    }
+
+    @Override
+    public @NotNull WalWriter getWalWriter(CairoSecurityContext securityContext, CharSequence tableName) {
+        securityContext.checkWritePermission();
+        return tableSequencerAPI.getWalWriter(getSystemTableName(tableName));
+    }
+
+    public String lock(
+            CairoSecurityContext securityContext,
+            CharSequence systemTableName,
+            String lockReason
+    ) {
+        assert null != lockReason;
+        securityContext.checkWritePermission();
+
+        String lockedReason = writerPool.lock(systemTableName, lockReason);
+        if (lockedReason == OWNERSHIP_REASON_NONE) {
+            boolean locked = readerPool.lock(systemTableName);
+            if (locked) {
+                LOG.info().$("locked [table=`").utf8(systemTableName).$("`, thread=").$(Thread.currentThread().getId()).I$();
+                return null;
+            }
+            writerPool.unlock(systemTableName);
+            return BUSY_READER;
+        }
+        return lockedReason;
+
+    }
+
+    public boolean lockReaders(CharSequence tableName) {
+        checkTableName(tableName);
+        return readerPool.lock(getSystemTableName(tableName));
+    }
+
+    public boolean lockReadersBySystemName(CharSequence systemTableName) {
+        return readerPool.lock(systemTableName);
+    }
+
+    public CharSequence lockWriter(CairoSecurityContext securityContext, CharSequence tableName, String lockReason) {
+        securityContext.checkWritePermission();
+        checkTableName(tableName);
+        return writerPool.lock(getSystemTableName(tableName), lockReason);
+    }
+
+    public void notifyWalTxnCommitted(int tableId, String systemTableName, long txn) {
+        Sequence pubSeq = messageBus.getWalTxnNotificationPubSequence();
+        while (true) {
+            long cursor = pubSeq.next();
+            if (cursor > -1L) {
+                WalTxnNotificationTask task = messageBus.getWalTxnNotificationQueue().get(cursor);
+                task.of(systemTableName, tableId, txn);
+                pubSeq.done(cursor);
+                return;
+            } else if (cursor == -1L) {
+                LOG.info().$("cannot publish WAL notifications, queue is full [current=")
+                        .$(pubSeq.current()).$(", table=").$(systemTableName)
+                        .$();
+                // Oh, no queue overflow! Throw away notification and trigger a job to rescan all the tables
+                notifyWalTxnRepublisher();
+                return;
+            }
+        }
+    }
+
+    public void notifyWalTxnRepublisher() {
+        unpublishedWalTxnCount.incrementAndGet();
+    }
+
+    public void releaseReadersBySystemName(CharSequence systemTableName) {
+        // TODO: release readers at the same time
+        readerPool.unlock(systemTableName);
+    }
+
+    @TestOnly
+    public boolean releaseAllReaders() {
+        return readerPool.releaseAll();
+    }
+
+    @TestOnly
+    public void releaseAllWriters() {
+        writerPool.releaseAll();
+    }
+
+    public boolean releaseInactive() {
+        boolean useful = writerPool.releaseInactive();
+        useful |= readerPool.releaseInactive();
+        useful |= tableSequencerAPI.releaseInactive();
+        return useful;
+    }
+
+    @TestOnly
+    public void releaseInactiveCompilers() {
+        sqlCompilerPool.releaseInactive();
+    }
+
+    public void remove(
+            CairoSecurityContext securityContext,
+            Path path,
+            CharSequence tableName
+    ) {
+        securityContext.checkWritePermission();
+        checkTableName(tableName);
+        CharSequence systemTableName = getSystemTableName(tableName);
+
+        if (isWalTable(tableName)) {
+            tableSequencerAPI.dropTable(Chars.toString(tableName), Chars.toString(systemTableName), false);
+        } else {
+            CharSequence lockedReason = lock(securityContext, systemTableName, "removeTable");
+            if (null == lockedReason) {
+                try {
+                    path.of(configuration.getRoot()).concat(getSystemTableName(tableName)).$();
+                    int errno;
+                    if ((errno = configuration.getFilesFacade().rmdir(path)) != 0) {
+                        LOG.error().$("remove failed [tableName='").utf8(tableName).$("', error=").$(errno).$(']').$();
+                        throw CairoException.critical(errno).put("Table remove failed");
+                    }
+                    return;
+                } finally {
+                    unlock(securityContext, tableName, null, false);
+                }
+            }
+            throw CairoException.nonCritical().put("Could not lock '").put(tableName).put("' [reason='").put(lockedReason).put("']");
+        }
+    }
+
+    public int removeDirectory(@Transient Path path, CharSequence dir) {
+        path.of(configuration.getRoot()).concat(dir);
+        final FilesFacade ff = configuration.getFilesFacade();
+        return ff.rmdir(path.slash$());
+    }
+
+    public void rename(
+            CairoSecurityContext securityContext,
+            Path path,
+            CharSequence tableName,
+            Path otherPath,
+            CharSequence newName
+    ) {
+        securityContext.checkWritePermission();
+
+        checkTableName(tableName);
+        checkTableName(newName);
+
+        CharSequence systemTableName = tableSequencerAPI.getSystemTableName(tableName);
+        if (systemTableName != null) {
+            // WAL table
+            tableSequencerAPI.rename(tableName, newName, Chars.toString(systemTableName));
+        } else {
+            systemTableName = getSystemTableName(tableName);
+            String lockedReason = lock(securityContext, systemTableName, "renameTable");
+            if (null == lockedReason) {
+                try {
+                    rename0(path, tableName, otherPath, newName);
+                } finally {
+                    unlock(securityContext, tableName, null, false);
+                }
+            } else {
+                LOG.error().$("cannot lock and rename [from='").$(tableName).$("', to='").$(newName).$("', reason='").$(lockedReason).$("']").$();
+                throw EntryUnavailableException.instance(lockedReason);
+            }
+        }
+    }
+
+    public void unlock(
+            CairoSecurityContext securityContext,
+            CharSequence tableName,
+            @Nullable TableWriter writer,
+            boolean newTable
+    ) {
+        checkTableName(tableName);
+        CharSequence systemTableName = getSystemTableName(tableName);
+        readerPool.unlock(systemTableName);
+        writerPool.unlock(systemTableName, writer, newTable);
+        LOG.info().$("unlocked [table=`").utf8(tableName).$("`]").$();
+    }
+
+    public void unlockReaders(CharSequence tableName) {
+        checkTableName(tableName);
+        readerPool.unlock(getSystemTableName(tableName));
+    }
+
+    public void unlockWriter(CairoSecurityContext securityContext, CharSequence tableName) {
+        securityContext.checkWritePermission();
+        checkTableName(tableName);
+        writerPool.unlock(getSystemTableName(tableName));
+    }
+
     private void checkTableName(CharSequence tableName) {
         if (!TableUtils.isValidTableName(tableName, configuration.getMaxFileNameLength())) {
             throw CairoException.nonCritical()
                     .put("invalid table name [table=").putAsPrintable(tableName)
                     .put(']');
->>>>>>> 23bc095b
         }
     }
 
