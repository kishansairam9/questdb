/*******************************************************************************
 *     ___                  _   ____  ____
 *    / _ \ _   _  ___  ___| |_|  _ \| __ )
 *   | | | | | | |/ _ \/ __| __| | | |  _ \
 *   | |_| | |_| |  __/\__ \ |_| |_| | |_) |
 *    \__\_\\__,_|\___||___/\__|____/|____/
 *
 *  Copyright (c) 2014-2019 Appsicle
 *  Copyright (c) 2019-2022 QuestDB
 *
 *  Licensed under the Apache License, Version 2.0 (the "License");
 *  you may not use this file except in compliance with the License.
 *  You may obtain a copy of the License at
 *
 *  http://www.apache.org/licenses/LICENSE-2.0
 *
 *  Unless required by applicable law or agreed to in writing, software
 *  distributed under the License is distributed on an "AS IS" BASIS,
 *  WITHOUT WARRANTIES OR CONDITIONS OF ANY KIND, either express or implied.
 *  See the License for the specific language governing permissions and
 *  limitations under the License.
 *
 ******************************************************************************/

package io.questdb.cairo;

import io.questdb.MessageBus;
import io.questdb.MessageBusImpl;
import io.questdb.Metrics;
import io.questdb.cairo.mig.EngineMigration;
import io.questdb.cairo.pool.*;
import io.questdb.cairo.sql.AsyncWriterCommand;
import io.questdb.cairo.sql.TableRecordMetadata;
import io.questdb.cairo.sql.TableReferenceOutOfDateException;
import io.questdb.cairo.vm.api.MemoryMARW;
import io.questdb.cairo.wal.WalReader;
import io.questdb.cairo.wal.WalWriter;
import io.questdb.cairo.wal.seq.TableSequencerAPI;
import io.questdb.cutlass.text.TextImportExecutionContext;
import io.questdb.griffin.DatabaseSnapshotAgent;
import io.questdb.log.Log;
import io.questdb.log.LogFactory;
import io.questdb.mp.*;
import io.questdb.std.*;
import io.questdb.std.datetime.microtime.MicrosecondClock;
import io.questdb.std.str.Path;
import io.questdb.std.str.StringSink;
import io.questdb.tasks.TelemetryTask;
import io.questdb.tasks.WalTxnNotificationTask;
import org.jetbrains.annotations.NotNull;
import org.jetbrains.annotations.Nullable;
import org.jetbrains.annotations.TestOnly;

import java.io.Closeable;
import java.util.Map;
import java.util.concurrent.atomic.AtomicLong;

public class CairoEngine implements Closeable, WriterSource {
    public static final String BUSY_READER = "busyReader";
    private static final Log LOG = LogFactory.getLog(CairoEngine.class);
    private final AtomicLong asyncCommandCorrelationId = new AtomicLong();
    private final CairoConfiguration configuration;
    private final EngineMaintenanceJob engineMaintenanceJob;
    private final MessageBusImpl messageBus;
    private final MetadataPool metadataPool;
    private final Metrics metrics;
    private final ReaderPool readerPool;
    private final IDGenerator tableIdGenerator;
    private final TableNameRegistry tableNameRegistry;
    private final TableSequencerAPI tableSequencerAPI;
    private final MPSequence telemetryPubSeq;
    private final RingQueue<TelemetryTask> telemetryQueue;
    private final SCSequence telemetrySubSeq;
    private final TextImportExecutionContext textImportExecutionContext;
    // initial value of unpublishedWalTxnCount is 1 because we want to scan for unapplied WAL transactions on startup
    private final AtomicLong unpublishedWalTxnCount = new AtomicLong(1);
    private final WalWriterPool walWriterPool;
    private final WriterPool writerPool;


    // Kept for embedded API purposes. The second constructor (the one with metrics)
    // should be preferred for internal use.
    public CairoEngine(CairoConfiguration configuration) {
        this(configuration, Metrics.disabled());
    }

    public CairoEngine(CairoConfiguration configuration, Metrics metrics) {
        this.configuration = configuration;
        this.textImportExecutionContext = new TextImportExecutionContext(configuration);
        this.metrics = metrics;
        this.tableSequencerAPI = new TableSequencerAPI(this, configuration);
        this.messageBus = new MessageBusImpl(configuration);
        this.writerPool = new WriterPool(this.getConfiguration(), this.getMessageBus(), metrics);
        this.readerPool = new ReaderPool(configuration, messageBus);
        this.metadataPool = new MetadataPool(configuration, this);
        this.walWriterPool = new WalWriterPool(configuration, this);
        this.engineMaintenanceJob = new EngineMaintenanceJob(configuration);
        if (configuration.getTelemetryConfiguration().getEnabled()) {
            this.telemetryQueue = new RingQueue<>(TelemetryTask::new, configuration.getTelemetryConfiguration().getQueueCapacity());
            this.telemetryPubSeq = new MPSequence(telemetryQueue.getCycle());
            this.telemetrySubSeq = new SCSequence();
            telemetryPubSeq.then(telemetrySubSeq).then(telemetryPubSeq);
        } else {
            this.telemetryQueue = null;
            this.telemetryPubSeq = null;
            this.telemetrySubSeq = null;
        }
        tableIdGenerator = new IDGenerator(configuration, TableUtils.TAB_INDEX_FILE_NAME);
        try {
            tableIdGenerator.open();
        } catch (Throwable e) {
            close();
            throw e;
        }
        // Recover snapshot, if necessary.
        try {
            DatabaseSnapshotAgent.recoverSnapshot(this);
        } catch (Throwable e) {
            close();
            throw e;
        }
        // Migrate database files.
        try {
            EngineMigration.migrateEngineTo(this, ColumnType.VERSION, false);
        } catch (Throwable e) {
            close();
            throw e;
        }

        try {
            this.tableNameRegistry = configuration.isReadOnlyInstance() ?
                    new TableNameRegistryRO(configuration) : new TableNameRegistryRW(configuration);
            this.tableNameRegistry.reloadTableNameCache();
        } catch (Throwable e) {
            close();
            throw e;
        }
    }

    @TestOnly
    public boolean clear() {
        boolean b1 = readerPool.releaseAll();
        boolean b2 = writerPool.releaseAll();
        boolean b3 = tableSequencerAPI.releaseAll();
        boolean b4 = metadataPool.releaseAll();
        boolean b5 = walWriterPool.releaseAll();
        messageBus.reset();
        return b1 & b2 & b3 & b4 & b5;
    }

    @Override
    public void close() {
        Misc.free(writerPool);
        Misc.free(readerPool);
        Misc.free(metadataPool);
        Misc.free(walWriterPool);
        Misc.free(tableIdGenerator);
        Misc.free(messageBus);
        Misc.free(tableSequencerAPI);
        Misc.free(telemetryQueue);
        Misc.free(tableNameRegistry);
    }

    @TestOnly
    public void closeNameRegistry() {
        tableNameRegistry.close();
    }

    public TableToken createTable(
            CairoSecurityContext securityContext,
            MemoryMARW mem,
            Path path,
            boolean ifNotExists,
            TableStructure struct,
            boolean keepLock
    ) {
        securityContext.checkWritePermission();
        CharSequence tableName = struct.getTableName();
        validNameOrThrow(tableName);

        int tableId = (int) tableIdGenerator.getNextId();
        TableToken tableToken = lockTableName(tableName, tableId, struct.isWalEnabled());
        if (tableToken == null) {
            if (ifNotExists) {
                return null;
            }
            throw EntryUnavailableException.instance("table exists");
        }

        try {
            String lockedReason = lock(securityContext, tableToken, "createTable");
            if (null == lockedReason) {
                boolean tableCreated = false;
                try {
                    int status = TableUtils.exists(configuration.getFilesFacade(), path, configuration.getRoot(), tableToken.getDirName());
                    if (status != TableUtils.TABLE_DOES_NOT_EXIST) {
                        throw CairoException.nonCritical().put("name is reserved [table=").put(tableName).put(']');
                    }
                    createTableUnsafe(
                            securityContext,
                            mem,
                            path,
                            struct,
                            tableToken,
                            tableId
                    );
                    tableCreated = true;
                } finally {
                    if (!keepLock) {
                        unlockTableUnsafe(tableToken, null, tableCreated);
                        LOG.info().$("unlocked [table=`").$(tableToken).$("`]").$();
                    }
                }
                tableNameRegistry.registerName(tableToken);
            } else {
                if (!ifNotExists) {
                    throw EntryUnavailableException.instance(lockedReason);
                }
            }
        } catch (Throwable th) {
            if (struct.isWalEnabled()) {
                // tableToken.getLoggingName() === tableName, table cannot be renamed while creation hasn't finished
                tableSequencerAPI.dropTable(tableToken, true);
            }
            throw th;
        } finally {
            tableNameRegistry.unlockTableName(tableToken);
        }
        return tableToken;
    }

    public void createTableUnsafe(
            CairoSecurityContext securityContext,
            MemoryMARW mem,
            Path path,
            TableStructure struct
    ) {
        createTableUnsafe(securityContext, mem, path, false, struct);
    }

    // caller has to acquire the lock before this method is called and release the lock after the call
    public void createTableUnsafe(
            CairoSecurityContext securityContext,
            MemoryMARW mem,
            Path path,
<<<<<<< HEAD
            boolean pathIsOtherVolume,
            TableStructure struct
=======
            TableStructure struct,
            TableToken tableToken,
            int tableId
>>>>>>> 5d42ab69
    ) {
        securityContext.checkWritePermission();

        // only create the table after it has been registered
        final FilesFacade ff = configuration.getFilesFacade();
        final CharSequence root = configuration.getRoot();
        final int mkDirMode = configuration.getMkDirMode();
        TableUtils.createTable(
                ff,
                root,
                mkDirMode,
                mem,
                path,
<<<<<<< HEAD
                pathIsOtherVolume,
=======
                tableToken.getDirName(),
>>>>>>> 5d42ab69
                struct,
                ColumnType.VERSION,
                tableId
        );
        if (struct.isWalEnabled()) {
            tableSequencerAPI.registerTable(tableId, struct, tableToken);
        }
    }

    public void drop(
            CairoSecurityContext securityContext,
            Path path,
            TableToken tableToken
    ) {
        securityContext.checkWritePermission();
        verifyTableToken(tableToken);
        if (tableToken.isWal()) {
            if (tableNameRegistry.dropTable(tableToken)) {
                tableSequencerAPI.dropTable(tableToken, false);
            } else {
                LOG.info().$("table is already dropped [table=").$(tableToken)
                        .$(", dirName=").$(tableToken.getDirName()).I$();
            }
        } else {
            CharSequence lockedReason = lock(securityContext, tableToken, "removeTable");
            if (null == lockedReason) {
                try {
                    path.of(configuration.getRoot()).concat(tableToken).$();
                    int errno;
                    if ((errno = configuration.getFilesFacade().rmdir(path)) != 0) {
                        LOG.error().$("drop failed [tableName='").$(tableToken).$("', error=").$(errno).$(']').$();
                        throw CairoException.critical(errno).put("could not remove table [name=").put(tableToken)
                                .put(", dirName=").put(tableToken.getDirName()).put(']');
                    }
                } finally {
                    unlockTableUnsafe(tableToken, null, false);
                }

                tableNameRegistry.dropTable(tableToken);
                return;
            }
            throw CairoException.nonCritical().put("Could not lock '").put(tableToken).put("' [reason='").put(lockedReason).put("']");
        }
    }

    public TableWriter getBackupWriter(
            CairoSecurityContext securityContext,
            TableToken tableToken,
            CharSequence backupDirName
    ) {
        securityContext.checkWritePermission();
        verifyTableToken(tableToken);

        // There is no point in pooling/caching these writers since they are only used once, backups are not incremental
        return new TableWriter(
                configuration,
                tableToken,
                messageBus,
                null,
                true,
                DefaultLifecycleManager.INSTANCE,
                backupDirName,
                Metrics.disabled()
        );
    }

    @TestOnly
    public int getBusyReaderCount() {
        return readerPool.getBusyCount();
    }

    @TestOnly
    public int getBusyWriterCount() {
        return writerPool.getBusyCount();
    }

    public long getCommandCorrelationId() {
        return asyncCommandCorrelationId.incrementAndGet();
    }

    public CairoConfiguration getConfiguration() {
        return configuration;
    }

    public Job getEngineMaintenanceJob() {
        return engineMaintenanceJob;
    }

    public MessageBus getMessageBus() {
        return messageBus;
    }

    public TableRecordMetadata getMetadata(CairoSecurityContext securityContext, TableToken tableToken) {
        verifyTableToken(tableToken);
        try {
            return metadataPool.get(tableToken);
        } catch (CairoException e) {
            tryRepairTable(securityContext, tableToken, e);
        }
        return metadataPool.get(tableToken);
    }

    public TableRecordMetadata getMetadata(CairoSecurityContext securityContext, TableToken tableToken, long structureVersion) {
        verifyTableToken(tableToken);
        try {
            final TableRecordMetadata metadata = metadataPool.get(tableToken);
            if (structureVersion != TableUtils.ANY_TABLE_VERSION && metadata.getStructureVersion() != structureVersion) {
                final TableReferenceOutOfDateException ex = TableReferenceOutOfDateException.of(tableToken, metadata.getTableId(), metadata.getTableId(), structureVersion, metadata.getStructureVersion());
                metadata.close();
                throw ex;
            }
            return metadata;
        } catch (CairoException e) {
            tryRepairTable(securityContext, tableToken, e);
        }
        return metadataPool.get(tableToken);
    }

    public Metrics getMetrics() {
        return metrics;
    }

    @TestOnly
    public PoolListener getPoolListener() {
        return this.writerPool.getPoolListener();
    }

    public TableReader getReader(CairoSecurityContext securityContext, TableToken tableToken) {
        verifyTableToken(tableToken);
        return readerPool.get(tableToken);
    }

    public TableReader getReader(
            CairoSecurityContext securityContext,
            TableToken tableToken,
            long version
    ) {
        TableToken newTableToken = tableNameRegistry.getTableToken(tableToken.getTableName());
        if (newTableToken == null) {
            throw CairoException.tableDoesNotExist(tableToken.getTableName());
        }
        final int tableId = tableToken.getTableId();
        if (tableId > -1 && newTableToken.getTableId() != tableId) {
            throw TableReferenceOutOfDateException.of(tableToken, tableId, newTableToken.getTableId(), version, -1);
        }

        TableReader reader = readerPool.get(tableToken);
        if ((version > -1 && reader.getVersion() != version)
                || tableId > -1 && reader.getMetadata().getTableId() != tableId) {
            TableReferenceOutOfDateException ex = TableReferenceOutOfDateException.of(tableToken, tableId, reader.getMetadata().getTableId(), version, reader.getVersion());
            reader.close();
            throw ex;
        }
        return reader;
    }

    public Map<CharSequence, AbstractMultiTenantPool.Entry<ReaderPool.R>> getReaderPoolEntries() {
        return readerPool.entries();
    }

    public TableReader getReaderWithRepair(CairoSecurityContext securityContext, TableToken tableToken) {
        try {
            return getReader(securityContext, tableToken);
        } catch (CairoException e) {
            // Cannot open reader on existing table is pretty bad.
            // In some messed states, for example after _meta file swap failure Reader cannot be opened
            // but writer can be. Opening writer fixes the table mess.
            tryRepairTable(securityContext, tableToken, e);
        }
        try {
            return getReader(securityContext, tableToken);
        } catch (CairoException e) {
            LOG.critical()
                    .$("could not open reader [table=").$(tableToken)
                    .$(", errno=").$(e.getErrno())
                    .$(", error=").$(e.getMessage()).I$();
            throw e;
        }
    }

    public int getStatus(
            CairoSecurityContext securityContext,
            Path path,
            TableToken tableToken
    ) {
        if (tableToken == TableNameRegistry.LOCKED_TOKEN) {
            return TableUtils.TABLE_RESERVED;
        }
        if (tableToken == null || !tableToken.equals(tableNameRegistry.getTableToken(tableToken.getTableName()))) {
            return TableUtils.TABLE_DOES_NOT_EXIST;
        }
        return TableUtils.exists(configuration.getFilesFacade(), path, configuration.getRoot(), tableToken.getDirName());
    }

    public IDGenerator getTableIdGenerator() {
        return tableIdGenerator;
    }

    public TableSequencerAPI getTableSequencerAPI() {
        return tableSequencerAPI;
    }

    public TableToken getTableToken(final CharSequence tableName) {
        TableToken tableToken = tableNameRegistry.getTableToken(tableName);
        if (tableToken == null) {
            throw CairoException.tableDoesNotExist(tableName);
        }
        if (tableToken == TableNameRegistry.LOCKED_TOKEN) {
            throw CairoException.nonCritical().put("table name is reserved [table=").put(tableName).put("]");
        }
        return tableToken;
    }

    public TableToken getTableToken(final CharSequence tableName, int lo, int hi) {
        StringSink sink = Misc.getThreadLocalBuilder();
        sink.put(tableName, lo, hi);
        return getTableToken(sink);
    }

    public TableToken getTableTokenByDirName(String dirName, int tableId) {
        return tableNameRegistry.getTableToken(dirName, tableId);
    }

    public TableToken getTableTokenByDirName(CharSequence dirName) {
        return tableNameRegistry.getTokenByDirName(dirName);
    }

    public TableToken getTableTokenIfExists(CharSequence tableName) {
        return tableNameRegistry.getTableToken(tableName);
    }

    public TableToken getTableTokenIfExists(CharSequence tableName, int lo, int hi) {
        StringSink sink = Misc.getThreadLocalBuilder();
        sink.put(tableName, lo, hi);
        return tableNameRegistry.getTableToken(sink);
    }

    public void getTableTokens(ObjList<TableToken> bucket, boolean includeDropped) {
        tableNameRegistry.getTableTokens(bucket, includeDropped);
    }

    @Override
    public TableWriterAPI getTableWriterAPI(
            CairoSecurityContext securityContext,
            TableToken tableToken,
            @Nullable String lockReason
    ) {
        securityContext.checkWritePermission();
        verifyTableToken(tableToken);

        if (!tableToken.isWal()) {
            return writerPool.get(tableToken, lockReason);

        }
        return walWriterPool.get(tableToken);
    }

    public Sequence getTelemetryPubSequence() {
        return telemetryPubSeq;
    }

    public RingQueue<TelemetryTask> getTelemetryQueue() {
        return telemetryQueue;
    }

    public SCSequence getTelemetrySubSequence() {
        return telemetrySubSeq;
    }

    public TextImportExecutionContext getTextImportExecutionContext() {
        return textImportExecutionContext;
    }

    public long getUnpublishedWalTxnCount() {
        return unpublishedWalTxnCount.get();
    }

    public TableToken getUpdatedTableToken(TableToken tableToken) {
        return tableNameRegistry.getTokenByDirName(tableToken.getDirName());
    }

    // For testing only
    @TestOnly
    public WalReader getWalReader(
            @SuppressWarnings("unused") CairoSecurityContext securityContext,
            TableToken tableToken,
            CharSequence walName,
            int segmentId,
            long walRowCount
    ) {
        if (tableToken.isWal()) {
            return new WalReader(configuration, tableToken, walName, segmentId, walRowCount);
        }

        throw CairoException.nonCritical().put("WAL reader is not supported for table ").put(tableToken);
    }

    @TestOnly
    public @NotNull WalWriter getWalWriter(CairoSecurityContext securityContext, TableToken tableToken) {
        securityContext.checkWritePermission();
        verifyTableToken(tableToken);
        return walWriterPool.get(tableToken);
    }

    public TableWriter getWriter(
            CairoSecurityContext securityContext,
            TableToken tableToken,
            String lockReason
    ) {
        securityContext.checkWritePermission();
        verifyTableToken(tableToken);
        return writerPool.get(tableToken, lockReason);
    }

    public TableWriter getWriterOrPublishCommand(
            CairoSecurityContext securityContext,
            TableToken tableToken,
            @NotNull AsyncWriterCommand asyncWriterCommand
    ) {
        securityContext.checkWritePermission();
        verifyTableToken(tableToken);
        return writerPool.getWriterOrPublishCommand(tableToken, asyncWriterCommand.getCommandName(), asyncWriterCommand);
    }

    public TableWriter getWriterUnsafe(TableToken tableToken, String lockReason) {
        return writerPool.get(tableToken, lockReason);
    }

    public boolean isTableDropped(TableToken tableToken) {
        return tableNameRegistry.isTableDropped(tableToken);
    }

    public boolean isWalTable(TableToken tableToken) {
        return tableToken.isWal();
    }

    public String lock(
            CairoSecurityContext securityContext,
            TableToken tableToken,
            String lockReason
    ) {
        assert null != lockReason;
        securityContext.checkWritePermission();
        // busy metadata is same as busy reader from user perspective
        String lockedReason = BUSY_READER;
        if (metadataPool.lock(tableToken)) {
            lockedReason = writerPool.lock(tableToken, lockReason);
            if (lockedReason == null) {
                // not locked
                if (readerPool.lock(tableToken)) {
                    LOG.info().$("locked [table=`").utf8(tableToken.getDirName()).$("`, thread=").$(Thread.currentThread().getId()).I$();
                    return null;
                }
                writerPool.unlock(tableToken);
                lockedReason = BUSY_READER;
            }
            metadataPool.unlock(tableToken);
        }
        return lockedReason;
    }

    public boolean lockReaders(TableToken tableToken) {
        verifyTableToken(tableToken);
        return readerPool.lock(tableToken);
    }

    public boolean lockReadersByTableToken(TableToken tableToken) {
        return readerPool.lock(tableToken);
    }

    public TableToken lockTableName(CharSequence tableName, boolean isWal) {
        validNameOrThrow(tableName);
        int tableId = (int) getTableIdGenerator().getNextId();
        return lockTableName(tableName, tableId, isWal);
    }

    @Nullable
    public TableToken lockTableName(CharSequence tableName, int tableId, boolean isWal) {
        String tableNameStr = Chars.toString(tableName);
        final String dirName = TableUtils.getTableDir(configuration.mangleTableDirNames(), tableNameStr, tableId, isWal);
        return tableNameRegistry.lockTableName(tableNameStr, dirName, tableId, isWal);
    }

    public CharSequence lockWriter(CairoSecurityContext securityContext, TableToken tableToken, String lockReason) {
        securityContext.checkWritePermission();
        verifyTableToken(tableToken);
        return writerPool.lock(tableToken, lockReason);
    }

    public void notifyWalTxnCommitted(TableToken tableToken, long txn) {
        final Sequence pubSeq = messageBus.getWalTxnNotificationPubSequence();
        while (true) {
            long cursor = pubSeq.next();
            if (cursor > -1L) {
                WalTxnNotificationTask task = messageBus.getWalTxnNotificationQueue().get(cursor);
                task.of(tableToken, txn);
                pubSeq.done(cursor);
                return;
            } else if (cursor == -1L) {
                LOG.info().$("cannot publish WAL notifications, queue is full [current=")
                        .$(pubSeq.current()).$(", table=").utf8(tableToken.getDirName())
                        .I$();
                // queue overflow, throw away notification and notify a job to rescan all tables
                notifyWalTxnRepublisher();
                return;
            }
        }
    }

    public void notifyWalTxnRepublisher() {
        unpublishedWalTxnCount.incrementAndGet();
    }

    public void registerTableToken(TableToken tableToken) {
        tableNameRegistry.registerName(tableToken);
    }

    @TestOnly
    public boolean releaseAllReaders() {
        boolean b1 = metadataPool.releaseAll();
        return readerPool.releaseAll() & b1;
    }

    @TestOnly
    public void releaseAllWriters() {
        writerPool.releaseAll();
    }

    public boolean releaseInactive() {
        boolean useful = writerPool.releaseInactive();
        useful |= readerPool.releaseInactive();
        useful |= tableSequencerAPI.releaseInactive();
        useful |= metadataPool.releaseInactive();
        useful |= walWriterPool.releaseInactive();
        return useful;
    }

    @TestOnly
    public void releaseInactiveTableSequencers() {
        walWriterPool.releaseInactive();
        tableSequencerAPI.releaseInactive();
    }

    public void releaseReadersByTableToken(TableToken tableToken) {
        readerPool.unlock(tableToken);
    }

    @TestOnly
    public void reloadTableNames() {
        tableNameRegistry.reloadTableNameCache();
    }

    public int removeDirectory(@Transient Path path, CharSequence dir) {
        path.of(configuration.getRoot()).concat(dir);
        final FilesFacade ff = configuration.getFilesFacade();
        return ff.rmdir(path.slash$());
    }

    public void removeTableToken(TableToken tableName) {
        tableNameRegistry.purgeToken(tableName);
    }

    public TableToken rename(
            CairoSecurityContext securityContext,
            Path path,
            MemoryMARW memory,
            CharSequence tableName,
            Path otherPath,
            CharSequence newName
    ) {
        securityContext.checkWritePermission();

        validNameOrThrow(tableName);
        validNameOrThrow(newName);

        TableToken tableToken = getTableToken(tableName);
        final TableToken newTableToken;
        if (tableToken != null) {
            if (tableToken.isWal()) {
                newTableToken = tableNameRegistry.rename(tableName, newName, tableToken);
                TableUtils.overwriteTableNameFile(path.of(configuration.getRoot()).concat(newTableToken), memory, configuration.getFilesFacade(), newTableToken);
                tableSequencerAPI.renameWalTable(tableToken, newTableToken);
                return newTableToken;
            } else {
                String lockedReason = lock(securityContext, tableToken, "renameTable");
                if (null == lockedReason) {
                    try {
                        newTableToken = rename0(path, tableToken, tableName, otherPath, newName);
                        TableUtils.overwriteTableNameFile(path.of(configuration.getRoot()).concat(newTableToken), memory, configuration.getFilesFacade(), newTableToken);
                    } finally {
                        unlock(securityContext, tableToken, null, false);
                    }
                    tableNameRegistry.dropTable(tableToken);
                } else {
                    LOG.error().$("cannot lock and rename [from='").$(tableName).$("', to='").$(newName).$("', reason='").$(lockedReason).$("']").$();
                    throw EntryUnavailableException.instance(lockedReason);
                }
                return newTableToken;
            }
        } else {
            LOG.error().$('\'').utf8(tableName).$("' does not exist. Rename failed.").$();
            throw CairoException.nonCritical().put("Rename failed. Table '").put(tableName).put("' does not exist");
        }
    }

    @TestOnly
    public void resetNameRegistryMemory() {
        tableNameRegistry.resetMemory();
    }

    @TestOnly
    public void setPoolListener(PoolListener poolListener) {
        this.metadataPool.setPoolListener(poolListener);
        this.writerPool.setPoolListener(poolListener);
        this.readerPool.setPoolListener(poolListener);
        this.walWriterPool.setPoolListener(poolListener);
    }

    public void unlock(
            @SuppressWarnings("unused") CairoSecurityContext securityContext,
            TableToken tableToken,
            @Nullable TableWriter writer,
            boolean newTable
    ) {
        verifyTableToken(tableToken);
        unlockTableUnsafe(tableToken, writer, newTable);
        LOG.info().$("unlocked [table=`").$(tableToken).$("`]").$();
    }

    public void unlockReaders(TableToken tableToken) {
        verifyTableToken(tableToken);
        readerPool.unlock(tableToken);
    }

    public void unlockTableName(TableToken tableToken) {
        tableNameRegistry.unlockTableName(tableToken);
    }

    public void unlockWriter(CairoSecurityContext securityContext, TableToken tableToken) {
        securityContext.checkWritePermission();
        verifyTableToken(tableToken);
        writerPool.unlock(tableToken);
    }

    private TableToken rename0(Path path, TableToken srcTableToken, CharSequence tableName, Path otherPath, CharSequence to) {
        final FilesFacade ff = configuration.getFilesFacade();
        final CharSequence root = configuration.getRoot();

        path.of(root).concat(srcTableToken).$();
        TableToken dstTableToken = lockTableName(to, srcTableToken.getTableId(), false);

        if (dstTableToken == null || ff.exists(otherPath.of(root).concat(dstTableToken).$())) {
            if (dstTableToken != null) {
                tableNameRegistry.unlockTableName(dstTableToken);
            }
            LOG.error().$("rename target exists [from='").utf8(tableName).$("', to='").utf8(otherPath.chop$()).I$();
            throw CairoException.nonCritical().put("Rename target exists");
        }

        try {
            if (ff.rename(path, otherPath) != Files.FILES_RENAME_OK) {
                int error = ff.errno();
                LOG.error().$("could not rename [from='").$(path).$("', to='").utf8(otherPath).$("', error=").$(error).I$();
                throw CairoException.critical(error)
                        .put("could not rename [from='").put(path)
                        .put("', to='").put(otherPath)
                        .put("', error=").put(error);
            }
            tableNameRegistry.registerName(dstTableToken);
            return dstTableToken;
        } finally {
            tableNameRegistry.unlockTableName(dstTableToken);
        }
    }

    private void tryRepairTable(
            CairoSecurityContext securityContext,
            TableToken tableToken,
            RuntimeException rethrow
    ) {
        try {
            securityContext.checkWritePermission();
            writerPool.get(tableToken, "repair").close();
        } catch (EntryUnavailableException e) {
            // This is fine, writer is busy. Throw back origin error.
            throw rethrow;
        } catch (Throwable th) {
            LOG.critical()
                    .$("could not repair before reading [dirName=").utf8(tableToken.getDirName())
                    .$(" ,error=").$(th.getMessage()).I$();
            throw rethrow;
        }
    }

    private void unlockTableUnsafe(TableToken tableToken, TableWriter writer, boolean newTable) {
        readerPool.unlock(tableToken);
        writerPool.unlock(tableToken, writer, newTable);
        metadataPool.unlock(tableToken);
    }

    private void validNameOrThrow(CharSequence tableName) {
        if (!TableUtils.isValidTableName(tableName, configuration.getMaxFileNameLength())) {
            throw CairoException.nonCritical()
                    .put("invalid table name [table=").putAsPrintable(tableName)
                    .put(']');
        }
    }

    private void verifyTableToken(TableToken tableToken) {
        TableToken newTableToken = tableNameRegistry.getTableToken(tableToken.getTableName());
        if (newTableToken == null) {
            throw CairoException.tableDoesNotExist(tableToken.getTableName());
        }
        if (!newTableToken.equals(tableToken)) {
            throw TableReferenceOutOfDateException.of(tableToken, tableToken.getTableId(), newTableToken.getTableId(), newTableToken.getTableId(), -1);
        }
    }

    private class EngineMaintenanceJob extends SynchronizedJob {

        private final long checkInterval;
        private final MicrosecondClock clock;
        private long last = 0;

        public EngineMaintenanceJob(CairoConfiguration configuration) {
            this.clock = configuration.getMicrosecondClock();
            this.checkInterval = configuration.getIdleCheckInterval() * 1000;
        }

        @Override
        protected boolean runSerially() {
            long t = clock.getTicks();
            if (last + checkInterval < t) {
                last = t;
                return releaseInactive();
            }
            return false;
        }
    }
}<|MERGE_RESOLUTION|>--- conflicted
+++ resolved
@@ -200,6 +200,7 @@
                             securityContext,
                             mem,
                             path,
+                            false,
                             struct,
                             tableToken,
                             tableId
@@ -229,28 +230,15 @@
         return tableToken;
     }
 
+    // caller has to acquire the lock before this method is called and release the lock after the call
     public void createTableUnsafe(
             CairoSecurityContext securityContext,
             MemoryMARW mem,
             Path path,
-            TableStructure struct
-    ) {
-        createTableUnsafe(securityContext, mem, path, false, struct);
-    }
-
-    // caller has to acquire the lock before this method is called and release the lock after the call
-    public void createTableUnsafe(
-            CairoSecurityContext securityContext,
-            MemoryMARW mem,
-            Path path,
-<<<<<<< HEAD
             boolean pathIsOtherVolume,
-            TableStructure struct
-=======
             TableStructure struct,
             TableToken tableToken,
             int tableId
->>>>>>> 5d42ab69
     ) {
         securityContext.checkWritePermission();
 
@@ -264,11 +252,8 @@
                 mkDirMode,
                 mem,
                 path,
-<<<<<<< HEAD
                 pathIsOtherVolume,
-=======
                 tableToken.getDirName(),
->>>>>>> 5d42ab69
                 struct,
                 ColumnType.VERSION,
                 tableId
@@ -490,10 +475,6 @@
 
     public TableToken getTableTokenByDirName(String dirName, int tableId) {
         return tableNameRegistry.getTableToken(dirName, tableId);
-    }
-
-    public TableToken getTableTokenByDirName(CharSequence dirName) {
-        return tableNameRegistry.getTokenByDirName(dirName);
     }
 
     public TableToken getTableTokenIfExists(CharSequence tableName) {
@@ -824,7 +805,7 @@
             if (dstTableToken != null) {
                 tableNameRegistry.unlockTableName(dstTableToken);
             }
-            LOG.error().$("rename target exists [from='").utf8(tableName).$("', to='").utf8(otherPath.chop$()).I$();
+            LOG.error().$("rename target exists [from='").utf8(tableName).$("', to='").utf8(otherPath).I$();
             throw CairoException.nonCritical().put("Rename target exists");
         }
 
