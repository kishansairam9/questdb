--- conflicted
+++ resolved
@@ -331,7 +331,6 @@
         return messageBus;
     }
 
-<<<<<<< HEAD
     public TableRecordMetadata getMetadata(CairoSecurityContext securityContext, String systemTableName) {
         try {
             return metadataPool.get(systemTableName);
@@ -339,26 +338,22 @@
             tryRepairTable(securityContext, systemTableName, e);
         }
         return metadataPool.get(systemTableName);
-=======
-    public TableRecordMetadata getMetadata(CairoSecurityContext securityContext, CharSequence tableName) {
-        return getMetadata(securityContext, tableName, TableUtils.ANY_TABLE_VERSION);
-    }
-
-    public TableRecordMetadata getMetadata(CairoSecurityContext securityContext, CharSequence tableName, long structureVersion) {
+    }
+
+    public TableRecordMetadata getMetadata(CairoSecurityContext securityContext, String systemTableName, long structureVersion) {
         try {
-            final TableRecordMetadata metadata = metadataPool.get(tableName);
+            final TableRecordMetadata metadata = metadataPool.get(systemTableName);
             if (structureVersion != TableUtils.ANY_TABLE_VERSION && metadata.getStructureVersion() != structureVersion) {
                 // rename to StructureVersionException?
-                final ReaderOutOfDateException ex = ReaderOutOfDateException.of(tableName, metadata.getTableId(), metadata.getTableId(), structureVersion, metadata.getStructureVersion());
+                final ReaderOutOfDateException ex = ReaderOutOfDateException.of(systemTableName, metadata.getTableId(), metadata.getTableId(), structureVersion, metadata.getStructureVersion());
                 metadata.close();
                 throw ex;
             }
             return metadata;
         } catch (CairoException e) {
-            tryRepairTable(securityContext, tableName, e);
-        }
-        return metadataPool.get(tableName);
->>>>>>> af9a0963
+            tryRepairTable(securityContext, systemTableName, e);
+        }
+        return metadataPool.get(systemTableName);
     }
 
     public Metrics getMetrics() {
@@ -651,39 +646,14 @@
         sqlCompilerPool.releaseInactive();
     }
 
-<<<<<<< HEAD
+    @TestOnly
+    public void releaseInactiveTableSequencers() {
+        tableSequencerAPI.releaseInactive();
+    }
+
     public void releaseReadersBySystemName(CharSequence systemTableName) {
         // TODO: release readers at the same time
         readerPool.unlock(systemTableName);
-=======
-    @TestOnly
-    public void releaseInactiveTableSequencers() {
-        tableSequencerAPI.releaseInactive();
-    }
-
-    public void remove(
-            CairoSecurityContext securityContext,
-            Path path,
-            CharSequence tableName
-    ) {
-        securityContext.checkWritePermission();
-        checkTableName(tableName);
-        CharSequence lockedReason = lock(securityContext, tableName, "removeTable");
-        if (null == lockedReason) {
-            try {
-                path.of(configuration.getRoot()).concat(tableName).$();
-                int errno;
-                if ((errno = configuration.getFilesFacade().rmdir(path)) != 0) {
-                    LOG.error().$("could not remove table [tableName='").utf8(tableName).$("', error=").$(errno).I$();
-                    throw CairoException.critical(errno).put("could not remove table [tableName=").put(tableName).put(']');
-                }
-                return;
-            } finally {
-                unlock(securityContext, tableName, null, false);
-            }
-        }
-        throw CairoException.nonCritical().put("Could not lock '").put(tableName).put("' [reason='").put(lockedReason).put("']");
->>>>>>> af9a0963
     }
 
     public int removeDirectory(@Transient Path path, CharSequence dir) {
@@ -728,17 +698,10 @@
         }
     }
 
-<<<<<<< HEAD
     @TestOnly
     public void setPoolListener(PoolListener poolListener) {
         this.writerPool.setPoolListener(poolListener);
         this.readerPool.setPoolListener(poolListener);
-=======
-    public void setPoolListener(PoolListener poolListener) {
-        this.writerPool.setPoolListener(poolListener);
-        this.readerPool.setPoolListener(poolListener);
-        this.walWriterPool.setPoolListener(poolListener);
->>>>>>> af9a0963
     }
 
     public void unlock(
@@ -757,13 +720,8 @@
 
     public void unlockReaders(CharSequence tableName) {
         checkTableName(tableName);
-<<<<<<< HEAD
         readerPool.unlock(getSystemTableName(tableName));
-=======
-        readerPool.unlock(tableName);
->>>>>>> af9a0963
-    }
-
+    }
     public void unlockWriter(CairoSecurityContext securityContext, CharSequence tableName) {
         securityContext.checkWritePermission();
         checkTableName(tableName);
