--- conflicted
+++ resolved
@@ -652,6 +652,9 @@
                     Vect.mergeShuffle64Bit(srcDataFixAddr, srcOooFixAddr, dstFixAddr, timestampMergeIndexAddr, rowCount);
                 }
                 break;
+            case ColumnType.LONG128:
+                Vect.mergeShuffle128Bit(srcDataFixAddr, srcOooFixAddr, dstFixAddr, timestampMergeIndexAddr, rowCount);
+                break;
             case ColumnType.LONG256:
                 Vect.mergeShuffle256Bit(srcDataFixAddr, srcOooFixAddr, dstFixAddr, timestampMergeIndexAddr, rowCount);
                 break;
@@ -1081,156 +1084,6 @@
         }
     }
 
-<<<<<<< HEAD
-    private static void copyVarSizeCol(
-            FilesFacade ff,
-            long srcFixAddr,
-            long srcVarAddr,
-            long srcLo,
-            long srcHi,
-            long dstFixAddr,
-            long dstFixFd,
-            long dstFixFileOffset,
-            long dstVarAddr,
-            long dstVarFd,
-            long dstVarOffset,
-            long dstVarAdjust,
-            long dstVarSize,
-            boolean directIoFlag
-    ) {
-        final long lo = O3Utils.findVarOffset(srcFixAddr, srcLo);
-        assert lo >= 0;
-        final long hi = O3Utils.findVarOffset(srcFixAddr, srcHi + 1);
-        assert hi >= lo;
-        // copy this before it changes
-        final long len = hi - lo;
-        assert len <= Math.abs(dstVarSize) - dstVarOffset;
-        final long offset = dstVarOffset + dstVarAdjust;
-        if (directIoFlag) {
-            if (ff.write(Math.abs(dstVarFd), srcVarAddr + lo, len, offset) != len) {
-                throw CairoException.critical(ff.errno()).put("cannot copy var data column prefix [fd=").put(dstVarFd).put(", offset=").put(offset).put(", len=").put(len).put(']');
-            }
-        } else {
-            Vect.memcpy(dstVarAddr + dstVarOffset, srcVarAddr + lo, len);
-        }
-        if (lo == offset) {
-            copyFixedSizeCol(
-                    ff,
-                    srcFixAddr,
-                    srcLo,
-                    srcHi + 1,
-                    dstFixAddr,
-                    dstFixFileOffset,
-                    dstFixFd,
-                    3,
-                    directIoFlag
-            );
-        } else {
-            O3Utils.shiftCopyFixedSizeColumnData(lo - offset, srcFixAddr, srcLo, srcHi + 1, dstFixAddr);
-        }
-    }
-
-    private static void mergeCopy(
-            int columnType,
-            long timestampMergeIndexAddr,
-            long timestampMergeIndexSize,
-            long srcDataFixAddr,
-            long srcDataVarAddr,
-            long srcDataLo,
-            long srcDataHi,
-            long srcOooFixAddr,
-            long srcOooVarAddr,
-            long srcOooLo,
-            long srcOooHi,
-            long dstFixAddr,
-            long dstVarAddr,
-            long dstVarOffset,
-            long dstVarOffsetEnd
-    ) {
-        final long rowCount = srcOooHi - srcOooLo + 1 + srcDataHi - srcDataLo + 1;
-        switch (ColumnType.tagOf(columnType)) {
-            case ColumnType.BOOLEAN:
-            case ColumnType.BYTE:
-            case ColumnType.GEOBYTE:
-                Vect.mergeShuffle8Bit(srcDataFixAddr, srcOooFixAddr, dstFixAddr, timestampMergeIndexAddr, rowCount);
-                break;
-            case ColumnType.SHORT:
-            case ColumnType.CHAR:
-            case ColumnType.GEOSHORT:
-                Vect.mergeShuffle16Bit(srcDataFixAddr, srcOooFixAddr, dstFixAddr, timestampMergeIndexAddr, rowCount);
-                break;
-            case ColumnType.STRING:
-                Vect.oooMergeCopyStrColumn(
-                        timestampMergeIndexAddr,
-                        rowCount,
-                        srcDataFixAddr,
-                        srcDataVarAddr,
-                        srcOooFixAddr,
-                        srcOooVarAddr,
-                        dstFixAddr,
-                        dstVarAddr,
-                        dstVarOffset
-                );
-                // multiple threads could be writing to this location as var index segments overlap,
-                // but they will be writing the same value
-                Unsafe.getUnsafe().putLong(dstFixAddr + rowCount * 8, dstVarOffsetEnd);
-                break;
-            case ColumnType.BINARY:
-                Vect.oooMergeCopyBinColumn(
-                        timestampMergeIndexAddr,
-                        rowCount,
-                        srcDataFixAddr,
-                        srcDataVarAddr,
-                        srcOooFixAddr,
-                        srcOooVarAddr,
-                        dstFixAddr,
-                        dstVarAddr,
-                        dstVarOffset
-                );
-                Unsafe.getUnsafe().putLong(dstFixAddr + rowCount * 8, dstVarOffsetEnd);
-                break;
-            case ColumnType.INT:
-            case ColumnType.FLOAT:
-            case ColumnType.SYMBOL:
-            case ColumnType.GEOINT:
-                Vect.mergeShuffle32Bit(srcDataFixAddr, srcOooFixAddr, dstFixAddr, timestampMergeIndexAddr, rowCount);
-                break;
-            case ColumnType.DOUBLE:
-            case ColumnType.LONG:
-            case ColumnType.DATE:
-            case ColumnType.GEOLONG:
-                Vect.mergeShuffle64Bit(srcDataFixAddr, srcOooFixAddr, dstFixAddr, timestampMergeIndexAddr, rowCount);
-                break;
-            case ColumnType.TIMESTAMP:
-                final boolean designated = ColumnType.isDesignatedTimestamp(columnType);
-                if (designated) {
-                    Vect.oooCopyIndex(timestampMergeIndexAddr, rowCount, dstFixAddr);
-                } else {
-                    Vect.mergeShuffle64Bit(srcDataFixAddr, srcOooFixAddr, dstFixAddr, timestampMergeIndexAddr, rowCount);
-                }
-                break;
-            case ColumnType.LONG128:
-                Vect.mergeShuffle128Bit(srcDataFixAddr, srcOooFixAddr, dstFixAddr, timestampMergeIndexAddr, rowCount);
-                break;
-            case ColumnType.LONG256:
-                Vect.mergeShuffle256Bit(srcDataFixAddr, srcOooFixAddr, dstFixAddr, timestampMergeIndexAddr, rowCount);
-                break;
-            default:
-                break;
-        }
-    }
-
-    private static void updateIndex(long dstFixAddr, long dstFixSize, BitmapIndexWriter w, long row, long rowAdjust) {
-        w.rollbackConditionally(row + rowAdjust);
-        final long count = dstFixSize / Integer.BYTES;
-        for (; row < count; row++) {
-            w.add(TableUtils.toIndexKey(Unsafe.getUnsafe().getInt(dstFixAddr + row * Integer.BYTES)), row + rowAdjust);
-        }
-        w.setMaxValue(count - 1);
-    }
-
-=======
->>>>>>> cd985a25
     @Override
     protected boolean doRun(int workerId, long cursor) {
         copy(queue.get(cursor), cursor, subSeq);
