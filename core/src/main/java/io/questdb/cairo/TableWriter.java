--- conflicted
+++ resolved
@@ -1194,11 +1194,6 @@
         return updateOperatorImpl;
     }
 
-    @Override
-    public int getWriterType() {
-        return TableWriterAPI.WRITER_METADATA_SERVICE;
-    }
-
     public boolean hasO3() {
         return o3MasterRef > -1;
     }
@@ -6345,8 +6340,6 @@
 
         void putStr(int columnIndex, CharSequence value, int pos, int len);
 
-<<<<<<< HEAD
-=======
         /**
          * Writes UTF8-encoded string to WAL. As the name of the function suggest the storage format is
          * expected to be UTF16. The function must re-encode string from UTF8 to UTF16 before storing.
@@ -6357,7 +6350,6 @@
          * @param hasNonAsciiChars helper flag to indicate implementation if all bytes can be assumed as ASCII.
          *                         "true" here indicates that UTF8 decoding is compulsory.
          */
->>>>>>> cb367bc7
         void putStrUtf8AsUtf16(int columnIndex, DirectByteCharSequence value, boolean hasNonAsciiChars);
 
         void putSym(int columnIndex, CharSequence value);
