/*******************************************************************************
 *     ___                  _   ____  ____
 *    / _ \ _   _  ___  ___| |_|  _ \| __ )
 *   | | | | | | |/ _ \/ __| __| | | |  _ \
 *   | |_| | |_| |  __/\__ \ |_| |_| | |_) |
 *    \__\_\\__,_|\___||___/\__|____/|____/
 *
 *  Copyright (c) 2014-2019 Appsicle
 *  Copyright (c) 2019-2022 QuestDB
 *
 *  Licensed under the Apache License, Version 2.0 (the "License");
 *  you may not use this file except in compliance with the License.
 *  You may obtain a copy of the License at
 *
 *  http://www.apache.org/licenses/LICENSE-2.0
 *
 *  Unless required by applicable law or agreed to in writing, software
 *  distributed under the License is distributed on an "AS IS" BASIS,
 *  WITHOUT WARRANTIES OR CONDITIONS OF ANY KIND, either express or implied.
 *  See the License for the specific language governing permissions and
 *  limitations under the License.
 *
 ******************************************************************************/

package io.questdb.cairo;

import io.questdb.MessageBus;
import io.questdb.MessageBusImpl;
import io.questdb.Metrics;
import io.questdb.cairo.sql.AsyncWriterCommand;
import io.questdb.cairo.sql.ReaderOutOfDateException;
import io.questdb.cairo.sql.RecordMetadata;
import io.questdb.cairo.sql.SymbolTable;
import io.questdb.cairo.vm.MemoryFCRImpl;
import io.questdb.cairo.vm.MemoryFMCRImpl;
import io.questdb.cairo.vm.NullMapWriter;
import io.questdb.cairo.vm.Vm;
import io.questdb.cairo.vm.api.*;
import io.questdb.griffin.SqlException;
import io.questdb.griffin.UpdateOperator;
import io.questdb.griffin.engine.ops.AlterOperation;
import io.questdb.griffin.model.IntervalUtils;
import io.questdb.log.Log;
import io.questdb.log.LogFactory;
import io.questdb.log.LogRecord;
import io.questdb.mp.*;
import io.questdb.std.*;
import io.questdb.std.datetime.DateFormat;
import io.questdb.std.datetime.microtime.Timestamps;
import io.questdb.std.str.LPSZ;
import io.questdb.std.str.Path;
import io.questdb.std.str.StringSink;
import io.questdb.tasks.*;
import org.jetbrains.annotations.NotNull;
import org.jetbrains.annotations.Nullable;

import java.io.Closeable;
import java.util.concurrent.atomic.AtomicInteger;
import java.util.concurrent.atomic.AtomicLong;
import java.util.function.LongConsumer;

import static io.questdb.cairo.StatusCode.*;
import static io.questdb.cairo.TableUtils.*;
import static io.questdb.cairo.sql.AsyncWriterCommand.Error.*;
import static io.questdb.tasks.TableWriterTask.*;

public class TableWriter implements Closeable {
    public static final int TIMESTAMP_MERGE_ENTRY_BYTES = Long.BYTES * 2;
    public static final int O3_BLOCK_NONE = -1;
    public static final int O3_BLOCK_O3 = 1;
    public static final int O3_BLOCK_DATA = 2;
    public static final int O3_BLOCK_MERGE = 3;
    private static final int ROW_ACTION_OPEN_PARTITION = 0;
    private static final int ROW_ACTION_NO_PARTITION = 1;
    private static final int ROW_ACTION_NO_TIMESTAMP = 2;
    private static final int ROW_ACTION_O3 = 3;
    private static final int ROW_ACTION_SWITCH_PARTITION = 4;
    private static final Log LOG = LogFactory.getLog(TableWriter.class);
    private static final Runnable NOOP = () -> {
    };
    final ObjList<MemoryMA> columns;
    private final ObjList<MapWriter> symbolMapWriters;
    private final ObjList<MapWriter> denseSymbolMapWriters;
    private final ObjList<ColumnIndexer> indexers;
    private final ObjList<ColumnIndexer> denseIndexers = new ObjList<>();
    private final Path path;
    private final Path other;
    private final LongList rowValueIsNotNull = new LongList();
    private final Row regularRow = new RowImpl();
    private final int rootLen;
    private final MemoryMR metaMem;
    private final int partitionBy;
    private final LongList columnTops;
    private final FilesFacade ff;
    private final DateFormat partitionDirFmt;
    private final MemoryMAR ddlMem;
    private final int mkDirMode;
    private final int fileOperationRetryCount;
    private final String tableName;
    private final TableWriterMetadata metadata;
    private final CairoConfiguration configuration;
    private final LowerCaseCharSequenceIntHashMap validationMap = new LowerCaseCharSequenceIntHashMap();
    private final FragileCode RECOVER_FROM_META_RENAME_FAILURE = this::recoverFromMetaRenameFailure;
    private final SOCountDownLatch indexLatch = new SOCountDownLatch();
    private final LongList indexSequences = new LongList();
    private final TxReader slaveTxReader;
    // This is the same message bus. When TableWriter instance created via CairoEngine, message bus is shared
    // and is owned by the engine. Since TableWriter would not have ownership of the bus it must not free it up.
    // On other hand when TableWrite is created outside CairoEngine, primarily in tests, the ownership of the
    // message bus is with the TableWriter. Therefore, message bus must be freed when writer is freed.
    // To indicate ownership, the message bus owned by the writer will be assigned to `ownMessageBus`. This reference
    // will be released by the writer
    private final MessageBus messageBus;
    private final MessageBus ownMessageBus;
    private final boolean parallelIndexerEnabled;
    private final PartitionBy.PartitionFloorMethod partitionFloorMethod;
    private final PartitionBy.PartitionCeilMethod partitionCeilMethod;
    private final int defaultCommitMode;
    private final int o3ColumnMemorySize;
    private final ObjList<Runnable> nullSetters;
    private final ObjList<Runnable> o3NullSetters;
    private final ObjList<MemoryCARW> o3Columns;
    private final ObjList<MemoryCARW> o3Columns2;
    private final ObjList<O3CallbackTask> o3PendingCallbackTasks = new ObjList<>();
    private final O3ColumnUpdateMethod oooSortVarColumnRef = this::o3SortVarColumn;
    private final O3ColumnUpdateMethod oooSortFixColumnRef = this::o3SortFixColumn;
    private final SOUnboundedCountDownLatch o3DoneLatch = new SOUnboundedCountDownLatch();
    private final AtomicLong o3PartitionUpdRemaining = new AtomicLong();
    private final AtomicInteger o3ErrorCount = new AtomicInteger();
    private final MemoryMARW todoMem = Vm.getMARWInstance();
    private final TxWriter txWriter;
    private final LongList o3PartitionRemoveCandidates = new LongList();
    private final ObjectPool<O3MutableAtomicInteger> o3ColumnCounters = new ObjectPool<>(O3MutableAtomicInteger::new, 64);
    private final ObjectPool<O3Basket> o3BasketPool = new ObjectPool<>(O3Basket::new, 64);
    private final TxnScoreboard txnScoreboard;
    private final StringSink fileNameSink = new StringSink();
    private final FindVisitor removePartitionDirectories = this::removePartitionDirectories0;
    private final FindVisitor removePartitionDirsNotAttached = this::removePartitionDirsNotAttached;
    private final RingQueue<O3PartitionUpdateTask> o3PartitionUpdateQueue;
    private final MPSequence o3PartitionUpdatePubSeq;
    private final SCSequence o3PartitionUpdateSubSeq;
    private final boolean o3QuickSortEnabled;
    private final LongConsumer appendTimestampSetter;
    private final MemoryMR indexMem = Vm.getMRInstance();
    private final MemoryFR slaveMetaMem = new MemoryFCRImpl();
    private final LongIntHashMap replPartitionHash = new LongIntHashMap();
    private final MemoryFMCRImpl slaveTxMemory = new MemoryFMCRImpl();
    // Latest command sequence per command source.
    // Publisher source is identified by a long value
    private final LongLongHashMap cmdSequences = new LongLongHashMap();
    private final AlterOperation alterTableStatement = new AlterOperation();
    private final ColumnVersionWriter columnVersionWriter;
    private final Metrics metrics;
    private final RingQueue<TableWriterTask> commandQueue;
    private final SCSequence commandSubSeq;
    private final MPSequence commandPubSeq;
    private Row row = regularRow;
    private long todoTxn;
    private MemoryMAT o3TimestampMem;
    private final O3ColumnUpdateMethod o3MoveLagRef = this::o3MoveLag0;
    private MemoryARW o3TimestampMemCpy;
    private long lockFd = -1;
    private LongConsumer timestampSetter;
    private int columnCount;
    private boolean avoidIndexOnCommit = false;
    private long partitionTimestampHi;
    private long masterRef = 0;
    private long o3MasterRef = -1;
    private boolean removeDirOnCancelRow = true;
    private long tempMem16b = Unsafe.malloc(16, MemoryTag.NATIVE_TABLE_WRITER);
    private int metaSwapIndex;
    private int metaPrevIndex;
    private final FragileCode RECOVER_FROM_TODO_WRITE_FAILURE = this::recoverFromTodoWriteFailure;
    private final FragileCode RECOVER_FROM_SYMBOL_MAP_WRITER_FAILURE = this::recoverFromSymbolMapWriterFailure;
    private final FragileCode RECOVER_FROM_SWAP_RENAME_FAILURE = this::recoverFromSwapRenameFailure;
    private final FragileCode RECOVER_FROM_COLUMN_OPEN_FAILURE = this::recoverOpenColumnFailure;
    private int indexCount;
    private boolean performRecovery;
    private boolean distressed = false;
    private LifecycleManager lifecycleManager;
    private String designatedTimestampColumnName;
    private long o3RowCount;
    private final O3ColumnUpdateMethod o3MoveUncommittedRef = this::o3MoveUncommitted0;
    private long lastPartitionTimestamp;
    private boolean o3InError = false;
    private ObjList<? extends MemoryA> activeColumns;
    private ObjList<Runnable> activeNullSetters;
    private int rowAction = ROW_ACTION_OPEN_PARTITION;
    private long committedMasterRef;
    private DirectLongList o3ColumnTopSink;
    // ILP related
    private double commitIntervalFraction;
    private long commitIntervalDefault;
    private long commitInterval;
    private UpdateOperator updateOperator;
    private final boolean o3supported;

    public TableWriter(CairoConfiguration configuration, CharSequence tableName, Metrics metrics) {
        this(configuration, tableName, null, new MessageBusImpl(configuration), true, DefaultLifecycleManager.INSTANCE, configuration.getRoot(), metrics);
    }

    public TableWriter(CairoConfiguration configuration, CharSequence tableName, @NotNull MessageBus messageBus, Metrics metrics) {
        this(configuration, tableName, messageBus, true, DefaultLifecycleManager.INSTANCE, metrics);
    }

    public TableWriter(
            CairoConfiguration configuration,
            CharSequence tableName,
            @NotNull MessageBus messageBus,
            boolean lock,
            LifecycleManager lifecycleManager,
            Metrics metrics
    ) {
        this(configuration, tableName, messageBus, null, lock, lifecycleManager, configuration.getRoot(), metrics);
    }

    public TableWriter(
            CairoConfiguration configuration,
            CharSequence tableName,
            MessageBus messageBus,
            MessageBus ownMessageBus,
            boolean lock,
            LifecycleManager lifecycleManager,
            CharSequence root,
            Metrics metrics
    ) {
        LOG.info().$("open '").utf8(tableName).$('\'').$();
        this.configuration = configuration;
        this.metrics = metrics;
        this.ownMessageBus = ownMessageBus;
        if (ownMessageBus != null) {
            this.messageBus = ownMessageBus;
        } else {
            this.messageBus = messageBus;
        }
        this.defaultCommitMode = configuration.getCommitMode();
        this.lifecycleManager = lifecycleManager;
        this.parallelIndexerEnabled = configuration.isParallelIndexingEnabled();
        this.ff = configuration.getFilesFacade();
        this.mkDirMode = configuration.getMkDirMode();
        this.fileOperationRetryCount = configuration.getFileOperationRetryCount();
        this.tableName = Chars.toString(tableName);
        this.o3QuickSortEnabled = configuration.isO3QuickSortEnabled();
        this.o3PartitionUpdateQueue = new RingQueue<>(O3PartitionUpdateTask.CONSTRUCTOR, configuration.getO3PartitionUpdateQueueCapacity());
        this.o3PartitionUpdatePubSeq = new MPSequence(this.o3PartitionUpdateQueue.getCycle());
        this.o3PartitionUpdateSubSeq = new SCSequence();
        o3PartitionUpdatePubSeq.then(o3PartitionUpdateSubSeq).then(o3PartitionUpdatePubSeq);
        this.o3ColumnMemorySize = configuration.getO3ColumnMemorySize();
        this.path = new Path();
        this.path.of(root).concat(tableName);
        this.other = new Path().of(root).concat(tableName);
        this.rootLen = path.length();
        try {
            if (lock) {
                lock();
            } else {
                this.lockFd = -1L;
            }
            long todoCount = openTodoMem();
            int todo;
            if (todoCount > 0) {
                todo = (int) todoMem.getLong(40);
            } else {
                todo = -1;
            }
            if (todo == TODO_RESTORE_META) {
                repairMetaRename((int) todoMem.getLong(48));
            }
            this.ddlMem = Vm.getMARInstance();
            this.metaMem = Vm.getMRInstance();
            this.columnVersionWriter = openColumnVersionFile(ff, path, rootLen);

            openMetaFile(ff, path, rootLen, metaMem);
            this.metadata = new TableWriterMetadata(metaMem);
            this.partitionBy = metaMem.getInt(META_OFFSET_PARTITION_BY);
            this.o3supported = PartitionBy.isPartitioned(partitionBy);
            this.txWriter = new TxWriter(ff).ofRW(path, partitionBy);
            this.txnScoreboard = new TxnScoreboard(ff, configuration.getTxnScoreboardEntryCount()).ofRW(path.trimTo(rootLen));
            path.trimTo(rootLen);
            // we have to do truncate repair at this stage of constructor
            // because this operation requires metadata
            switch (todo) {
                case TODO_TRUNCATE:
                    repairTruncate();
                    break;
                case TODO_RESTORE_META:
                case -1:
                    break;
                default:
                    LOG.error().$("ignoring unknown *todo* [code=").$(todo).$(']').$();
                    break;
            }
            this.columnCount = metadata.getColumnCount();
            if (metadata.getTimestampIndex() > -1) {
                this.designatedTimestampColumnName = metadata.getColumnName(metadata.getTimestampIndex());
            }
            this.rowValueIsNotNull.extendAndSet(columnCount, 0);
            this.columns = new ObjList<>(columnCount * 2);
            this.o3Columns = new ObjList<>(columnCount * 2);
            this.o3Columns2 = new ObjList<>(columnCount * 2);
            this.activeColumns = columns;
            this.symbolMapWriters = new ObjList<>(columnCount);
            this.indexers = new ObjList<>(columnCount);
            this.denseSymbolMapWriters = new ObjList<>(metadata.getSymbolMapCount());
            this.nullSetters = new ObjList<>(columnCount);
            this.o3NullSetters = new ObjList<>(columnCount);
            this.activeNullSetters = nullSetters;
            this.columnTops = new LongList(columnCount);
            this.partitionFloorMethod = PartitionBy.getPartitionFloorMethod(partitionBy);
            this.partitionCeilMethod = PartitionBy.getPartitionCeilMethod(partitionBy);
            if (PartitionBy.isPartitioned(partitionBy)) {
                partitionDirFmt = PartitionBy.getPartitionDirFormatMethod(partitionBy);
            } else {
                partitionDirFmt = null;
            }
            this.commitInterval = calculateCommitInterval();

            configureColumnMemory();
            configureTimestampSetter();
            this.appendTimestampSetter = timestampSetter;
            configureAppendPosition();
            purgeUnusedPartitions();
            clearTodoLog();
            this.slaveTxReader = new TxReader(ff);
            commandQueue = new RingQueue<>(
                    TableWriterTask::new,
                    configuration.getWriterCommandQueueSlotSize(),
                    configuration.getWriterCommandQueueCapacity(),
                    MemoryTag.NATIVE_REPL
            );
            commandSubSeq = new SCSequence();
            commandPubSeq = new MPSequence(commandQueue.getCycle());
            commandPubSeq.then(commandSubSeq).then(commandPubSeq);
        } catch (Throwable e) {
            doClose(false);
            throw e;
        }
    }

    public static int getPrimaryColumnIndex(int index) {
        return index * 2;
    }

    public static int getSecondaryColumnIndex(int index) {
        return getPrimaryColumnIndex(index) + 1;
    }

    public static long getTimestampIndexValue(long timestampIndex, long indexRow) {
        return Unsafe.getUnsafe().getLong(timestampIndex + indexRow * 16);
    }

    public void addColumn(CharSequence name, int type) {
        checkColumnName(name);
        addColumn(name, type, configuration.getDefaultSymbolCapacity(), configuration.getDefaultSymbolCacheFlag(), false, 0, false);
    }

    /**
     * Adds new column to table, which can be either empty or can have data already. When existing columns
     * already have data this function will create ".top" file in addition to column files. ".top" file contains
     * size of partition at the moment of column creation. It must be used to accurately position inside new
     * column when either appending or reading.
     *
     * <b>Failures</b>
     * Adding new column can fail in many situations. None of the failures affect integrity of data that is already in
     * the table but can leave instance of TableWriter in inconsistent state. When this happens function will throw CairoError.
     * Calling code must close TableWriter instance and open another when problems are rectified. Those problems would be
     * either with disk or memory or both.
     * <p>
     * Whenever function throws CairoException application code can continue using TableWriter instance and may attempt to
     * add columns again.
     *
     * <b>Transactions</b>
     * <p>
     * Pending transaction will be committed before function attempts to add column. Even when function is unsuccessful it may
     * still have committed transaction.
     *
     * @param name                    of column either ASCII or UTF8 encoded.
     * @param symbolCapacity          when column type is SYMBOL this parameter specifies approximate capacity for symbol map.
     *                                It should be equal to number of unique symbol values stored in the table and getting this
     *                                value badly wrong will cause performance degradation. Must be power of 2
     * @param symbolCacheFlag         when set to true, symbol values will be cached on Java heap.
     * @param type                    {@link ColumnType}
     * @param isIndexed               configures column to be indexed or not
     * @param indexValueBlockCapacity approximation of number of rows for single index key, must be power of 2
     * @param isSequential            for columns that contain sequential values query optimiser can make assumptions on range searches (future feature)
     */
    public void addColumn(
            CharSequence name,
            int type,
            int symbolCapacity,
            boolean symbolCacheFlag,
            boolean isIndexed,
            int indexValueBlockCapacity,
            boolean isSequential
    ) {

        assert indexValueBlockCapacity == Numbers.ceilPow2(indexValueBlockCapacity) : "power of 2 expected";
        assert symbolCapacity == Numbers.ceilPow2(symbolCapacity) : "power of 2 expected";

        checkDistressed();
        checkColumnName(name);

        if (getColumnIndexQuiet(metaMem, name, columnCount) != -1) {
            throw CairoException.duplicateColumn(name);
        }

        commit();

        long columnNameTxn = getTxn();
        LOG.info().$("adding column '").utf8(name).$('[').$(ColumnType.nameOf(type)).$("], name txn ").$(columnNameTxn).$(" to ").$(path).$();

        // create new _meta.swp
        this.metaSwapIndex = addColumnToMeta(name, type, isIndexed, indexValueBlockCapacity, isSequential);

        // close _meta so we can rename it
        metaMem.close();

        // validate new meta
        validateSwapMeta(name);

        // rename _meta to _meta.prev
        renameMetaToMetaPrev(name);

        // after we moved _meta to _meta.prev
        // we have to have _todo to restore _meta should anything go wrong
        writeRestoreMetaTodo(name);

        // rename _meta.swp to _meta
        renameSwapMetaToMeta(name);

        if (ColumnType.isSymbol(type)) {
            try {
                createSymbolMapWriter(name, columnNameTxn, symbolCapacity, symbolCacheFlag);
            } catch (CairoException e) {
                runFragile(RECOVER_FROM_SYMBOL_MAP_WRITER_FAILURE, name, e);
            }
        } else {
            // maintain sparse list of symbol writers
            symbolMapWriters.extendAndSet(columnCount, NullMapWriter.INSTANCE);
        }

        // add column objects
        configureColumn(type, isIndexed, columnCount);
        if (isIndexed) {
            populateDenseIndexerList();
        }

        // increment column count
        columnCount++;

        // extend columnTop list to make sure row cancel can work
        // need for setting correct top is hard to test without being able to read from table
        int columnIndex = columnCount - 1;
        columnTops.extendAndSet(columnIndex, txWriter.getTransientRowCount());

        // Set txn number in the column version file to mark the transaction where the column is added
        columnVersionWriter.upsertDefaultTxnName(columnIndex, columnNameTxn, txWriter.getLastPartitionTimestamp());

        // create column files
        if (txWriter.getTransientRowCount() > 0 || !PartitionBy.isPartitioned(partitionBy)) {
            try {
                openNewColumnFiles(name, type, isIndexed, indexValueBlockCapacity);
            } catch (CairoException e) {
                runFragile(RECOVER_FROM_COLUMN_OPEN_FAILURE, name, e);
            }
        }

        try {
            // open _meta file
            openMetaFile(ff, path, rootLen, metaMem);

            // remove _todo
            clearTodoLog();

        } catch (CairoException err) {
            throwDistressException(err);
        }

        bumpStructureVersion();

        metadata.addColumn(name, configuration.getRandom().nextLong(), type, isIndexed, indexValueBlockCapacity, columnIndex);

        LOG.info().$("ADDED column '").utf8(name).$('[').$(ColumnType.nameOf(type)).$("], name txn ").$(columnNameTxn).$(" to ").$(path).$();
    }

    public void addIndex(CharSequence columnName, int indexValueBlockSize) {
        assert indexValueBlockSize == Numbers.ceilPow2(indexValueBlockSize) : "power of 2 expected";

        checkDistressed();

        final int columnIndex = getColumnIndexQuiet(metaMem, columnName, columnCount);

        if (columnIndex == -1) {
            throw CairoException.instance(0).put("column '").put(columnName).put("' does not exist");
        }

        commit();

        if (isColumnIndexed(metaMem, columnIndex)) {
            throw CairoException.instance(0).put("already indexed [column=").put(columnName).put(']');
        }

        final int existingType = getColumnType(metaMem, columnIndex);
        LOG.info().$("adding index to '").utf8(columnName).$('[').$(ColumnType.nameOf(existingType)).$(", path=").$(path).$(']').$();

        if (!ColumnType.isSymbol(existingType)) {
            LOG.error().$("cannot create index for [column='").utf8(columnName).$(", type=").$(ColumnType.nameOf(existingType)).$(", path=").$(path).$(']').$();
            throw CairoException.instance(0).put("cannot create index for [column='").put(columnName).put(", type=").put(ColumnType.nameOf(existingType)).put(", path=").put(path).put(']');
        }

        // create indexer
        final SymbolColumnIndexer indexer = new SymbolColumnIndexer();

        final long columnNameTxn = columnVersionWriter.getColumnNameTxn(txWriter.getLastPartitionTimestamp(), columnIndex);
        try {
            try {
                // edge cases here are:
                // column spans only part of table - e.g. it was added after table was created and populated
                // column has top value, e.g. does not span entire partition
                // to this end, we have a super-edge case:

                // This piece of code is unbelievably fragile!
                if (PartitionBy.isPartitioned(partitionBy)) {
                    // run indexer for the whole table
                    indexHistoricPartitions(indexer, columnName, indexValueBlockSize);
                    long timestamp = txWriter.getMaxTimestamp();
                    if (timestamp != Numbers.LONG_NaN) {
                        path.trimTo(rootLen);
                        setStateForTimestamp(path, timestamp, false);
                        // create index in last partition
                        indexLastPartition(indexer, columnName, columnNameTxn, columnIndex, indexValueBlockSize);
                    }
                } else {
                    setStateForTimestamp(path, 0, false);
                    // create index in last partition
                    indexLastPartition(indexer, columnName, columnNameTxn, columnIndex, indexValueBlockSize);
                }
            } finally {
                path.trimTo(rootLen);
            }
        } catch (Throwable e) {
            LOG.error().$("rolling back index created so far [path=").$(path).$(']').$();
            removeIndexFiles(columnName, columnIndex);
            throw e;
        }

        // set index flag in metadata
        // create new _meta.swp

        metaSwapIndex = copyMetadataAndSetIndexed(columnIndex, indexValueBlockSize);

        // close _meta so we can rename it
        metaMem.close();

        // validate new meta
        validateSwapMeta(columnName);

        // rename _meta to _meta.prev
        renameMetaToMetaPrev(columnName);

        // after we moved _meta to _meta.prev
        // we have to have _todo to restore _meta should anything go wrong
        writeRestoreMetaTodo(columnName);

        // rename _meta.swp to -_meta
        renameSwapMetaToMeta(columnName);

        try {
            // open _meta file
            openMetaFile(ff, path, rootLen, metaMem);

            // remove _todo
            clearTodoLog();

        } catch (CairoException err) {
            throwDistressException(err);
        }

        bumpStructureVersion();
        indexers.extendAndSet(columnIndex, indexer);
        populateDenseIndexerList();

        TableColumnMetadata columnMetadata = metadata.getColumnQuick(columnIndex);
        columnMetadata.setIndexed(true);
        columnMetadata.setIndexValueBlockCapacity(indexValueBlockSize);

        LOG.info().$("ADDED index to '").utf8(columnName).$('[').$(ColumnType.nameOf(existingType)).$("]' to ").$(path).$();
    }

    public void addPhysicallyWrittenRows(long rows) {
        metrics.tableWriter().addPhysicallyWrittenRows(rows);
    }

    public int attachPartition(long timestamp) {
        // Partitioned table must have a timestamp
        // SQL compiler will check that table is partitioned
        assert metadata.getTimestampIndex() > -1;

        CharSequence timestampCol = metadata.getColumnQuick(metadata.getTimestampIndex()).getName();
        if (txWriter.attachedPartitionsContains(timestamp)) {
            LOG.info().$("partition is already attached [path=").$(path).$(']').$();
            return PARTITION_ALREADY_ATTACHED;
        }

        boolean rollbackRename = false;
        try {
            setPathForPartition(path, partitionBy, timestamp, false);
            if (!ff.exists(path.$())) {
                setPathForPartition(other, partitionBy, timestamp, false);
                other.put(DETACHED_DIR_MARKER);

                if (ff.exists(other.$())) {
                    if (ff.rename(other, path)) {
                        rollbackRename = true;
                        LOG.info().$("moved partition dir: ").$(other).$(" to ").$(path).$();
                    } else {
                        throw CairoException.instance(ff.errno()).put("File system error on trying to rename [from=")
                                .put(other).put(",to=").put(path).put(']');
                    }
                }
            }

            if (ff.exists(path.$())) {
                // find out lo, hi ranges of partition attached as well as size
                final long partitionSize = readPartitionSizeMinMax(ff, path, timestampCol, tempMem16b, timestamp);
                if (partitionSize > 0) {
                    if (inTransaction()) {
                        LOG.info().$("committing open transaction before applying attach partition command [table=").$(tableName)
                                .$(",partition=").$ts(timestamp).I$();
                        commit();
                    }

                    attachPartitionCheckFilesMatchMetadata(ff, path, getMetadata(), partitionSize);
                    long minPartitionTimestamp = Unsafe.getUnsafe().getLong(tempMem16b);
                    long maxPartitionTimestamp = Unsafe.getUnsafe().getLong(tempMem16b + 8);

                    assert timestamp <= minPartitionTimestamp && minPartitionTimestamp <= maxPartitionTimestamp;

                    long nextMinTimestamp = Math.min(minPartitionTimestamp, txWriter.getMinTimestamp());
                    long nextMaxTimestamp = Math.max(maxPartitionTimestamp, txWriter.getMaxTimestamp());
                    boolean appendPartitionAttached = size() == 0 || getPartitionLo(nextMaxTimestamp) > getPartitionLo(txWriter.getMaxTimestamp());

                    txWriter.beginPartitionSizeUpdate();
                    txWriter.updatePartitionSizeByTimestamp(timestamp, partitionSize, -1L);
                    txWriter.finishPartitionSizeUpdate(nextMinTimestamp, nextMaxTimestamp);
                    txWriter.bumpTruncateVersion();
                    txWriter.commit(defaultCommitMode, denseSymbolMapWriters);
                    if (appendPartitionAttached) {
                        freeColumns(true);
                        configureAppendPosition();
                    }

                    LOG.info().$("partition attached [path=").$(path).$(']').$();
                    rollbackRename = false;
                } else {
                    LOG.error().$("cannot detect partition size [path=").$(path).$(",timestampColumn=").$(timestampCol).$(']').$();
                    return PARTITION_EMPTY;
                }
            } else {
                LOG.error().$("cannot attach missing partition [path=").$(path).$(']').$();
                return CANNOT_ATTACH_MISSING_PARTITION;
            }
        } finally {
            if (rollbackRename) {
                // rename back to .detached
                // otherwise it can be deleted on writer re-open
                if (ff.rename(path.$(), other.$())) {
                    LOG.info().$("moved partition dir after failed attach attempt: ").$(path).$(" to ").$(other).$();
                } else {
                    LOG.info().$("file system error on trying to rename partition folder [errno=").$(ff.errno())
                            .$(",from=").$(path).$(",to=").$(other).I$();
                }
            }
            path.trimTo(rootLen);
            other.trimTo(rootLen);
        }

        return StatusCode.OK;
    }

    public void changeCacheFlag(int columnIndex, boolean cache) {
        checkDistressed();

        commit();

        MapWriter symbolMapWriter = getSymbolMapWriter(columnIndex);
        if (symbolMapWriter.isCached() != cache) {
            symbolMapWriter.updateCacheFlag(cache);
        } else {
            return;
        }
        updateMetaStructureVersion();
    }

    public boolean checkScoreboardHasReadersBeforeLastCommittedTxn() {
        long lastCommittedTxn = txWriter.getTxn();
        try {
            if (txnScoreboard.acquireTxn(lastCommittedTxn)) {
                txnScoreboard.releaseTxn(lastCommittedTxn);
            }
        } catch (CairoException ex) {
            // Scoreboard can be over allocated, don't stall writing because of that.
            // Schedule async purge and continue
            LOG.error().$("cannot lock last txn in scoreboard, partition purge will be scheduled [table=")
                    .$(tableName)
                    .$(", txn=").$(lastCommittedTxn)
                    .$(", error=").$(ex.getFlyweightMessage())
                    .$(", errno=").$(ex.getErrno()).I$();
        }

        return txnScoreboard.getMin() != lastCommittedTxn;
    }

    @Override
    public void close() {
        if (isOpen() && lifecycleManager.close()) {
            doClose(true);
        }
    }

    public void commit() {
        commit(defaultCommitMode);
    }

    public void commit(int commitMode) {
        commit(commitMode, 0);
    }

    public void commitWithLag() {
        commit(defaultCommitMode, metadata.getCommitLag());
    }

    public void commitWithLag(long lagMicros) {
        commit(defaultCommitMode, lagMicros);
    }

    public void commitWithLag(int commitMode) {
        commit(commitMode, metadata.getCommitLag());
    }

    public int getColumnIndex(CharSequence name) {
        int index = metadata.getColumnIndexQuiet(name);
        if (index > -1) {
            return index;
        }
        throw CairoException.instance(0).put("column '").put(name).put("' does not exist");
    }

    public long getColumnNameTxn(long partitionTimestamp, int columnIndex) {
        return columnVersionWriter.getColumnNameTxn(partitionTimestamp, columnIndex);
    }

    public long getColumnTop(long partitionTimestamp, int columnIndex, long defaultValue) {
        long colTop = columnVersionWriter.getColumnTop(partitionTimestamp, columnIndex);
        return colTop > -1L ? colTop : defaultValue;
    }

    public long getCommitInterval() {
        return commitInterval;
    }

    public String getDesignatedTimestampColumnName() {
        return designatedTimestampColumnName;
    }

    public FilesFacade getFilesFacade() {
        return ff;
    }

    public long getMaxTimestamp() {
        return txWriter.getMaxTimestamp();
    }

    public TableWriterMetadata getMetadata() {
        return metadata;
    }

    public long getO3RowCount() {
        return hasO3() ? getO3RowCount0() : 0;
    }

    public int getPartitionBy() {
        return partitionBy;
    }

    public int getPartitionCount() {
        return txWriter.getPartitionCount();
    }

    public long getPartitionNameTxn(int partitionIndex) {
        return txWriter.getPartitionNameTxn(partitionIndex);
    }

    public long getPartitionSize(int partitionIndex) {
        if (partitionIndex == txWriter.getPartitionCount() - 1 || !PartitionBy.isPartitioned(partitionBy)) {
            return txWriter.getTransientRowCount();
        }
        return txWriter.getPartitionSize(partitionIndex);
    }

    public long getPartitionTimestamp(int partitionIndex) {
        return txWriter.getPartitionTimestamp(partitionIndex);
    }

    public long getRawMetaMemory() {
        return metaMem.getPageAddress(0);
    }

    // todo: this method is not tested in cases when metadata size changes due to column add/remove operations
    public long getRawMetaMemorySize() {
        return metadata.getFileDataSize();
    }

    // todo: hide raw memory access from public interface when slave is able to send data over the network
    public long getRawTxnMemory() {
        return txWriter.unsafeGetRawMemory();
    }

    // todo: hide raw memory access from public interface when slave is able to send data over the network
    public long getRawTxnMemorySize() {
        return txWriter.unsafeGetRawMemorySize();
    }

    public long getStructureVersion() {
        return txWriter.getStructureVersion();
    }

    public int getSymbolIndexNoTransientCountUpdate(int columnIndex, CharSequence symValue) {
        return symbolMapWriters.getQuick(columnIndex).put(symValue, SymbolValueCountCollector.NOOP);
    }

    public String getTableName() {
        return tableName;
    }

    public long getTransientRowCount() {
        return txWriter.getTransientRowCount();
    }

    public long getTruncateVersion() {
        return txWriter.getTruncateVersion();
    }

    TxReader getTxReader() {
        return txWriter;
    }

    public long getTxn() {
        return txWriter.getTxn();
    }

    public TxnScoreboard getTxnScoreboard() {
        return txnScoreboard;
    }

    public long getUncommittedRowCount() {
        return (masterRef - committedMasterRef) >> 1;
    }

    public UpdateOperator getUpdateOperator() {
        if (updateOperator == null) {
            updateOperator = new UpdateOperator(configuration, messageBus, this);
        }
        return updateOperator;
    }

    public boolean inTransaction() {
        return txWriter != null && (txWriter.inTransaction() || hasO3() || columnVersionWriter.hasChanges());
    }

    public boolean isOpen() {
        return tempMem16b != 0;
    }

    public Row newRow(long timestamp) {

        switch (rowAction) {
            case ROW_ACTION_OPEN_PARTITION:

                if (timestamp < Timestamps.O3_MIN_TS) {
                    throw CairoException.instance(0).put("timestamp before 1970-01-01 is not allowed");
                }

                if (txWriter.getMaxTimestamp() == Long.MIN_VALUE) {
                    txWriter.setMinTimestamp(timestamp);
                    openFirstPartition(timestamp);
                }
                // fall thru

                rowAction = ROW_ACTION_SWITCH_PARTITION;

            default: // switch partition
                bumpMasterRef();
                if (timestamp > partitionTimestampHi || timestamp < txWriter.getMaxTimestamp()) {
                    if (timestamp < txWriter.getMaxTimestamp()) {
                        return newRowO3(timestamp);
                    }

                    if (timestamp > partitionTimestampHi && PartitionBy.isPartitioned(partitionBy)) {
                        switchPartition(timestamp);
                    }
                }
                updateMaxTimestamp(timestamp);
                break;
            case ROW_ACTION_NO_PARTITION:

                if (timestamp < Timestamps.O3_MIN_TS) {
                    throw CairoException.instance(0).put("timestamp before 1970-01-01 is not allowed");
                }

                if (timestamp < txWriter.getMaxTimestamp()) {
                    throw CairoException.instance(ff.errno()).put("Cannot insert rows out of order to non-partitioned table. Table=").put(path);
                }

                bumpMasterRef();
                updateMaxTimestamp(timestamp);
                break;
            case ROW_ACTION_NO_TIMESTAMP:
                bumpMasterRef();
                break;
            case ROW_ACTION_O3:
                bumpMasterRef();
                o3TimestampSetter(timestamp);
                return row;
        }
        txWriter.append();
        return row;
    }

    public Row newRow() {
        return newRow(0L);
    }

    public void o3BumpErrorCount() {
        o3ErrorCount.incrementAndGet();
    }

    public void openLastPartition() {
        try {
            openPartition(txWriter.getLastPartitionTimestamp());
            setAppendPosition(txWriter.getTransientRowCount(), false);
        } catch (Throwable e) {
            freeColumns(false);
            throw e;
        }
    }

    public void processCommandQueue(TableWriterTask cmd, Sequence commandSubSeq, long cursor, boolean contextAllowsAnyStructureChanges) {
        if (cmd.getTableId() == getMetadata().getId()) {
            switch (cmd.getType()) {
                case CMD_SLAVE_SYNC:
                    processReplSyncCommand(cmd, cursor, commandSubSeq);
                    break;
                case CMD_ALTER_TABLE:
                    processAsyncWriterCommand(alterTableStatement, cmd, cursor, commandSubSeq, contextAllowsAnyStructureChanges);
                    break;
                case CMD_UPDATE_TABLE:
                    processAsyncWriterCommand(cmd.getAsyncWriterCommand(), cmd, cursor, commandSubSeq, false);
                    break;
                default:
                    LOG.error().$("unknown TableWriterTask type, ignored: ").$(cmd.getType()).$();
                    // Don't block the queue even if command is unknown
                    commandSubSeq.done(cursor);
                    break;
            }
        } else {
            commandSubSeq.done(cursor);
        }
    }

    public void publishAsyncWriterCommand(AsyncWriterCommand asyncWriterCommand) {
        while (true) {
            long seq = commandPubSeq.next();
            if (seq > -1) {
                TableWriterTask task = commandQueue.get(seq);
                asyncWriterCommand.serialize(task);
                commandPubSeq.done(seq);
                return;
            } else if (seq == -1) {
                throw CairoException.instance(0).put("cannot publish, command queue is full [table=").put(tableName).put(']');
            }
        }
    }

    public void removeColumn(CharSequence name) {
        checkDistressed();
        checkColumnName(name);

        final int index = getColumnIndex(name);
        final int type = metadata.getColumnType(index);

        LOG.info().$("removing column '").utf8(name).$("' from ").$(path).$();

        // check if we are moving timestamp from a partitioned table
        final int timestampIndex = metaMem.getInt(META_OFFSET_TIMESTAMP_INDEX);
        boolean timestamp = index == timestampIndex;

        if (timestamp && PartitionBy.isPartitioned(partitionBy)) {
            throw CairoException.instance(0).put("Cannot remove timestamp from partitioned table");
        }

        commit();

        final CharSequence timestampColumnName = timestampIndex != -1 ? metadata.getColumnName(timestampIndex) : null;

        this.metaSwapIndex = removeColumnFromMeta(index);

        // close _meta so we can rename it
        metaMem.close();

        // rename _meta to _meta.prev
        renameMetaToMetaPrev(name);

        // after we moved _meta to _meta.prev
        // we have to have _todo to restore _meta should anything go wrong
        writeRestoreMetaTodo(name);

        // rename _meta.swp to _meta
        renameSwapMetaToMeta(name);

        // remove column objects
        removeColumn(index);

        // remove symbol map writer or entry for such
        removeSymbolMapWriter(index);

        // reset timestamp limits
        if (timestamp) {
            txWriter.resetTimestamp();
            timestampSetter = value -> {
            };
        }

        try {
            // open _meta file
            openMetaFile(ff, path, rootLen, metaMem);

            // remove _todo
            clearTodoLog();

            // remove column files has to be done after _todo is removed
            removeColumnFiles(name, index, type);
        } catch (CairoException err) {
            throwDistressException(err);
        }

        bumpStructureVersion();

        metadata.removeColumn(index);
        if (timestamp) {
            metadata.setTimestampIndex(-1);
        } else if (timestampColumnName != null) {
            int timestampIndex2 = metadata.getColumnIndex(timestampColumnName);
            metadata.setTimestampIndex(timestampIndex2);
            o3TimestampMem = o3Columns.getQuick(getPrimaryColumnIndex(timestampIndex2));
        }

        LOG.info().$("REMOVED column '").utf8(name).$("' from ").$(path).$();
    }

    public boolean removePartition(long timestamp) {
        long minTimestamp = txWriter.getMinTimestamp();
        long maxTimestamp = txWriter.getMaxTimestamp();

        if (!PartitionBy.isPartitioned(partitionBy)) {
            return false;
        }
        timestamp = getPartitionLo(timestamp);
        if (timestamp < getPartitionLo(minTimestamp) || timestamp > maxTimestamp) {
            return false;
        }

        if (timestamp == getPartitionLo(maxTimestamp)) {
            LOG.error()
                    .$("cannot remove active partition [path=").$(path)
                    .$(", maxTimestamp=").$ts(maxTimestamp)
                    .$(']').$();
            return false;
        }

        if (!txWriter.attachedPartitionsContains(timestamp)) {
            LOG.error().$("partition is already detached [path=").$(path).$(']').$();
            return false;
        }

        try {
            // when we want to delete first partition we must find out
            // minTimestamp from next partition if it exists or next partition and so on
            //
            // when somebody removed data directories manually and then
            // attempts to tidy up metadata with logical partition delete
            // we have to uphold the effort and re-compute table size and its minTimestamp from
            // what remains on disk

            // find out if we are removing min partition
            long nextMinTimestamp = minTimestamp;
            if (timestamp == txWriter.getPartitionTimestamp(0)) {
                nextMinTimestamp = readMinTimestamp(txWriter.getPartitionTimestamp(1));
            }
            long partitionNameTxn = txWriter.getPartitionNameTxnByPartitionTimestamp(timestamp);
            txWriter.beginPartitionSizeUpdate();
            txWriter.removeAttachedPartitions(timestamp);
            txWriter.setMinTimestamp(nextMinTimestamp);
            txWriter.finishPartitionSizeUpdate(nextMinTimestamp, txWriter.getMaxTimestamp());
            txWriter.bumpTruncateVersion();
            txWriter.commit(defaultCommitMode, denseSymbolMapWriters);

            // Call O3 methods to remove check TxnScoreboard and remove partition directly
            o3PartitionRemoveCandidates.clear();
            o3PartitionRemoveCandidates.add(timestamp, partitionNameTxn);
            o3ProcessPartitionRemoveCandidates();

            return true;
        } finally {
            path.trimTo(rootLen);
        }
    }

    public void renameColumn(CharSequence currentName, CharSequence newName) {

        checkDistressed();
        checkColumnName(newName);

        final int index = getColumnIndex(currentName);
        final int type = metadata.getColumnType(index);

        LOG.info().$("renaming column '").utf8(currentName).$("' to '").utf8(newName).$("' from ").$(path).$();

        commit();

        this.metaSwapIndex = renameColumnFromMeta(index, newName);

        // close _meta so we can rename it
        metaMem.close();

        // rename _meta to _meta.prev
        renameMetaToMetaPrev(currentName);

        // after we moved _meta to _meta.prev
        // we have to have _todo to restore _meta should anything go wrong
        writeRestoreMetaTodo(currentName);

        // rename _meta.swp to _meta
        renameSwapMetaToMeta(currentName);

        try {
            // open _meta file
            openMetaFile(ff, path, rootLen, metaMem);

            // remove _todo
            clearTodoLog();

            // rename column files has to be done after _todo is removed
            renameColumnFiles(currentName, index, newName, type);
        } catch (CairoException err) {
            throwDistressException(err);
        }

        bumpStructureVersion();

        metadata.renameColumn(currentName, newName);

        if (index == metadata.getTimestampIndex()) {
            designatedTimestampColumnName = Chars.toString(newName);
        }

        LOG.info().$("RENAMED column '").utf8(currentName).$("' to '").utf8(newName).$("' from ").$(path).$();
    }

    public TableSyncModel replCreateTableSyncModel(long slaveTxAddress, long slaveTxDataSize, long slaveMetaData, long slaveMetaDataSize) {
        replPartitionHash.clear();

        final TableSyncModel model = new TableSyncModel();

        model.setMaxTimestamp(getMaxTimestamp());

        slaveTxMemory.of(slaveTxAddress, slaveTxDataSize);
        slaveTxReader.initRO(slaveTxMemory, partitionBy);
        slaveTxReader.unsafeLoadAll();

        final int theirLast;
        if (slaveTxReader.getDataVersion() != txWriter.getDataVersion()) {
            // truncate
            model.setTableAction(TableSyncModel.TABLE_ACTION_TRUNCATE);
            theirLast = -1;
        } else {
            // hash partitions on slave side
            int partitionCount = slaveTxReader.getPartitionCount();
            theirLast = partitionCount - 1;
            for (int i = 0; i < partitionCount; i++) {
                replPartitionHash.put(slaveTxReader.getPartitionTimestamp(i), i);
            }
        }
        model.setDataVersion(txWriter.getDataVersion());

        // collate local partitions that need to be propagated to this slave
        final int ourPartitionCount = txWriter.getPartitionCount();
        final int ourLast = ourPartitionCount - 1;

        for (int i = 0; i < ourPartitionCount; i++) {
            try {
                final long ts = txWriter.getPartitionTimestamp(i);
                final long ourSize = i < ourLast ? txWriter.getPartitionSize(i) : txWriter.transientRowCount;
                final long ourColumnVersion = i < ourLast ? txWriter.getPartitionColumnVersion(i) : txWriter.columnVersion;
                final int keyIndex = replPartitionHash.keyIndex(ts);
                final long theirSize;
                if (keyIndex < 0) {
                    int slavePartitionIndex = replPartitionHash.valueAt(keyIndex);
                    // check if partition name ourDataTxn is the same
                    if (slaveTxReader.getPartitionNameTxn(slavePartitionIndex) == txWriter.getPartitionNameTxn(i)) {
                        // this is the same partition roughly
                        theirSize = slavePartitionIndex < theirLast ?
                                slaveTxReader.getPartitionSize(slavePartitionIndex) :
                                slaveTxReader.getTransientRowCount();

                        if (theirSize > ourSize) {
                            LOG.error()
                                    .$("slave partition is larger than that on master [table=").$(tableName)
                                    .$(", ts=").$ts(ts)
                                    .I$();
                        }
                    } else {
                        // partition name ourDataTxn is different, partition mutated
                        theirSize = 0;
                    }
                } else {
                    theirSize = 0;
                }

                if (theirSize < ourSize) {
                    final long partitionNameTxn = txWriter.getPartitionNameTxn(i);
                    model.addPartitionAction(
                            theirSize == 0 ?
                                    TableSyncModel.PARTITION_ACTION_WHOLE :
                                    TableSyncModel.PARTITION_ACTION_APPEND,
                            ts,
                            theirSize,
                            ourSize - theirSize,
                            partitionNameTxn,
                            ourColumnVersion
                    );

                    setPathForPartition(path, partitionBy, ts, false);

                    if (partitionNameTxn > -1) {
                        path.put('.').put(partitionNameTxn);
                    }

                    int plen = path.length();

                    for (int j = 0; j < columnCount; j++) {
                        final CharSequence columnName = metadata.getColumnName(j);
                        long top = columnVersionWriter.getColumnTopQuick(ts, j);
                        if (top > 0) {
                            model.addColumnTop(ts, j, top);
                        }

                        if (ColumnType.isVariableLength(metadata.getColumnType(j))) {
                            long columnNameTxn = columnVersionWriter.getColumnNameTxn(ts, j);
                            iFile(path.trimTo(plen), columnName, columnNameTxn);
                            long sz = TableUtils.readLongAtOffset(
                                    ff,
                                    path,
                                    tempMem16b,
                                    ourSize * 8L
                            );
                            model.addVarColumnSize(ts, j, sz);
                        }
                    }
                }
            } finally {
                path.trimTo(rootLen);
            }
        }

        slaveMetaMem.of(slaveMetaData, slaveMetaDataSize);
        int slaveColumnCount = slaveMetaMem.getInt(META_OFFSET_COUNT);
        long offset = getColumnNameOffset(slaveColumnCount);

        int newIndex = 0;
        for (int masterIndex = 0; masterIndex < columnCount; masterIndex++) {
            if (masterIndex < slaveColumnCount) {
                CharSequence slaveName = slaveMetaMem.getStr(offset);
                offset += Vm.getStorageLength(slaveName);
                int slaveColumnType = getColumnType(slaveMetaMem, masterIndex);
                boolean isSlaveIndexed = isColumnIndexed(slaveMetaMem, masterIndex);
                boolean isRename = !Chars.equalsIgnoreCase(slaveName, metadata.getColumnName(masterIndex));

                if (slaveColumnType != metadata.getColumnType(masterIndex)
                        || isRename
                        || isSlaveIndexed != metadata.isColumnIndexed(masterIndex)) {
                    model.addColumnMetaAction(TableSyncModel.COLUMN_META_ACTION_REMOVE, masterIndex, masterIndex);
                    if (metadata.getColumnType(masterIndex) > 0) {
                        model.addColumnMetadata(metadata.getColumnQuick(masterIndex));
                        model.addColumnMetaAction(TableSyncModel.COLUMN_META_ACTION_ADD, newIndex++, masterIndex);
                    }
                }
            } else {
                model.addColumnMetadata(metadata.getColumnQuick(masterIndex));
                model.addColumnMetaAction(TableSyncModel.COLUMN_META_ACTION_ADD, newIndex++, masterIndex);
            }
        }

        return model;
    }

    public void rollback() {
        checkDistressed();
        if (o3InError || inTransaction()) {
            try {
                LOG.info().$("tx rollback [name=").$(tableName).$(']').$();
                if ((masterRef & 1) != 0) {
                    masterRef++;
                }
                freeColumns(false);
                this.txWriter.unsafeLoadAll();
                rollbackIndexes();
                rollbackSymbolTables();
                columnVersionWriter.readUnsafe();
                purgeUnusedPartitions();
                configureAppendPosition();
                o3InError = false;
                // when we rolled transaction back, hasO3() has to be false
                o3MasterRef = -1;
                LOG.info().$("tx rollback complete [name=").$(tableName).$(']').$();
                processCommandQueue(false);
                metrics.tableWriter().incrementRollbacks();
            } catch (Throwable e) {
                LOG.critical().$("could not perform rollback [name=").$(tableName).$(", msg=").$(e.getMessage()).$(']').$();
                distressed = true;
            }
        }
    }

    public void rollbackUpdate() {
        columnVersionWriter.readUnsafe();
    }

    public void setExtensionListener(ExtensionListener listener) {
        txWriter.setExtensionListener(listener);
    }

    public void setLifecycleManager(LifecycleManager lifecycleManager) {
        this.lifecycleManager = lifecycleManager;
    }

    public void setMetaCommitLag(long commitLag) {
        try {
            commit();
            long metaSize = copyMetadataAndUpdateVersion();
            openMetaSwapFileByIndex(ff, ddlMem, path, rootLen, this.metaSwapIndex);
            try {
                ddlMem.jumpTo(META_OFFSET_COMMIT_LAG);
                ddlMem.putLong(commitLag);
                ddlMem.jumpTo(metaSize);
            } finally {
                ddlMem.close();
            }

            finishMetaSwapUpdate();
            metadata.setCommitLag(commitLag);
            commitInterval = calculateCommitInterval();
            clearTodoLog();
        } finally {
            ddlMem.close();
        }
    }

    public void setMetaMaxUncommittedRows(int maxUncommittedRows) {
        try {
            commit();
            long metaSize = copyMetadataAndUpdateVersion();
            openMetaSwapFileByIndex(ff, ddlMem, path, rootLen, this.metaSwapIndex);
            try {
                ddlMem.jumpTo(META_OFFSET_MAX_UNCOMMITTED_ROWS);
                ddlMem.putInt(maxUncommittedRows);
                ddlMem.jumpTo(metaSize);
            } finally {
                ddlMem.close();
            }

            finishMetaSwapUpdate();
            metadata.setMaxUncommittedRows(maxUncommittedRows);
            clearTodoLog();
        } finally {
            ddlMem.close();
        }
    }

    public long size() {
        // This is uncommitted row count
        return txWriter.getRowCount() + getO3RowCount();
    }

    /***
     * Processes writer command queue to execute writer async commands such as replication and table alters.
     * Does not accept structure changes, e.g. equivalent to tick(false)
     * Some tick calls can result into transaction commit.
     */
    public void tick() {
        tick(false);
    }

    /***
     * Processes writer command queue to execute writer async commands such as replication and table alters.
     * Some tick calls can result into transaction commit.
     * @param contextAllowsAnyStructureChanges If true accepts any Alter table command, if false does not accept significant table
     *                             structure changes like column drop, rename
     */
    public void tick(boolean contextAllowsAnyStructureChanges) {
        // Some alter table trigger commit() which trigger tick()
        // If already inside the tick(), do not re-enter it.
        processCommandQueue(contextAllowsAnyStructureChanges);
    }

    @Override
    public String toString() {
        return "TableWriter{" +
                "name=" + tableName +
                '}';
    }

    public void transferLock(long lockFd) {
        assert lockFd != -1;
        this.lockFd = lockFd;
    }

    /**
     * Truncates table. When operation is unsuccessful it throws CairoException. With that truncate can be
     * retried or alternatively table can be closed. Outcome of any other operation with the table is undefined
     * and likely to cause segmentation fault. When table re-opens any partial truncate will be retried.
     */
    public final void truncate() {
        rollback();

        // we do this before size check so that "old" corrupt symbol tables are brought back in line
        for (int i = 0, n = denseSymbolMapWriters.size(); i < n; i++) {
            denseSymbolMapWriters.getQuick(i).truncate();
        }

        if (size() == 0) {
            return;
        }

        // this is a crude block to test things for now
        todoMem.putLong(0, ++todoTxn); // write txn, reader will first read txn at offset 24 and then at offset 0
        Unsafe.getUnsafe().storeFence(); // make sure we do not write hash before writing txn (view from another thread)
        todoMem.putLong(8, configuration.getDatabaseIdLo()); // write out our instance hashes
        todoMem.putLong(16, configuration.getDatabaseIdHi());
        Unsafe.getUnsafe().storeFence();
        todoMem.putLong(24, todoTxn);
        todoMem.putLong(32, 1);
        todoMem.putLong(40, TODO_TRUNCATE);
        // ensure file is closed with correct length
        todoMem.jumpTo(48);

        if (partitionBy != PartitionBy.NONE) {
            freeColumns(false);
            if (indexers != null) {
                for (int i = 0, n = indexers.size(); i < n; i++) {
                    Misc.free(indexers.getQuick(i));
                }
            }
            removePartitionDirectories();
            rowAction = ROW_ACTION_OPEN_PARTITION;
        } else {
            // truncate columns, we cannot remove them
            for (int i = 0; i < columnCount; i++) {
                getPrimaryColumn(i).truncate();
                MemoryMA mem = getSecondaryColumn(i);
                if (mem != null && mem.isOpen()) {
                    mem.truncate();
                    mem.putLong(0);
                }
            }
        }

        txWriter.resetTimestamp();
        columnVersionWriter.truncate();
        txWriter.truncate(columnVersionWriter.getVersion());
        row = regularRow;
        try {
            clearTodoLog();
        } catch (CairoException err) {
            throwDistressException(err);
        }

        LOG.info().$("truncated [name=").$(tableName).$(']').$();
    }

    public void updateCommitInterval(double commitIntervalFraction, long commitIntervalDefault) {
        this.commitIntervalFraction = commitIntervalFraction;
        this.commitIntervalDefault = commitIntervalDefault;
        this.commitInterval = calculateCommitInterval();
    }

    public void upsertColumnVersion(long partitionTimestamp, int columnIndex, long columnTop) {
        columnVersionWriter.upsert(partitionTimestamp, columnIndex, txWriter.txn, columnTop);
        txWriter.updatePartitionColumnVersion(partitionTimestamp);
    }

    /**
     * Eagerly sets up writer instance. Otherwise, writer will initialize lazily. Invoking this method could improve
     * performance of some applications. UDP receivers use this in order to avoid initial receive buffer contention.
     */
    public void warmUp() {
        Row r = newRow(Math.max(Timestamps.O3_MIN_TS, txWriter.getMaxTimestamp()));
        try {
            for (int i = 0; i < columnCount; i++) {
                r.putByte(i, (byte) 0);
            }
        } finally {
            r.cancel();
        }
    }

    private static void removeFileAndOrLog(FilesFacade ff, LPSZ name) {
        if (ff.exists(name)) {
            if (ff.remove(name)) {
                LOG.info().$("removed: ").$(name).$();
            } else {
                LOG.error().$("cannot remove: ").utf8(name).$(" [errno=").$(ff.errno()).$(']').$();
            }
        }
    }

    private static void renameFileOrLog(FilesFacade ff, LPSZ name, LPSZ to) {
        if (ff.exists(name)) {
            if (ff.rename(name, to)) {
                LOG.info().$("renamed: ").$(name).$();
            } else {
                LOG.error().$("cannot rename: ").utf8(name).$(" [errno=").$(ff.errno()).$(']').$();
            }
        }
    }

    static void indexAndCountDown(ColumnIndexer indexer, long lo, long hi, SOCountDownLatch latch) {
        try {
            indexer.refreshSourceAndIndex(lo, hi);
        } catch (CairoException e) {
            indexer.distress();
            LOG.critical().$("index error [fd=").$(indexer.getFd()).$(']').$('{').$((Sinkable) e).$('}').$();
        } finally {
            latch.countDown();
        }
    }

    private static void removeOrException(FilesFacade ff, LPSZ path) {
        if (ff.exists(path) && !ff.remove(path)) {
            throw CairoException.instance(ff.errno()).put("Cannot remove ").put(path);
        }
    }

    /**
     * This an O(n) method to find if column by the same name already exists. The benefit of poor performance
     * is that we don't keep column name strings on heap. We only use this method when adding new column, where
     * high performance of name check does not matter much.
     *
     * @param name to check
     * @return 0 based column index.
     */
    private static int getColumnIndexQuiet(MemoryMR metaMem, CharSequence name, int columnCount) {
        long nameOffset = getColumnNameOffset(columnCount);
        for (int i = 0; i < columnCount; i++) {
            CharSequence col = metaMem.getStr(nameOffset);
            int columnType = getColumnType(metaMem, i); // Negative means deleted column
            if (columnType > 0 && Chars.equalsIgnoreCase(col, name)) {
                return i;
            }
            nameOffset += Vm.getStorageLength(col);
        }
        return -1;
    }

    private static void configureNullSetters(ObjList<Runnable> nullers, int type, MemoryA mem1, MemoryA mem2) {
        switch (ColumnType.tagOf(type)) {
            case ColumnType.BOOLEAN:
            case ColumnType.BYTE:
                nullers.add(() -> mem1.putByte((byte) 0));
                break;
            case ColumnType.DOUBLE:
                nullers.add(() -> mem1.putDouble(Double.NaN));
                break;
            case ColumnType.FLOAT:
                nullers.add(() -> mem1.putFloat(Float.NaN));
                break;
            case ColumnType.INT:
                nullers.add(() -> mem1.putInt(Numbers.INT_NaN));
                break;
            case ColumnType.LONG:
            case ColumnType.DATE:
            case ColumnType.TIMESTAMP:
                nullers.add(() -> mem1.putLong(Numbers.LONG_NaN));
                break;
            case ColumnType.LONG256:
                nullers.add(() -> mem1.putLong256(Numbers.LONG_NaN, Numbers.LONG_NaN, Numbers.LONG_NaN, Numbers.LONG_NaN));
                break;
            case ColumnType.SHORT:
                nullers.add(() -> mem1.putShort((short) 0));
                break;
            case ColumnType.CHAR:
                nullers.add(() -> mem1.putChar((char) 0));
                break;
            case ColumnType.STRING:
                nullers.add(() -> mem2.putLong(mem1.putNullStr()));
                break;
            case ColumnType.SYMBOL:
                nullers.add(() -> mem1.putInt(SymbolTable.VALUE_IS_NULL));
                break;
            case ColumnType.BINARY:
                nullers.add(() -> mem2.putLong(mem1.putNullBin()));
                break;
            case ColumnType.GEOBYTE:
                nullers.add(() -> mem1.putByte(GeoHashes.BYTE_NULL));
                break;
            case ColumnType.GEOSHORT:
                nullers.add(() -> mem1.putShort(GeoHashes.SHORT_NULL));
                break;
            case ColumnType.GEOINT:
                nullers.add(() -> mem1.putInt(GeoHashes.INT_NULL));
                break;
            case ColumnType.GEOLONG:
                nullers.add(() -> mem1.putLong(GeoHashes.NULL));
                break;
            default:
                nullers.add(NOOP);
        }
    }

    private static void openMetaFile(FilesFacade ff, Path path, int rootLen, MemoryMR metaMem) {
        path.concat(META_FILE_NAME).$();
        try {
            metaMem.smallFile(ff, path, MemoryTag.MMAP_TABLE_WRITER);
        } finally {
            path.trimTo(rootLen);
        }
    }

    private static ColumnVersionWriter openColumnVersionFile(FilesFacade ff, Path path, int rootLen) {
        path.concat(COLUMN_VERSION_FILE_NAME).$();
        try {
            return new ColumnVersionWriter(ff, path, 0);
        } finally {
            path.trimTo(rootLen);
        }
    }

    private int addColumnToMeta(
            CharSequence name,
            int type,
            boolean indexFlag,
            int indexValueBlockCapacity,
            boolean sequentialFlag
    ) {
        int index;
        try {
            index = openMetaSwapFile(ff, ddlMem, path, rootLen, configuration.getMaxSwapFileCount());
            int columnCount = metaMem.getInt(META_OFFSET_COUNT);

            ddlMem.putInt(columnCount + 1);
            ddlMem.putInt(metaMem.getInt(META_OFFSET_PARTITION_BY));
            ddlMem.putInt(metaMem.getInt(META_OFFSET_TIMESTAMP_INDEX));
            copyVersionAndLagValues();
            ddlMem.jumpTo(META_OFFSET_COLUMN_TYPES);
            for (int i = 0; i < columnCount; i++) {
                writeColumnEntry(i, false);
            }

            // add new column metadata to bottom of list
            ddlMem.putInt(type);
            long flags = 0;
            if (indexFlag) {
                flags |= META_FLAG_BIT_INDEXED;
            }

            if (sequentialFlag) {
                flags |= META_FLAG_BIT_SEQUENTIAL;
            }

            ddlMem.putLong(flags);
            ddlMem.putInt(indexValueBlockCapacity);
            ddlMem.putLong(configuration.getRandom().nextLong());
            ddlMem.skip(8);

            long nameOffset = getColumnNameOffset(columnCount);
            for (int i = 0; i < columnCount; i++) {
                CharSequence columnName = metaMem.getStr(nameOffset);
                ddlMem.putStr(columnName);
                nameOffset += Vm.getStorageLength(columnName);
            }
            ddlMem.putStr(name);
        } finally {
            ddlMem.close();
        }
        return index;
    }

    private void attachPartitionCheckFilesMatchFixedColumn(FilesFacade ff, Path path, int columnType, long partitionSize, String columnName, long columnNameTxn) {
        TableUtils.dFile(path, columnName, columnNameTxn);
        if (ff.exists(path.$())) {
            long fileSize = ff.length(path);
            if (fileSize < partitionSize << ColumnType.pow2SizeOf(columnType)) {
                throw CairoException.instance(0)
                        .put("Column file is too small. ")
                        .put("Partition files inconsistent [file=")
                        .put(path)
                        .put(", expectedSize=")
                        .put(partitionSize << ColumnType.pow2SizeOf(columnType))
                        .put(", actual=")
                        .put(fileSize)
                        .put(']');
            }
            return;
        }
        throw CairoException.instance(0).put("Column file does not exist [path=").put(path).put(']');
    }

    private void attachPartitionCheckFilesMatchMetadata(FilesFacade ff, Path path, RecordMetadata metadata, long partitionSize) throws CairoException {
        // for each column, check that file exists in the partition folder
        int rootLen = path.length();
        for (int columnIndex = 0, size = metadata.getColumnCount(); columnIndex < size; columnIndex++) {
            try {
                int columnType = metadata.getColumnType(columnIndex);
                final String columnName = metadata.getColumnName(columnIndex);
                long columnNameTxn = columnVersionWriter.getDefaultColumnNameTxn(columnIndex);

                switch (ColumnType.tagOf(columnType)) {
                    case ColumnType.INT:
                    case ColumnType.LONG:
                    case ColumnType.BOOLEAN:
                    case ColumnType.BYTE:
                    case ColumnType.TIMESTAMP:
                    case ColumnType.DATE:
                    case ColumnType.DOUBLE:
                    case ColumnType.CHAR:
                    case ColumnType.SHORT:
                    case ColumnType.FLOAT:
                    case ColumnType.LONG256:
                    case ColumnType.GEOBYTE:
                    case ColumnType.GEOSHORT:
                    case ColumnType.GEOINT:
                    case ColumnType.GEOLONG:
                        attachPartitionCheckFilesMatchFixedColumn(ff, path, columnType, partitionSize, columnName, columnNameTxn);
                        break;
                    case ColumnType.STRING:
                    case ColumnType.BINARY:
                        attachPartitionCheckFilesMatchVarLenColumn(ff, path, partitionSize, columnName, columnNameTxn);
                        break;
                    case ColumnType.SYMBOL:
                        attachPartitionCheckSymbolColumn(ff, path, columnIndex, partitionSize, columnName, columnNameTxn);
                        break;
                }
            } finally {
                path.trimTo(rootLen);
            }
        }
    }

    private void attachPartitionCheckFilesMatchVarLenColumn(FilesFacade ff, Path path, long partitionSize, String columnName, long columnNameTxn) {
        int pathLen = path.length();
        TableUtils.dFile(path, columnName, columnNameTxn);
        long dataLength = ff.length(path.$());

        path.trimTo(pathLen);
        TableUtils.iFile(path, columnName, columnNameTxn);

        if (dataLength >= 0 && ff.exists(path.$())) {
            int typeSize = Long.BYTES;
            long indexFd = openRO(ff, path, LOG);
            try {
                long fileSize = ff.length(indexFd);
                long expectedFileSize = (partitionSize + 1) * typeSize;
                if (fileSize < expectedFileSize) {
                    throw CairoException.instance(0)
                            .put("Column file is too small. ")
                            .put("Partition files inconsistent [file=")
                            .put(path)
                            .put(",expectedSize=")
                            .put(expectedFileSize)
                            .put(",actual=")
                            .put(fileSize)
                            .put(']');
                }

                long mappedAddr = mapRO(ff, indexFd, expectedFileSize, MemoryTag.MMAP_DEFAULT);
                try {
                    long prevDataAddress = dataLength - 4;
                    for (long offset = partitionSize * typeSize; offset >= 0; offset -= typeSize) {
                        long dataAddress = Unsafe.getUnsafe().getLong(mappedAddr + offset);
                        if (dataAddress < 0 || dataAddress > dataLength) {
                            throw CairoException.instance(0).put("Variable size column has invalid data address value [path=").put(path)
                                    .put(", indexOffset=").put(offset)
                                    .put(", dataAddress=").put(dataAddress)
                                    .put(", dataFileSize=").put(dataLength)
                                    .put(']');
                        }

                        // Check that addresses are monotonic
                        if (dataAddress >= prevDataAddress) {
                            throw CairoException.instance(0).put("Variable size column has invalid data address value [path=").put(path)
                                    .put(", indexOffset=").put(offset)
                                    .put(", dataAddress=").put(dataAddress)
                                    .put(", prevDataAddress=").put(prevDataAddress)
                                    .put(", dataFileSize=").put(dataLength)
                                    .put(']');
                        }
                        prevDataAddress = dataAddress;
                    }
                    return;
                } finally {
                    ff.munmap(mappedAddr, expectedFileSize, MemoryTag.MMAP_DEFAULT);
                }
            } finally {
                ff.close(indexFd);
            }
        }
        throw CairoException.instance(0).put("Column file does not exist [path=").put(path).put(']');
    }

    private void attachPartitionCheckSymbolColumn(FilesFacade ff, Path path, int columnIndex, long partitionSize, String columnName, long columnNameTxn) {
        int pathLen = path.length();
        TableUtils.dFile(path, columnName, columnNameTxn);
        long fd = openRO(ff, path.$(), LOG);
        try {
            long fileSize = ff.length(fd);
            int typeSize = Integer.BYTES;
            long expectedSize = partitionSize * typeSize;
            if (fileSize < expectedSize) {
                throw CairoException.instance(0)
                        .put("Column file is too small. ")
                        .put("Partition files inconsistent [file=")
                        .put(path)
                        .put(", expectedSize=")
                        .put(expectedSize)
                        .put(", actual=")
                        .put(fileSize)
                        .put(']');
            }

            long address = mapRO(ff, fd, fileSize, MemoryTag.MMAP_DEFAULT);
            try {
                int maxKey = Vect.maxInt(address, partitionSize);
                int symbolValues = symbolMapWriters.getQuick(columnIndex).getSymbolCount();
                if (maxKey >= symbolValues) {
                    throw CairoException.instance(0)
                            .put("Symbol file does not match symbol column [file=")
                            .put(path)
                            .put(", key=")
                            .put(maxKey)
                            .put(", columnKeys=")
                            .put(symbolValues)
                            .put(']');
                }
                int minKey = Vect.minInt(address, partitionSize);
                if (minKey < 0) {
                    throw CairoException.instance(0)
                            .put("Symbol file does not match symbol column, invalid key [file=")
                            .put(path)
                            .put(", key=")
                            .put(minKey)
                            .put(']');
                }
            } finally {
                ff.munmap(address, fileSize, MemoryTag.MMAP_DEFAULT);
            }

            if (metadata.isColumnIndexed(columnIndex)) {
                BitmapIndexUtils.valueFileName(path.trimTo(pathLen), columnName, columnNameTxn);
                if (!ff.exists(path.$())) {
                    throw CairoException.instance(0)
                            .put("Symbol index value file does not exist [file=")
                            .put(path)
                            .put(']');
                }
                BitmapIndexUtils.keyFileName(path.trimTo(pathLen), columnName, columnNameTxn);
                if (!ff.exists(path.$())) {
                    throw CairoException.instance(0)
                            .put("Symbol index key file does not exist [file=")
                            .put(path)
                            .put(']');
                }
            }
        } finally {
            ff.close(fd);
        }
    }

    private void bumpMasterRef() {
        if ((masterRef & 1) == 0) {
            masterRef++;
        } else {
            cancelRowAndBump();
        }
    }

    private void bumpStructureVersion() {
        columnVersionWriter.commit();
        txWriter.setColumnVersion(columnVersionWriter.getVersion());
        txWriter.bumpStructureVersion(this.denseSymbolMapWriters);
        assert txWriter.getStructureVersion() == metadata.getStructureVersion();
    }

    private long calculateCommitInterval() {
        long commitIntervalMicros = (long) (metadata.getCommitLag() * commitIntervalFraction);
        return commitIntervalMicros > 0 ? commitIntervalMicros / 1000 : commitIntervalDefault;
    }

    private void cancelRowAndBump() {
        rowCancel();
        masterRef++;
    }

    private void checkColumnName(CharSequence name) {
        if (!TableUtils.isValidColumnName(name, configuration.getMaxFileNameLength())) {
            throw CairoException.instance(0).put("invalid column name [table=").put(tableName).put(", column=").putAsPrintable(name).put(']');
        }
    }

    private void checkDistressed() {
        if (!distressed) {
            return;
        }
        throw new CairoError("Table '" + tableName + "' is distressed");
    }

    private void clearO3() {
        this.o3MasterRef = -1; // clears o3 flag, hasO3() will be returning false
        rowAction = ROW_ACTION_SWITCH_PARTITION;
        // transaction log is either not required or pending
        activeColumns = columns;
        activeNullSetters = nullSetters;
    }

    private void clearTodoLog() {
        try {
            todoMem.putLong(0, ++todoTxn); // write txn, reader will first read txn at offset 24 and then at offset 0
            Unsafe.getUnsafe().storeFence(); // make sure we do not write hash before writing txn (view from another thread)
            todoMem.putLong(8, 0); // write out our instance hashes
            todoMem.putLong(16, 0);
            Unsafe.getUnsafe().storeFence();
            todoMem.putLong(32, 0);
            Unsafe.getUnsafe().storeFence();
            todoMem.putLong(24, todoTxn);
            // ensure file is closed with correct length
            todoMem.jumpTo(40);
        } finally {
            path.trimTo(rootLen);
        }
    }

    void closeActivePartition(boolean truncate) {
        LOG.info().$("closing last partition [table=").$(tableName).I$();
        closeAppendMemoryTruncate(truncate);
        freeIndexers();
    }

    void closeActivePartition(long size) {
        for (int i = 0; i < columnCount; i++) {
            // stop calculating oversize as soon as we find first over-sized column
            setColumnSize(i, size, false);
            Misc.free(getPrimaryColumn(i));
            Misc.free(getSecondaryColumn(i));
        }
        Misc.freeObjList(denseIndexers);
        denseIndexers.clear();
    }

    private void closeAppendMemoryTruncate(boolean truncate) {
        for (int i = 0, n = columns.size(); i < n; i++) {
            MemoryMA m = columns.getQuick(i);
            if (m != null) {
                m.close(truncate);
            }
        }
    }

    /**
     * Commits newly added rows of data. This method updates transaction file with pointers to end of appended data.
     * <p>
     * <b>Pending rows</b>
     * <p>This method will cancel pending rows by calling {@link #rowCancel()}. Data in partially appended row will be lost.</p>
     *
     * @param commitMode commit durability mode.
     * @param commitLag  if > 0 then do a partial commit, leaving the rows within the lag in a new uncommitted transaction
     */
    private void commit(int commitMode, long commitLag) {
        checkDistressed();

        if (o3InError) {
            rollback();
            return;
        }

        if ((masterRef & 1) != 0) {
            rowCancel();
        }

        if (inTransaction()) {
            final boolean o3 = hasO3();
            if (o3 && o3Commit(commitLag)) {
                // Bookmark masterRef to track how many rows is in uncommitted state
                this.committedMasterRef = masterRef;
                return;
            }

            if (commitMode != CommitMode.NOSYNC) {
                syncColumns(commitMode);
            }

            final long committedRowCount = txWriter.unsafeCommittedFixedRowCount() + txWriter.unsafeCommittedTransientRowCount();
            final long rowsAdded = txWriter.getRowCount() - committedRowCount;

            updateIndexes();
            columnVersionWriter.commit();
            txWriter.setColumnVersion(columnVersionWriter.getVersion());
            txWriter.commit(commitMode, this.denseSymbolMapWriters);

            // Bookmark masterRef to track how many rows is in uncommitted state
            this.committedMasterRef = masterRef;
            o3ProcessPartitionRemoveCandidates();

            metrics.tableWriter().incrementCommits();
            metrics.tableWriter().addCommittedRows(rowsAdded);
            if (!o3) {
                // If `o3`, the metric is tracked inside `o3Commit`, possibly async.
                addPhysicallyWrittenRows(rowsAdded);
            }
        }
    }

    private void configureAppendPosition() {
        final boolean partitioned = PartitionBy.isPartitioned(partitionBy);
        if (this.txWriter.getMaxTimestamp() > Long.MIN_VALUE || !partitioned) {
            openFirstPartition(this.txWriter.getMaxTimestamp());
            if (partitioned) {
                rowAction = ROW_ACTION_OPEN_PARTITION;
                timestampSetter = appendTimestampSetter;
            } else {
                if (metadata.getTimestampIndex() < 0) {
                    rowAction = ROW_ACTION_NO_TIMESTAMP;
                } else {
                    rowAction = ROW_ACTION_NO_PARTITION;
                    timestampSetter = appendTimestampSetter;
                }
            }
        } else {
            rowAction = ROW_ACTION_OPEN_PARTITION;
            timestampSetter = appendTimestampSetter;
        }
        activeColumns = columns;
    }

    private void configureColumn(int type, boolean indexFlag, int index) {
        final MemoryMA primary;
        final MemoryMA secondary;
        final MemoryCARW oooPrimary;
        final MemoryCARW oooSecondary;
        final MemoryCARW oooPrimary2;
        final MemoryCARW oooSecondary2;
        final long memSize = calculateColumnDefaultMemorySize(o3ColumnMemorySize, type);

        if (type > 0) {
            primary = Vm.getMAInstance();

                oooPrimary = o3supported ? Vm.getCARWInstance(memSize, Integer.MAX_VALUE, MemoryTag.NATIVE_O3) : NullMemory.INSTANCE;
                oooPrimary2 = o3supported ? Vm.getCARWInstance(memSize, Integer.MAX_VALUE, MemoryTag.NATIVE_O3) : NullMemory.INSTANCE;

                switch (ColumnType.tagOf(type)) {
                    case ColumnType.BINARY:
                    case ColumnType.STRING:
                        secondary = Vm.getMAInstance();
                        oooSecondary = o3supported ? Vm.getCARWInstance(memSize, Integer.MAX_VALUE, MemoryTag.NATIVE_O3) : NullMemory.INSTANCE;
                        oooSecondary2 = o3supported ? Vm.getCARWInstance(memSize, Integer.MAX_VALUE, MemoryTag.NATIVE_O3) : NullMemory.INSTANCE;
                        break;
                    default:
                        secondary = null;
                        oooSecondary = null;
                        oooSecondary2 = null;
                        break;
                }
        } else {
            primary = secondary = NullMemory.INSTANCE;
            oooPrimary = oooSecondary = oooPrimary2 = oooSecondary2 = NullMemory.INSTANCE;
        }

        int baseIndex = getPrimaryColumnIndex(index);
        columns.extendAndSet(baseIndex, primary);
        columns.extendAndSet(baseIndex + 1, secondary);

        o3Columns.extendAndSet(baseIndex, oooPrimary);
        o3Columns.extendAndSet(baseIndex + 1, oooSecondary);
        o3Columns2.extendAndSet(baseIndex, oooPrimary2);
        o3Columns2.extendAndSet(baseIndex + 1, oooSecondary2);
        configureNullSetters(o3NullSetters, type, oooPrimary, oooSecondary);

        configureNullSetters(nullSetters, type, primary, secondary);

        if (indexFlag) {
            indexers.extendAndSet(index, new SymbolColumnIndexer());
        }
        rowValueIsNotNull.add(0);
    }

    private long calculateColumnDefaultMemorySize(long max, int type) {
        final long typeSize = ColumnType.isVariableLength(type) ? Long.BYTES : ColumnType.sizeOf(type);
        // If column type smaller than LONG, allocate proportionally less
        final long maxPerType = typeSize < Long.BYTES ? max * typeSize / Long.BYTES : max;
        int maxUncommittedRows = Math.max(metadata.getMaxUncommittedRows(), 10_000);
        final long memSize = Math.min(maxPerType, typeSize * maxUncommittedRows);
        return Math.max(memSize, ff.getPageSize());
    }

    private void configureColumnMemory() {
        this.symbolMapWriters.setPos(columnCount);
        for (int i = 0; i < columnCount; i++) {
            int type = metadata.getColumnType(i);
            configureColumn(type, metadata.isColumnIndexed(i), i);

            if (ColumnType.isSymbol(type)) {
                final int symbolIndex = denseSymbolMapWriters.size();
                long columnNameTxn = columnVersionWriter.getDefaultColumnNameTxn(i);
                SymbolMapWriter symbolMapWriter = new SymbolMapWriter(
                        configuration,
                        path.trimTo(rootLen),
                        metadata.getColumnName(i),
                        columnNameTxn,
                        txWriter.unsafeReadSymbolTransientCount(symbolIndex),
                        symbolIndex,
                        txWriter
                );

                symbolMapWriters.extendAndSet(i, symbolMapWriter);
                denseSymbolMapWriters.add(symbolMapWriter);
            }
        }
        final int timestampIndex = metadata.getTimestampIndex();
        if (timestampIndex != -1) {
            o3TimestampMem = o3Columns.getQuick(getPrimaryColumnIndex(timestampIndex));
            o3TimestampMemCpy = Vm.getCARWInstance(o3ColumnMemorySize, Integer.MAX_VALUE, MemoryTag.NATIVE_O3);
        }
    }

    private void configureTimestampSetter() {
        int index = metadata.getTimestampIndex();
        if (index == -1) {
            timestampSetter = value -> {
            };
        } else {
            nullSetters.setQuick(index, NOOP);
            o3NullSetters.setQuick(index, NOOP);
            timestampSetter = getPrimaryColumn(index)::putLong;
        }
    }

    private int copyMetadataAndSetIndexed(int columnIndex, int indexValueBlockSize) {
        try {
            int index = openMetaSwapFile(ff, ddlMem, path, rootLen, configuration.getMaxSwapFileCount());
            int columnCount = metaMem.getInt(META_OFFSET_COUNT);
            ddlMem.putInt(columnCount);
            ddlMem.putInt(metaMem.getInt(META_OFFSET_PARTITION_BY));
            ddlMem.putInt(metaMem.getInt(META_OFFSET_TIMESTAMP_INDEX));
            copyVersionAndLagValues();
            ddlMem.jumpTo(META_OFFSET_COLUMN_TYPES);
            for (int i = 0; i < columnCount; i++) {
                if (i != columnIndex) {
                    writeColumnEntry(i, false);
                } else {
                    ddlMem.putInt(getColumnType(metaMem, i));
                    long flags = META_FLAG_BIT_INDEXED;
                    if (isSequential(metaMem, i)) {
                        flags |= META_FLAG_BIT_SEQUENTIAL;
                    }
                    ddlMem.putLong(flags);
                    ddlMem.putInt(indexValueBlockSize);
                    ddlMem.putLong(getColumnHash(metaMem, i));
                    ddlMem.skip(8);
                }
            }

            long nameOffset = getColumnNameOffset(columnCount);
            for (int i = 0; i < columnCount; i++) {
                CharSequence columnName = metaMem.getStr(nameOffset);
                ddlMem.putStr(columnName);
                nameOffset += Vm.getStorageLength(columnName);
            }
            return index;
        } finally {
            ddlMem.close();
        }
    }

    private long copyMetadataAndUpdateVersion() {
        try {
            int index = openMetaSwapFile(ff, ddlMem, path, rootLen, configuration.getMaxSwapFileCount());
            int columnCount = metaMem.getInt(META_OFFSET_COUNT);

            ddlMem.putInt(columnCount);
            ddlMem.putInt(metaMem.getInt(META_OFFSET_PARTITION_BY));
            ddlMem.putInt(metaMem.getInt(META_OFFSET_TIMESTAMP_INDEX));
            copyVersionAndLagValues();
            ddlMem.jumpTo(META_OFFSET_COLUMN_TYPES);
            for (int i = 0; i < columnCount; i++) {
                writeColumnEntry(i, false);
            }

            long nameOffset = getColumnNameOffset(columnCount);
            for (int i = 0; i < columnCount; i++) {
                CharSequence columnName = metaMem.getStr(nameOffset);
                ddlMem.putStr(columnName);
                nameOffset += Vm.getStorageLength(columnName);
            }
            this.metaSwapIndex = index;
            return nameOffset;
        } finally {
            ddlMem.close();
        }
    }

    private void copyVersionAndLagValues() {
        ddlMem.putInt(ColumnType.VERSION);
        ddlMem.putInt(metaMem.getInt(META_OFFSET_TABLE_ID));
        ddlMem.putInt(metaMem.getInt(META_OFFSET_MAX_UNCOMMITTED_ROWS));
        ddlMem.putLong(metaMem.getLong(META_OFFSET_COMMIT_LAG));
        ddlMem.putLong(txWriter.getStructureVersion() + 1);
        metadata.setStructureVersion(txWriter.getStructureVersion() + 1);
    }

    /**
     * Creates bitmap index files for a column. This method uses primary column instance as temporary tool to
     * append index data. Therefore, it must be called before primary column is initialized.
     *
     * @param columnName              column name
     * @param indexValueBlockCapacity approximate number of values per index key
     * @param plen                    path length. This is used to trim shared path object to.
     */
    private void createIndexFiles(CharSequence columnName, long columnNameTxn, int indexValueBlockCapacity, int plen, boolean force) {
        try {
            BitmapIndexUtils.keyFileName(path.trimTo(plen), columnName, columnNameTxn);

            if (!force && ff.exists(path)) {
                return;
            }

            // reuse memory column object to create index and close it at the end
            try {
                ddlMem.smallFile(ff, path, MemoryTag.MMAP_TABLE_WRITER);
                BitmapIndexWriter.initKeyMemory(ddlMem, indexValueBlockCapacity);
            } catch (CairoException e) {
                // looks like we could not create key file properly
                // lets not leave half-baked file sitting around
                LOG.error()
                        .$("could not create index [name=").utf8(path)
                        .$(", errno=").$(e.getErrno())
                        .$(']').$();
                if (!ff.remove(path)) {
                    LOG.error()
                            .$("could not remove '").utf8(path).$("'. Please remove MANUALLY.")
                            .$("[errno=").$(ff.errno())
                            .$(']').$();
                }
                throw e;
            } finally {
                ddlMem.close();
            }
            if (!ff.touch(BitmapIndexUtils.valueFileName(path.trimTo(plen), columnName, columnNameTxn))) {
                LOG.error().$("could not create index [name=").$(path).$(']').$();
                throw CairoException.instance(ff.errno()).put("could not create index [name=").put(path).put(']');
            }
        } finally {
            path.trimTo(plen);
        }
    }

    private void createSymbolMapWriter(CharSequence name, long columnNameTxn, int symbolCapacity, boolean symbolCacheFlag) {
        MapWriter.createSymbolMapFiles(ff, ddlMem, path, name, columnNameTxn, symbolCapacity, symbolCacheFlag);
        SymbolMapWriter w = new SymbolMapWriter(
                configuration,
                path,
                name,
                columnNameTxn,
                0,
                denseSymbolMapWriters.size(),
                txWriter
        );
        denseSymbolMapWriters.add(w);
        symbolMapWriters.extendAndSet(columnCount, w);
    }

    private void doClose(boolean truncate) {
        boolean tx = inTransaction();
        freeSymbolMapWriters();
        freeIndexers();
        Misc.free(txWriter);
        Misc.free(metaMem);
        Misc.free(ddlMem);
        Misc.free(indexMem);
        Misc.free(other);
        Misc.free(todoMem);
        Misc.free(columnVersionWriter);
        Misc.free(o3ColumnTopSink);
        Misc.free(commandQueue);
        updateOperator = Misc.free(updateOperator);
        freeColumns(truncate & !distressed);
        try {
            releaseLock(!truncate | tx | performRecovery | distressed);
        } finally {
            Misc.free(txnScoreboard);
            Misc.free(path);
            Misc.free(o3TimestampMemCpy);
            Misc.free(ownMessageBus);
            freeTempMem();
            LOG.info().$("closed '").utf8(tableName).$('\'').$();
        }
    }

    private void finishMetaSwapUpdate() {

        // rename _meta to _meta.prev
        this.metaPrevIndex = rename(fileOperationRetryCount);
        writeRestoreMetaTodo();

        try {
            // rename _meta.swp to -_meta
            restoreMetaFrom(META_SWAP_FILE_NAME, metaSwapIndex);
        } catch (CairoException ex) {
            try {
                recoverFromTodoWriteFailure(null);
            } catch (CairoException ex2) {
                throwDistressException(ex2);
            }
            throw ex;
        }

        try {
            // open _meta file
            openMetaFile(ff, path, rootLen, metaMem);
        } catch (CairoException err) {
            throwDistressException(err);
        }

        bumpStructureVersion();
        metadata.setTableVersion();
    }

    private void freeAndRemoveColumnPair(ObjList<MemoryMA> columns, int pi, int si) {
        Misc.free(columns.getAndSetQuick(pi, NullMemory.INSTANCE));
        Misc.free(columns.getAndSetQuick(si, NullMemory.INSTANCE));
    }

    private void freeAndRemoveO3ColumnPair(ObjList<MemoryCARW> columns, int pi, int si) {
        Misc.free(columns.getAndSetQuick(pi, NullMemory.INSTANCE));
        Misc.free(columns.getAndSetQuick(si, NullMemory.INSTANCE));
    }

    private void freeColumns(boolean truncate) {
        // null check is because this method could be called from the constructor
        if (columns != null) {
            closeAppendMemoryTruncate(truncate);
        }
        Misc.freeObjListAndKeepObjects(o3Columns);
        Misc.freeObjListAndKeepObjects(o3Columns2);
    }

    private void freeIndexers() {
        if (indexers != null) {
            // Don't change items of indexers, they are re-used
            for (int i = 0, n = indexers.size(); i < n; i++) {
                Misc.free(indexers.getQuick(i));
            }
            denseIndexers.clear();
        }
    }

    private void freeNullSetter(ObjList<Runnable> nullSetters, int columnIndex) {
        nullSetters.setQuick(columnIndex, NOOP);
    }

    private void freeSymbolMapWriters() {
        if (denseSymbolMapWriters != null) {
            for (int i = 0, n = denseSymbolMapWriters.size(); i < n; i++) {
                Misc.free(denseSymbolMapWriters.getQuick(i));
            }
            symbolMapWriters.clear();
        }

        if (symbolMapWriters != null) {
            symbolMapWriters.clear();
        }
    }

    private void freeTempMem() {
        if (tempMem16b != 0) {
            Unsafe.free(tempMem16b, 16, MemoryTag.NATIVE_TABLE_WRITER);
            tempMem16b = 0;
        }
    }

    BitmapIndexWriter getBitmapIndexWriter(int columnIndex) {
        return indexers.getQuick(columnIndex).getWriter();
    }

    long getColumnTop(int columnIndex) {
        return columnTops.getQuick(columnIndex);
    }

    ColumnVersionReader getColumnVersionReader() {
        return columnVersionWriter;
    }

    CairoConfiguration getConfiguration() {
        return configuration;
    }

    Sequence getO3CopyPubSeq() {
        return messageBus.getO3CopyPubSeq();
    }

    RingQueue<O3CopyTask> getO3CopyQueue() {
        return messageBus.getO3CopyQueue();
    }

    Sequence getO3OpenColumnPubSeq() {
        return messageBus.getO3OpenColumnPubSeq();
    }

    RingQueue<O3OpenColumnTask> getO3OpenColumnQueue() {
        return messageBus.getO3OpenColumnQueue();
    }

    Sequence getO3PartitionUpdatePubSeq() {
        return o3PartitionUpdatePubSeq;
    }

    RingQueue<O3PartitionUpdateTask> getO3PartitionUpdateQueue() {
        return o3PartitionUpdateQueue;
    }

    private long getO3RowCount0() {
        return (masterRef - o3MasterRef + 1) / 2;
    }

    private long getPartitionLo(long timestamp) {
        return partitionFloorMethod.floor(timestamp);
    }

    long getPartitionNameTxnByIndex(int index) {
        return txWriter.getPartitionNameTxnByIndex(index);
    }

    long getPartitionSizeByIndex(int index) {
        return txWriter.getPartitionSizeByIndex(index);
    }

    private MemoryMA getPrimaryColumn(int column) {
        assert column < columnCount : "Column index is out of bounds: " + column + " >= " + columnCount;
        return columns.getQuick(getPrimaryColumnIndex(column));
    }

    private MemoryMA getSecondaryColumn(int column) {
        assert column < columnCount : "Column index is out of bounds: " + column + " >= " + columnCount;
        return columns.getQuick(getSecondaryColumnIndex(column));
    }

    private MapWriter getSymbolMapWriter(int columnIndex) {
        return symbolMapWriters.getQuick(columnIndex);
    }

    private boolean hasO3() {
        return o3MasterRef > -1;
    }

    private void indexHistoricPartitions(SymbolColumnIndexer indexer, CharSequence columnName, int indexValueBlockSize) {
        long ts = this.txWriter.getMaxTimestamp();
        if (ts > Numbers.LONG_NaN) {
            final int columnIndex = metadata.getColumnIndex(columnName);
            try (final MemoryMR roMem = indexMem) {
                // Index last partition separately
                for (int i = 0, n = txWriter.getPartitionCount() - 1; i < n; i++) {

                    long timestamp = txWriter.getPartitionTimestamp(i);
                    path.trimTo(rootLen);
                    setStateForTimestamp(path, timestamp, false);

                    if (ff.exists(path.$())) {
                        final int plen = path.length();

                        long columnNameTxn = columnVersionWriter.getColumnNameTxn(timestamp, columnIndex);
                        TableUtils.dFile(path.trimTo(plen), columnName, columnNameTxn);

                        if (ff.exists(path)) {

                            path.trimTo(plen);
                            LOG.info().$("indexing [path=").$(path).$(']').$();

                            createIndexFiles(columnName, columnNameTxn, indexValueBlockSize, plen, true);
                            final long partitionSize = txWriter.getPartitionSizeByPartitionTimestamp(timestamp);
                            final long columnTop = columnVersionWriter.getColumnTop(timestamp, columnIndex);

                            if (columnTop > -1L && partitionSize > columnTop) {
                                TableUtils.dFile(path.trimTo(plen), columnName, columnNameTxn);
                                final long columnSize = (partitionSize - columnTop) << ColumnType.pow2SizeOf(ColumnType.INT);
                                roMem.of(ff, path, columnSize, columnSize, MemoryTag.MMAP_TABLE_WRITER);
                                indexer.configureWriter(configuration, path.trimTo(plen), columnName, columnNameTxn, columnTop);
                                indexer.index(roMem, columnTop, partitionSize);
                            }
                        }
                    }
                }
            } finally {
                indexer.close();
            }
        }
    }

    private void indexLastPartition(SymbolColumnIndexer indexer, CharSequence columnName, long columnNameTxn, int columnIndex, int indexValueBlockSize) {
        final int plen = path.length();

        createIndexFiles(columnName, columnNameTxn, indexValueBlockSize, plen, true);

        final long lastPartitionTs = txWriter.getLastPartitionTimestamp();
        final long columnTop = columnVersionWriter.getColumnTopQuick(lastPartitionTs, columnIndex);

        // set indexer up to continue functioning as normal
        indexer.configureFollowerAndWriter(configuration, path.trimTo(plen), columnName, columnNameTxn, getPrimaryColumn(columnIndex), columnTop);
        indexer.refreshSourceAndIndex(0, txWriter.getTransientRowCount());
    }

    private boolean isLastPartitionColumnsOpen() {
        for (int i = 0; i < columnCount; i++) {
            if (metadata.getColumnType(i) > 0) {
                return columns.getQuick(getPrimaryColumnIndex(i)).isOpen();
            }
        }
        // No columns, doesn't matter
        return true;
    }

    boolean isSymbolMapWriterCached(int columnIndex) {
        return symbolMapWriters.getQuick(columnIndex).isCached();
    }

    private void lock() {
        try {
            path.trimTo(rootLen);
            lockName(path);
            performRecovery = ff.exists(path);
            this.lockFd = TableUtils.lock(ff, path);
        } finally {
            path.trimTo(rootLen);
        }

        if (this.lockFd == -1L) {
            throw CairoException.instance(ff.errno()).put("Cannot lock table: ").put(path.$());
        }
    }

    private Row newRowO3(long timestamp) {
        LOG.info().$("switched to o3 [table=").utf8(tableName).$(']').$();
        txWriter.beginPartitionSizeUpdate();
        o3OpenColumns();
        o3InError = false;
        o3MasterRef = masterRef;
        rowAction = ROW_ACTION_O3;
        o3TimestampSetter(timestamp);
        return row;
    }

    void o3ClockDownPartitionUpdateCount() {
        o3PartitionUpdRemaining.decrementAndGet();
    }

    /**
     * Commits O3 data. Lag is optional. When 0 is specified the entire O3 segment is committed.
     *
     * @param lag interval in microseconds that determines the length of O3 segment that is not going to be
     *            committed to disk. The interval starts at max timestamp of O3 segment and ends <i>lag</i>
     *            microseconds before this timestamp.
     * @return <i>true</i> when commit has is a NOOP, e.g. no data has been committed to disk. <i>false</i> otherwise.
     */
    private boolean o3Commit(long lag) {
        o3RowCount = getO3RowCount0();
        o3PartitionRemoveCandidates.clear();
        o3ErrorCount.set(0);
        o3ColumnCounters.clear();
        o3BasketPool.clear();

        long o3LagRowCount = 0;
        long maxUncommittedRows = metadata.getMaxUncommittedRows();
        final int timestampIndex = metadata.getTimestampIndex();
        this.lastPartitionTimestamp = partitionFloorMethod.floor(partitionTimestampHi);
        // we will check new partitionTimestampHi value against the limit to see if the writer
        // will have to switch partition internally
        long partitionTimestampHiLimit = partitionCeilMethod.ceil(partitionTimestampHi) - 1;
        try {
            o3RowCount += o3MoveUncommitted(timestampIndex);
            final long transientRowCount = txWriter.transientRowCount;

            // we may need to re-use file descriptors when this partition is the "current" one
            // we cannot open file again due to sharing violation
            //
            // to determine that 'ooTimestampLo' goes into current partition
            // we need to compare 'partitionTimestampHi', which is appropriately truncated to DAY/MONTH/YEAR
            // to this.maxTimestamp, which isn't truncated yet. So we need to truncate it first
            LOG.info().$("sorting o3 [table=").$(tableName).$(']').$();
            final long sortedTimestampsAddr = o3TimestampMem.getAddress();

            // ensure there is enough size
            assert o3TimestampMem.getAppendOffset() == o3RowCount * TIMESTAMP_MERGE_ENTRY_BYTES;
            if (o3RowCount > 600 || !o3QuickSortEnabled) {
                o3TimestampMemCpy.jumpTo(o3TimestampMem.getAppendOffset());
                Vect.radixSortLongIndexAscInPlace(sortedTimestampsAddr, o3RowCount, o3TimestampMemCpy.addressOf(0));
            } else {
                Vect.quickSortLongIndexAscInPlace(sortedTimestampsAddr, o3RowCount);
            }

            // we have three frames:
            // partition logical "lo" and "hi" - absolute bounds (partitionLo, partitionHi)
            // partition actual data "lo" and "hi" (dataLo, dataHi)
            // out of order "lo" and "hi" (indexLo, indexHi)

            long srcOooMax;
            final long o3TimestampMin = getTimestampIndexValue(sortedTimestampsAddr, 0);
            if (o3TimestampMin < Timestamps.O3_MIN_TS) {
                o3InError = true;
                throw CairoException.instance(0).put("timestamps before 1970-01-01 are not allowed for O3");
            }

            long o3TimestampMax = getTimestampIndexValue(sortedTimestampsAddr, o3RowCount - 1);
            if (o3TimestampMax < Timestamps.O3_MIN_TS) {
                o3InError = true;
                throw CairoException.instance(0).put("timestamps before 1970-01-01 are not allowed for O3");
            }

            // Safe check of the sort. No known way to reproduce
            assert o3TimestampMin <= o3TimestampMax;

            if (lag > 0) {
                long lagThresholdTimestamp = o3TimestampMax - lag;
                if (lagThresholdTimestamp >= o3TimestampMin) {
                    final long lagThresholdRow = Vect.boundedBinarySearchIndexT(
                            sortedTimestampsAddr,
                            lagThresholdTimestamp,
                            0,
                            o3RowCount - 1,
                            BinarySearch.SCAN_DOWN
                    );
                    o3LagRowCount = o3RowCount - lagThresholdRow - 1;
                    if (o3LagRowCount > maxUncommittedRows) {
                        o3LagRowCount = maxUncommittedRows;
                        srcOooMax = o3RowCount - maxUncommittedRows;
                    } else {
                        srcOooMax = lagThresholdRow + 1;
                    }
                } else {
                    o3LagRowCount = o3RowCount;
                    // This is a scenario where "lag" and "maxUncommitted" values do not work with the data
                    // in that the "lag" is larger than dictated "maxUncommitted". A simple plan here is to
                    // commit half of the lag.
                    if (o3LagRowCount > maxUncommittedRows) {
                        o3LagRowCount = maxUncommittedRows / 2;
                        srcOooMax = o3RowCount - o3LagRowCount;
                    } else {
                        srcOooMax = 0;
                    }
                }
                LOG.debug().$("o3 commit lag [table=").$(tableName)
                        .$(", lag=").$(lag)
                        .$(", maxUncommittedRows=").$(maxUncommittedRows)
                        .$(", o3max=").$ts(o3TimestampMax)
                        .$(", lagThresholdTimestamp=").$ts(lagThresholdTimestamp)
                        .$(", o3LagRowCount=").$(o3LagRowCount)
                        .$(", srcOooMax=").$(srcOooMax)
                        .$(", o3RowCount=").$(o3RowCount)
                        .I$();
            } else {
                LOG.debug()
                        .$("o3 commit no lag [table=").$(tableName)
                        .$(", o3RowCount=").$(o3RowCount)
                        .I$();
                srcOooMax = o3RowCount;
            }

            if (srcOooMax == 0) {
                return true;
            }

            // we could have moved the "srcOooMax" and hence we re-read the max timestamp
            o3TimestampMax = getTimestampIndexValue(sortedTimestampsAddr, srcOooMax - 1);
            // move uncommitted is liable to change max timestamp
            // however we need to identify last partition before max timestamp skips to NULL for example
            final long maxTimestamp = txWriter.getMaxTimestamp();

            // we are going to use this soon to avoid double-copying lag data
            // final boolean yep = isAppendLastPartitionOnly(sortedTimestampsAddr, o3TimestampMax);

            // reshuffle all columns according to timestamp index
            o3Sort(sortedTimestampsAddr, timestampIndex, o3RowCount);
            LOG.info().$("sorted [table=").utf8(tableName).I$();

            this.o3DoneLatch.reset();
            this.o3PartitionUpdRemaining.set(0);
            boolean success = true;
            int latchCount = 0;
            long srcOoo = 0;
            boolean flattenTimestamp = true;
            int pCount = 0;
            try {
                // We do not know upfront which partition is going to be last because this is
                // a single pass over the data. Instead, we will update transient row count in a rolling
                // manner, assuming the partition marked "last" is the last and then for a new partition
                // we move prevTransientRowCount into the "fixedRowCount" sum and set new value on the
                // transientRowCount
                long prevTransientRowCount = transientRowCount;

                resizeColumnTopSink(o3TimestampMin, o3TimestampMax);

                // One loop iteration per partition.
                while (srcOoo < srcOooMax) {
                    try {
                        final long srcOooLo = srcOoo;
                        final long o3Timestamp = getTimestampIndexValue(sortedTimestampsAddr, srcOoo);
                        final long srcOooHi;
                        // keep ceil inclusive in the interval
                        final long srcOooTimestampCeil = partitionCeilMethod.ceil(o3Timestamp) - 1;
                        if (srcOooTimestampCeil < o3TimestampMax) {
                            srcOooHi = Vect.boundedBinarySearchIndexT(
                                    sortedTimestampsAddr,
                                    srcOooTimestampCeil,
                                    srcOoo,
                                    srcOooMax - 1,
                                    BinarySearch.SCAN_DOWN
                            );
                        } else {
                            srcOooHi = srcOooMax - 1;
                        }

                        final long partitionTimestamp = partitionFloorMethod.floor(o3Timestamp);

                        // This partition is the last partition.
                        final boolean last = partitionTimestamp == lastPartitionTimestamp;

                        srcOoo = srcOooHi + 1;

                        final long srcDataMax;
                        final long srcNameTxn;
                        final int partitionIndex = txWriter.findAttachedPartitionIndexByLoTimestamp(partitionTimestamp);
                        if (partitionIndex > -1) {
                            if (last) {
                                srcDataMax = transientRowCount;
                            } else {
                                srcDataMax = getPartitionSizeByIndex(partitionIndex);
                            }
                            srcNameTxn = getPartitionNameTxnByIndex(partitionIndex);
                        } else {
                            srcDataMax = 0;
                            // A version needed to housekeep dropped partitions
                            // When partition created without O3 merge, use `txn-1` as partition version.
                            // `txn` version is used when partition is merged. Both `txn-1` and `txn` can
                            // be written within the same commit when new partition initially written in order
                            // and then O3 triggers a merge of the partition.
                            srcNameTxn = txWriter.getTxn() - 1;
                        }

                        // We're appending onto the last partition.
                        final boolean append = last && (srcDataMax == 0 || o3Timestamp >= maxTimestamp);

                        // Number of rows to insert from the O3 segment into this partition.
                        final long srcOooBatchRowSize = srcOooHi - srcOooLo + 1;

                        // Final partition size after current insertions.
                        final long partitionSize = srcDataMax + srcOooBatchRowSize;

                        LOG.debug().
                                $("o3 partition task [table=").$(tableName)
                                .$(", srcOooLo=").$(srcOooLo)
                                .$(", srcOooHi=").$(srcOooHi)
                                .$(", srcOooMax=").$(srcOooMax)
                                .$(", o3TimestampMin=").$ts(o3TimestampMin)
                                .$(", o3Timestamp=").$ts(o3Timestamp)
                                .$(", o3TimestampMax=").$ts(o3TimestampMax)
                                .$(", partitionTimestamp=").$ts(partitionTimestamp)
                                .$(", partitionIndex=").$(partitionIndex)
                                .$(", srcDataMax=").$(srcDataMax)
                                .$(", maxTimestamp=").$ts(maxTimestamp)
                                .$(", last=").$(last)
                                .$(", partitionSize=").$(partitionSize)
                                .$(", append=").$(append)
                                .$(", memUsed=").$(Unsafe.getMemUsed())
                                .I$();

                        if (partitionTimestamp < lastPartitionTimestamp) {
                            // increment fixedRowCount by number of rows old partition incremented
                            this.txWriter.fixedRowCount += partitionSize - srcDataMax;
                        } else if (partitionTimestamp == lastPartitionTimestamp) {
                            // this is existing "last" partition, we can set the size directly
                            prevTransientRowCount = partitionSize;
                        } else {
                            // this is potentially a new last partition
                            this.txWriter.fixedRowCount += prevTransientRowCount;
                            prevTransientRowCount = partitionSize;
                        }

                        pCount++;
                        o3PartitionUpdRemaining.incrementAndGet();
                        final O3Basket o3Basket = o3BasketPool.next();
                        o3Basket.ensureCapacity(columnCount, indexCount);

                        AtomicInteger columnCounter = o3ColumnCounters.next();

                        // async partition processing set this counter to the column count
                        // and then manages issues if publishing of column tasks fails
                        // mid-column-count.
                        latchCount++;

                        if (append) {
                            // we are appending last partition, make sure it has been mapped!
                            // this also might fail, make sure exception is trapped and partitions are
                            // counted down correctly
                            try {
                                setAppendPosition(srcDataMax, false);
                            } catch (Throwable e) {
                                o3BumpErrorCount();
                                o3ClockDownPartitionUpdateCount();
                                o3CountDownDoneLatch();
                                throw e;
                            }

                            columnCounter.set(metadata.getDenseColumnCount());
                            Path pathToPartition = Path.getThreadLocal(this.path);
                            TableUtils.setPathForPartition(pathToPartition, partitionBy, o3TimestampMin, false);
                            TableUtils.txnPartitionConditionally(pathToPartition, srcNameTxn);
                            final int plen = pathToPartition.length();
                            int columnsPublished = 0;
                            for (int i = 0; i < columnCount; i++) {
                                final int columnType = metadata.getColumnType(i);
                                if (columnType < 0) {
                                    continue;
                                }
                                final int colOffset = TableWriter.getPrimaryColumnIndex(i);
                                final boolean notTheTimestamp = i != timestampIndex;
                                final CharSequence columnName = metadata.getColumnName(i);
                                final int indexBlockCapacity = metadata.isColumnIndexed(i) ? metadata.getIndexValueBlockCapacity(i) : -1;
                                final BitmapIndexWriter indexWriter = indexBlockCapacity > -1 ? getBitmapIndexWriter(i) : null;
                                final MemoryARW oooMem1 = o3Columns.getQuick(colOffset);
                                final MemoryARW oooMem2 = o3Columns.getQuick(colOffset + 1);
                                final MemoryMA mem1 = columns.getQuick(colOffset);
                                final MemoryMA mem2 = columns.getQuick(colOffset + 1);
                                final long srcDataTop = getColumnTop(i);
                                final long srcOooFixAddr;
                                final long srcOooVarAddr;
                                final MemoryMA dstFixMem;
                                final MemoryMA dstVarMem;
                                if (!ColumnType.isVariableLength(columnType)) {
                                    srcOooFixAddr = oooMem1.addressOf(0);
                                    srcOooVarAddr = 0;
                                    dstFixMem = mem1;
                                    dstVarMem = null;
                                } else {
                                    srcOooFixAddr = oooMem2.addressOf(0);
                                    srcOooVarAddr = oooMem1.addressOf(0);
                                    dstFixMem = mem2;
                                    dstVarMem = mem1;
                                }

                                columnsPublished++;
                                try {
                                    O3OpenColumnJob.appendLastPartition(
                                            pathToPartition,
                                            plen,
                                            columnName,
                                            columnCounter,
                                            notTheTimestamp ? columnType : ColumnType.setDesignatedTimestampBit(columnType, true),
                                            srcOooFixAddr,
                                            srcOooVarAddr,
                                            srcOooLo,
                                            srcOooHi,
                                            srcOooMax,
                                            o3TimestampMin,
                                            o3TimestampMax,
                                            partitionTimestamp,
                                            srcDataTop,
                                            srcDataMax,
                                            indexBlockCapacity,
                                            dstFixMem,
                                            dstVarMem,
                                            this,
                                            indexWriter,
                                            getColumnNameTxn(partitionTimestamp, i)
                                    );
                                } catch (Throwable e) {
                                    if (columnCounter.addAndGet(columnsPublished - columnCount) == 0) {
                                        o3ClockDownPartitionUpdateCount();
                                        o3CountDownDoneLatch();
                                    }
                                    throw e;
                                }
                            }

                            addPhysicallyWrittenRows(srcOooBatchRowSize);
                        } else {
                            if (flattenTimestamp) {
                                Vect.flattenIndex(sortedTimestampsAddr, o3RowCount);
                                flattenTimestamp = false;
                            }

                            // To collect column top values from o3 partition tasks add them to pre-allocated array of longs
                            // use o3ColumnTopSink LongList and allocate columns + 1 longs per partition
                            // then set first value to partition timestamp
                            long colTopSinkIndex = (long) (pCount - 1) * (metadata.getColumnCount() + 1);
                            long columnTopSinkAddress = colTopSinkIndex * Long.BYTES;
                            long columnTopPartitionSinkAddr = o3ColumnTopSink.getAddress() + columnTopSinkAddress;
                            assert columnTopPartitionSinkAddr + (columnCount + 1L) * Long.BYTES <= o3ColumnTopSink.getAddress() + o3ColumnTopSink.size() * Long.BYTES;

                            o3ColumnTopSink.set(colTopSinkIndex, partitionTimestamp);
                            o3CommitPartitionAsync(
                                    columnCounter,
                                    maxTimestamp,
                                    sortedTimestampsAddr,
                                    srcOooMax,
                                    o3TimestampMin,
                                    o3TimestampMax,
                                    srcOooLo,
                                    srcOooHi,
                                    partitionTimestamp,
                                    last,
                                    srcDataMax,
                                    srcNameTxn,
                                    o3Basket,
                                    columnTopPartitionSinkAddr + Long.BYTES
                            );
                        }
                    } catch (CairoException | CairoError e) {
                        LOG.error().$((Sinkable) e).$();
                        success = false;
                        throw e;
                    }
                }

                // at this point we should know the last partition row count
                this.txWriter.transientRowCount = prevTransientRowCount;
                this.partitionTimestampHi = Math.max(this.partitionTimestampHi, o3TimestampMax);
                this.txWriter.updateMaxTimestamp(Math.max(txWriter.getMaxTimestamp(), o3TimestampMax));
            } finally {
                // we are stealing work here it is possible we get exception from this method
                LOG.debug()
                        .$("o3 expecting updates [table=").$(tableName)
                        .$(", partitionsPublished=").$(pCount)
                        .I$();

                o3ConsumePartitionUpdates(
                        srcOooMax,
                        o3TimestampMin,
                        o3TimestampMax
                );

                o3DoneLatch.await(latchCount);

                o3InError = !success || o3ErrorCount.get() > 0;
                if (success && o3ErrorCount.get() > 0) {
                    //noinspection ThrowFromFinallyBlock
                    throw CairoException.instance(0).put("bulk update failed and will be rolled back");
                }
            }

            if (o3LagRowCount > 0) {
                o3ShiftLagRowsUp(timestampIndex, o3LagRowCount, srcOooMax);
            }
        } finally {
            if (denseIndexers.size() == 0) {
                populateDenseIndexerList();
            }
            path.trimTo(rootLen);
            // Alright, we finished updating partitions. Now we need to get this writer instance into
            // a consistent state.
            //
            // We start with ensuring append memory is in ready-to-use state. When max timestamp changes we need to
            // move append memory to new set of files. Otherwise, we stay on the same set but advance to append position.
            avoidIndexOnCommit = o3ErrorCount.get() == 0;
            if (o3LagRowCount == 0) {
                clearO3();
                LOG.debug().$("lag segment is empty").$();
            } else {
                // adjust O3 master ref so that virtual row count becomes equal to value of "o3LagRowCount"
                this.o3MasterRef = this.masterRef - o3LagRowCount * 2 + 1;
                LOG.debug().$("adjusted [o3RowCount=").$(getO3RowCount0()).I$();
            }
        }

        if (!o3InError) {
            updateO3ColumnTops();
        }
        if (!isLastPartitionColumnsOpen() || partitionTimestampHi > partitionTimestampHiLimit) {
            openPartition(txWriter.getMaxTimestamp());
        }

        // Data is written out successfully, however, we can still fail to set append position, for
        // example when we ran out of address space and new page cannot be mapped. The "allocate" calls here
        // ensure we can trigger this situation in tests. We should perhaps align our data such that setAppendPosition()
        // will attempt to mmap new page and fail... Then we can remove the 'true' parameter
        try {
            setAppendPosition(txWriter.getTransientRowCount(), true);
        } catch (Throwable e) {
            LOG.critical().$("data is committed but writer failed to update its state `").$(e).$('`').$();
            distressed = true;
            throw e;
        }

        metrics.tableWriter().incrementO3Commits();

        return false;
    }

    private void o3CommitPartitionAsync(
            AtomicInteger columnCounter,
            long maxTimestamp,
            long sortedTimestampsAddr,
            long srcOooMax,
            long oooTimestampMin,
            long oooTimestampMax,
            long srcOooLo,
            long srcOooHi,
            long partitionTimestamp,
            boolean last,
            long srcDataMax,
            long srcNameTxn,
            O3Basket o3Basket,
            long colTopSinkAddr
    ) {
        long cursor = messageBus.getO3PartitionPubSeq().next();
        if (cursor > -1) {
            O3PartitionTask task = messageBus.getO3PartitionQueue().get(cursor);
            task.of(
                    path,
                    partitionBy,
                    columns,
                    o3Columns,
                    srcOooLo,
                    srcOooHi,
                    srcOooMax,
                    oooTimestampMin,
                    oooTimestampMax,
                    partitionTimestamp,
                    maxTimestamp,
                    srcDataMax,
                    srcNameTxn,
                    last,
                    getTxn(),
                    sortedTimestampsAddr,
                    this,
                    columnCounter,
                    o3Basket,
                    colTopSinkAddr
            );
            messageBus.getO3PartitionPubSeq().done(cursor);
        } else {
            O3PartitionJob.processPartition(
                    path,
                    partitionBy,
                    columns,
                    o3Columns,
                    srcOooLo,
                    srcOooHi,
                    srcOooMax,
                    oooTimestampMin,
                    oooTimestampMax,
                    partitionTimestamp,
                    maxTimestamp,
                    srcDataMax,
                    srcNameTxn,
                    last,
                    getTxn(),
                    sortedTimestampsAddr,
                    this,
                    columnCounter,
                    o3Basket,
                    colTopSinkAddr
            );
        }
    }

    private void o3ConsumePartitionUpdates(
            long srcOooMax,
            long timestampMin,
            long timestampMax
    ) {
        final Sequence partitionSubSeq = messageBus.getO3PartitionSubSeq();
        final RingQueue<O3PartitionTask> partitionQueue = messageBus.getO3PartitionQueue();
        final Sequence openColumnSubSeq = messageBus.getO3OpenColumnSubSeq();
        final RingQueue<O3OpenColumnTask> openColumnQueue = messageBus.getO3OpenColumnQueue();
        final Sequence copySubSeq = messageBus.getO3CopySubSeq();
        final RingQueue<O3CopyTask> copyQueue = messageBus.getO3CopyQueue();

        do {
            long cursor = o3PartitionUpdateSubSeq.next();
            if (cursor > -1) {
                final O3PartitionUpdateTask task = o3PartitionUpdateQueue.get(cursor);
                final long partitionTimestamp = task.getPartitionTimestamp();
                final long srcOooPartitionLo = task.getSrcOooPartitionLo();
                final long srcOooPartitionHi = task.getSrcOooPartitionHi();
                final long srcDataMax = task.getSrcDataMax();
                final boolean partitionMutates = task.isPartitionMutates();

                o3ClockDownPartitionUpdateCount();

                o3PartitionUpdateSubSeq.done(cursor);

                if (o3ErrorCount.get() == 0) {
                    o3PartitionUpdate(
                            timestampMin,
                            timestampMax,
                            partitionTimestamp,
                            srcOooPartitionLo,
                            srcOooPartitionHi,
                            srcOooMax,
                            srcDataMax,
                            partitionMutates
                    );
                }
                continue;
            }

            cursor = partitionSubSeq.next();
            if (cursor > -1) {
                final O3PartitionTask partitionTask = partitionQueue.get(cursor);
                if (partitionTask.getTableWriter() == this && o3ErrorCount.get() > 0) {
                    // do we need to free anything on the task?
                    partitionSubSeq.done(cursor);
                    o3ClockDownPartitionUpdateCount();
                    o3CountDownDoneLatch();
                } else {
                    o3ProcessPartitionSafe(partitionSubSeq, cursor, partitionTask);
                }
                continue;
            }

            cursor = openColumnSubSeq.next();
            if (cursor > -1) {
                O3OpenColumnTask openColumnTask = openColumnQueue.get(cursor);
                if (openColumnTask.getTableWriter() == this && o3ErrorCount.get() > 0) {
                    O3CopyJob.closeColumnIdle(
                            openColumnTask.getColumnCounter(),
                            openColumnTask.getTimestampMergeIndexAddr(),
                            openColumnTask.getTimestampMergeIndexSize(),
                            openColumnTask.getSrcTimestampFd(),
                            openColumnTask.getSrcTimestampAddr(),
                            openColumnTask.getSrcTimestampSize(),
                            this
                    );
                    openColumnSubSeq.done(cursor);
                } else {
                    o3OpenColumnSafe(openColumnSubSeq, cursor, openColumnTask);
                }
                continue;
            }

            cursor = copySubSeq.next();
            if (cursor > -1) {
                O3CopyTask copyTask = copyQueue.get(cursor);
                if (copyTask.getTableWriter() == this && o3ErrorCount.get() > 0) {
                    O3CopyJob.copyIdle(
                            copyTask.getColumnCounter(),
                            copyTask.getPartCounter(),
                            copyTask.getTimestampMergeIndexAddr(),
                            copyTask.getTimestampMergeIndexSize(),
                            copyTask.getSrcDataFixFd(),
                            copyTask.getSrcDataFixAddr(),
                            copyTask.getSrcDataFixSize(),
                            copyTask.getSrcDataVarFd(),
                            copyTask.getSrcDataVarAddr(),
                            copyTask.getSrcDataVarSize(),
                            copyTask.getDstFixFd(),
                            copyTask.getDstFixAddr(),
                            copyTask.getDstFixSize(),
                            copyTask.getDstVarFd(),
                            copyTask.getDstVarAddr(),
                            copyTask.getDstVarSize(),
                            copyTask.getSrcTimestampFd(),
                            copyTask.getSrcTimestampAddr(),
                            copyTask.getSrcTimestampSize(),
                            copyTask.getDstKFd(),
                            copyTask.getDstVFd(),
                            this
                    );
                    copySubSeq.done(cursor);
                } else {
                    o3CopySafe(cursor);
                }
            }
        } while (this.o3PartitionUpdRemaining.get() > 0);
    }

    private void o3CopySafe(
            long cursor
    ) {
        final O3CopyTask task = messageBus.getO3CopyQueue().get(cursor);
        try {
            O3CopyJob.copy(
                    task,
                    cursor,
                    messageBus.getO3CopySubSeq()
            );
        } catch (CairoException | CairoError e) {
            LOG.error().$((Sinkable) e).$();
        } catch (Throwable e) {
            LOG.error().$(e).$();
        }
    }

    void o3CountDownDoneLatch() {
        o3DoneLatch.countDown();
    }

    private void o3MoveLag0(
            int columnIndex,
            final int columnType,
            long o3LagRowCount,
            long o3RowCount
    ) {
        if (columnIndex > -1) {
            MemoryARW o3DataMem = o3Columns.get(getPrimaryColumnIndex(columnIndex));
            MemoryARW o3IndexMem = o3Columns.get(getSecondaryColumnIndex(columnIndex));

            long size;
            long sourceOffset;
            final int shl = ColumnType.pow2SizeOf(columnType);
            if (null == o3IndexMem) {
                // Fixed size column
                sourceOffset = o3RowCount << shl;
                size = o3LagRowCount << shl;
            } else {
                // Var size column
                sourceOffset = o3IndexMem.getLong(o3RowCount * 8);
                size = o3DataMem.getAppendOffset() - sourceOffset;
                // move count + 1 rows, to make sure index column remains n+1
                // the data is copied back to start of the buffer, no need to set size first
                O3Utils.shiftCopyFixedSizeColumnData(
                        sourceOffset,
                        o3IndexMem.addressOf(o3RowCount * 8),
                        0,
                        o3LagRowCount, // No need to do +1 here, hi is inclusive
                        o3IndexMem.addressOf(0)
                );
                // adjust append position of the index column to
                // maintain n+1 number of entries
                o3IndexMem.jumpTo(o3LagRowCount * 8 + 8);
            }

            Vect.memmove(o3DataMem.addressOf(0), o3DataMem.addressOf(sourceOffset), size);
            // the data is copied back to start of the buffer, no need to set size first
            o3DataMem.jumpTo(size);
        } else {
            // Special case, designated timestamp column
            // Move values and set index to  0..o3LagRowCount
            final long sourceOffset = o3RowCount * 16;
            final long mergeMemAddr = o3TimestampMem.getAddress();
            Vect.shiftTimestampIndex(mergeMemAddr + sourceOffset, o3LagRowCount, mergeMemAddr);
            o3TimestampMem.jumpTo(o3LagRowCount * 16);
        }
    }

    private long o3MoveUncommitted(final int timestampIndex) {
        final long committedRowCount = txWriter.unsafeCommittedFixedRowCount() + txWriter.unsafeCommittedTransientRowCount();
        final long rowsAdded = txWriter.getRowCount() - committedRowCount;
        final long transientRowsAdded = Math.min(txWriter.getTransientRowCount(), rowsAdded);
        if (transientRowsAdded > 0) {
            LOG.debug()
                    .$("o3 move uncommitted [table=").$(tableName)
                    .$(", transientRowsAdded=").$(transientRowsAdded)
                    .I$();
            final long committedTransientRowCount = txWriter.getTransientRowCount() - transientRowsAdded;
            return o3ScheduleMoveUncommitted0(
                    timestampIndex,
                    transientRowsAdded,
                    committedTransientRowCount
            );
        }
        return 0;
    }

    private void o3MoveUncommitted0(
            int colIndex,
            int columnType,
            long committedTransientRowCount,
            long transientRowsAdded
    ) {
        if (colIndex > -1) {
            MemoryMA srcDataMem = getPrimaryColumn(colIndex);
            int shl = ColumnType.pow2SizeOf(columnType);
            long srcFixOffset;
            final MemoryARW o3DataMem = o3Columns.get(getPrimaryColumnIndex(colIndex));
            final MemoryARW o3IndexMem = o3Columns.get(getSecondaryColumnIndex(colIndex));

            long extendedSize;
            long dstVarOffset = o3DataMem.getAppendOffset();

            final long columnTop = columnTops.getQuick(colIndex);

            if (columnTop > 0) {
                LOG.debug()
                        .$("move uncommitted [columnTop=").$(columnTop)
                        .$(", columnIndex=").$(colIndex)
                        .$(", committedTransientRowCount=").$(committedTransientRowCount)
                        .$(", transientRowsAdded=").$(transientRowsAdded)
                        .I$();
            }

            if (null == o3IndexMem) {
                // Fixed size
                extendedSize = transientRowsAdded << shl;
                srcFixOffset = (committedTransientRowCount - columnTop) << shl;
            } else {
                // Var size
                final int indexShl = 3; // ColumnType.pow2SizeOf(ColumnType.LONG);
                final MemoryMA srcFixMem = getSecondaryColumn(colIndex);
                long sourceOffset = (committedTransientRowCount - columnTop) << indexShl;

                // the size includes trailing LONG
                long sourceLen = (transientRowsAdded + 1) << indexShl;
                long dstAppendOffset = o3IndexMem.getAppendOffset();

                // ensure memory is available
                o3IndexMem.jumpTo(dstAppendOffset + (transientRowsAdded << indexShl));
                long alignedExtraLen;
                long srcAddress = srcFixMem.map(sourceOffset, sourceLen);
                boolean locallyMapped = srcAddress == 0;

                if (!locallyMapped) {
                    alignedExtraLen = 0;
                } else {
                    // Linux requires the mmap offset to be page aligned
                    final long alignedOffset = Files.floorPageSize(sourceOffset);
                    alignedExtraLen = sourceOffset - alignedOffset;
                    srcAddress = mapRO(ff, srcFixMem.getFd(), sourceLen + alignedExtraLen, alignedOffset, MemoryTag.MMAP_TABLE_WRITER);
                }

                final long srcVarOffset = Unsafe.getUnsafe().getLong(srcAddress + alignedExtraLen);
                O3Utils.shiftCopyFixedSizeColumnData(
                        srcVarOffset - dstVarOffset,
                        srcAddress + alignedExtraLen + Long.BYTES,
                        0,
                        transientRowsAdded - 1,
                        // copy uncommitted index over the trailing LONG
                        o3IndexMem.addressOf(dstAppendOffset)
                );

                if (locallyMapped) {
                    // If memory mapping was mapped specially for this move, close it
                    ff.munmap(srcAddress, sourceLen + alignedExtraLen, MemoryTag.MMAP_TABLE_WRITER);
                }

                extendedSize = srcDataMem.getAppendOffset() - srcVarOffset;
                srcFixOffset = srcVarOffset;
                srcFixMem.jumpTo(sourceOffset + Long.BYTES);
            }

            o3DataMem.jumpTo(dstVarOffset + extendedSize);
            long appendAddress = o3DataMem.addressOf(dstVarOffset);
            long sourceAddress = srcDataMem.map(srcFixOffset, extendedSize);
            if (sourceAddress != 0) {
                Vect.memcpy(appendAddress, sourceAddress, extendedSize);
            } else {
                // Linux requires the mmap offset to be page aligned
                long alignedOffset = Files.floorPageSize(srcFixOffset);
                long alignedExtraLen = srcFixOffset - alignedOffset;
                sourceAddress = mapRO(ff, srcDataMem.getFd(), extendedSize + alignedExtraLen, alignedOffset, MemoryTag.MMAP_TABLE_WRITER);
                Vect.memcpy(appendAddress, sourceAddress + alignedExtraLen, extendedSize);
                ff.munmap(sourceAddress, extendedSize + alignedExtraLen, MemoryTag.MMAP_TABLE_WRITER);
            }
            srcDataMem.jumpTo(srcFixOffset);
        } else {
            // Timestamp column
            colIndex = -colIndex - 1;
            int shl = ColumnType.pow2SizeOf(ColumnType.TIMESTAMP);
            MemoryMA srcDataMem = getPrimaryColumn(colIndex);
            // this cannot have "top"
            long srcFixOffset = committedTransientRowCount << shl;
            long srcFixLen = transientRowsAdded << shl;
            long alignedExtraLen;
            long address = srcDataMem.map(srcFixOffset, srcFixLen);
            boolean locallyMapped = address == 0;

            // column could not provide necessary length of buffer
            // because perhaps its internal buffer is not big enough
            if (!locallyMapped) {
                alignedExtraLen = 0;
            } else {
                // Linux requires the mmap offset to be page aligned
                long alignedOffset = Files.floorPageSize(srcFixOffset);
                alignedExtraLen = srcFixOffset - alignedOffset;
                address = mapRO(ff, srcDataMem.getFd(), srcFixLen + alignedExtraLen, alignedOffset, MemoryTag.MMAP_TABLE_WRITER);
            }

            for (long n = 0; n < transientRowsAdded; n++) {
                long ts = Unsafe.getUnsafe().getLong(address + alignedExtraLen + (n << shl));
                o3TimestampMem.putLong128(ts, o3RowCount + n);
            }

            if (locallyMapped) {
                ff.munmap(address, srcFixLen + alignedExtraLen, MemoryTag.MMAP_TABLE_WRITER);
            }

            srcDataMem.jumpTo(srcFixOffset);
        }
    }

    private void o3OpenColumnSafe(Sequence openColumnSubSeq, long cursor, O3OpenColumnTask openColumnTask) {
        try {
            O3OpenColumnJob.openColumn(openColumnTask, cursor, openColumnSubSeq);
        } catch (CairoException | CairoError e) {
            LOG.error().$((Sinkable) e).$();
        } catch (Throwable e) {
            LOG.error().$(e).$();
        }
    }

    private void o3OpenColumns() {
        for (int i = 0; i < columnCount; i++) {
            if (metadata.getColumnType(i) > 0) {
                MemoryARW mem1 = o3Columns.getQuick(getPrimaryColumnIndex(i));
                mem1.jumpTo(0);
                MemoryARW mem2 = o3Columns.getQuick(getSecondaryColumnIndex(i));
                if (mem2 != null) {
                    mem2.jumpTo(0);
                    mem2.putLong(0);
                }
            }
        }
        activeColumns = o3Columns;
        activeNullSetters = o3NullSetters;
        LOG.debug().$("switched partition to memory").$();
    }

    private void o3PartitionUpdate(
            long timestampMin,
            long timestampMax,
            long partitionTimestamp,
            long srcOooPartitionLo,
            long srcOooPartitionHi,
            long srcOooMax,
            long srcDataMax,
            boolean partitionMutates
    ) {
        this.txWriter.minTimestamp = Math.min(timestampMin, this.txWriter.minTimestamp);
        final long partitionSize = srcDataMax + srcOooPartitionHi - srcOooPartitionLo + 1;
        final long rowDelta = srcOooPartitionHi - srcOooMax;
        final int partitionIndex = txWriter.findAttachedPartitionIndexByLoTimestamp(partitionTimestamp);
        if (partitionTimestamp == lastPartitionTimestamp) {
            if (partitionMutates) {
                closeActivePartition(true);
            } else if (rowDelta < -1) {
                closeActivePartition(partitionSize);
            } else {
                setAppendPosition(partitionSize, false);
            }
        }

        LOG.debug().$("o3 partition update [timestampMin=").$ts(timestampMin)
                .$(", timestampMax=").$ts(timestampMax)
                .$(", last=").$(partitionTimestamp == lastPartitionTimestamp)
                .$(", partitionTimestamp=").$ts(partitionTimestamp)
                .$(", srcOooPartitionLo=").$(srcOooPartitionLo)
                .$(", srcOooPartitionHi=").$(srcOooPartitionHi)
                .$(", srcOooMax=").$(srcOooMax)
                .$(", srcDataMax=").$(srcDataMax)
                .$(", partitionMutates=").$(partitionMutates)
                .$(", lastPartitionTimestamp=").$(lastPartitionTimestamp)
                .$(", partitionSize=").$(partitionSize)
                .I$();

        if (partitionMutates) {
            final long srcDataTxn = txWriter.getPartitionNameTxnByIndex(partitionIndex);
            LOG.info()
                    .$("merged partition [table=`").utf8(tableName)
                    .$("`, ts=").$ts(partitionTimestamp)
                    .$(", txn=").$(txWriter.txn).$(']').$();
            txWriter.updatePartitionSizeAndTxnByIndex(partitionIndex, partitionSize);
            o3PartitionRemoveCandidates.add(partitionTimestamp, srcDataTxn);
            txWriter.bumpPartitionTableVersion();
        } else {
            if (partitionTimestamp != lastPartitionTimestamp) {
                txWriter.bumpPartitionTableVersion();
            }
            txWriter.updatePartitionSizeByIndex(partitionIndex, partitionTimestamp, partitionSize);
        }
    }

    synchronized void o3PartitionUpdateSynchronized(
            long timestampMin,
            long timestampMax,
            long partitionTimestamp,
            long srcOooPartitionLo,
            long srcOooPartitionHi,
            boolean partitionMutates,
            long srcOooMax,
            long srcDataMax
    ) {
        o3ClockDownPartitionUpdateCount();
        o3PartitionUpdate(
                timestampMin,
                timestampMax,
                partitionTimestamp,
                srcOooPartitionLo,
                srcOooPartitionHi,
                srcOooMax,
                srcDataMax,
                partitionMutates
        );
    }

    private void o3ProcessPartitionRemoveCandidates() {
        try {
            final int n = o3PartitionRemoveCandidates.size();
            if (n > 0) {
                o3ProcessPartitionRemoveCandidates0(n);
            }
        } finally {
            o3PartitionRemoveCandidates.clear();
        }
    }

    private void o3ProcessPartitionRemoveCandidates0(int n) {
        boolean anyReadersBeforeCommittedTxn = checkScoreboardHasReadersBeforeLastCommittedTxn();
        // This flag will determine to schedule O3PartitionPurgeJob at the end or all done already.
        boolean scheduleAsyncPurge = anyReadersBeforeCommittedTxn;

        if (!anyReadersBeforeCommittedTxn) {
            for (int i = 0; i < n; i += 2) {
                try {
                    final long timestamp = o3PartitionRemoveCandidates.getQuick(i);
                    final long txn = o3PartitionRemoveCandidates.getQuick(i + 1);
                    setPathForPartition(
                            other,
                            partitionBy,
                            timestamp,
                            false
                    );
                    TableUtils.txnPartitionConditionally(other, txn);
                    long errno = ff.rmdir(other.$());
                    if (errno == 0 || errno == -1) {
                        // Successfully deleted or async purge has already swept it up
                        LOG.info().$("purged [path=").$(other).I$();
                    } else {
                        LOG.info()
                                .$("cannot purge partition version, async purge will be scheduled [path=")
                                .$(other)
                                .$(", errno=").$(errno).I$();
                        scheduleAsyncPurge = true;
                    }
                } finally {
                    other.trimTo(rootLen);
                }
            }
        }

        if (scheduleAsyncPurge) {
            // Any more complicated case involve looking at what folders are present on disk before removing
            // do it async in O3PartitionPurgeJob
            if (schedulePurgeO3Partitions(messageBus, tableName, partitionBy)) {
                LOG.info().$("scheduled to purge partitions").$(", table=").$(tableName).$(']').$();
            } else {
                LOG.error().$("could not queue for purge, queue is full [table=").$(tableName).I$();
            }
        }
    }

    private void o3ProcessPartitionSafe(Sequence partitionSubSeq, long cursor, O3PartitionTask partitionTask) {
        try {
            O3PartitionJob.processPartition(partitionTask, cursor, partitionSubSeq);
        } catch (CairoException | CairoError e) {
            LOG.error().$((Sinkable) e).$();
        } catch (Throwable e) {
            LOG.error().$(e).$();
        }
    }

    private long o3ScheduleMoveUncommitted0(int timestampIndex, long transientRowsAdded, long committedTransientRowCount) {
        if (transientRowsAdded > 0) {
            final Sequence pubSeq = this.messageBus.getO3CallbackPubSeq();
            final RingQueue<O3CallbackTask> queue = this.messageBus.getO3CallbackQueue();
            o3PendingCallbackTasks.clear();
            o3DoneLatch.reset();
            int queuedCount = 0;

            for (int colIndex = 0; colIndex < columnCount; colIndex++) {
                int columnType = metadata.getColumnType(colIndex);
                if (columnType > 0) {
                    int columnIndex = colIndex != timestampIndex ? colIndex : -colIndex - 1;

                    long cursor = pubSeq.next();

                    // Pass column index as -1 when it's designated timestamp column to o3 move method
                    if (cursor > -1) {
                        try {
                            final O3CallbackTask task = queue.get(cursor);
                            task.of(
                                    o3DoneLatch,
                                    columnIndex,
                                    columnType,
                                    committedTransientRowCount,
                                    transientRowsAdded,
                                    this.o3MoveUncommittedRef
                            );

                            o3PendingCallbackTasks.add(task);
                        } finally {
                            queuedCount++;
                            pubSeq.done(cursor);
                        }
                    } else {
                        o3MoveUncommitted0(columnIndex, columnType, committedTransientRowCount, transientRowsAdded);
                    }
                }
            }

            for (int n = o3PendingCallbackTasks.size() - 1; n > -1; n--) {
                final O3CallbackTask task = o3PendingCallbackTasks.getQuick(n);
                if (task.tryLock()) {
                    O3CallbackJob.runCallbackWithCol(
                            task,
                            -1,
                            null
                    );
                }
            }

            o3DoneLatch.await(queuedCount);
        }
        txWriter.resetToLastPartition(committedTransientRowCount);
        return transientRowsAdded;
    }

    private void o3SetAppendOffset(
            int columnIndex,
            final int columnType,
            long o3RowCount
    ) {
        if (columnIndex != metadata.getTimestampIndex()) {
            MemoryARW o3DataMem = o3Columns.get(getPrimaryColumnIndex(columnIndex));
            MemoryARW o3IndexMem = o3Columns.get(getSecondaryColumnIndex(columnIndex));

            long size;
            if (null == o3IndexMem) {
                // Fixed size column
                size = o3RowCount << ColumnType.pow2SizeOf(columnType);
            } else {
                // Var size column
                if (o3RowCount > 0) {
                    size = o3IndexMem.getLong(o3RowCount * 8);
                    o3IndexMem.jumpTo((o3RowCount + 1) * 8);
                } else {
                    size = 0;
                    o3IndexMem.jumpTo(0);
                }
            }

            o3DataMem.jumpTo(size);
        } else {
            // Special case, designated timestamp column
            o3TimestampMem.jumpTo(o3RowCount * 16);
        }
    }

    private void o3ShiftLagRowsUp(int timestampIndex, long o3LagRowCount, long o3RowCount) {
        o3PendingCallbackTasks.clear();

        final Sequence pubSeq = this.messageBus.getO3CallbackPubSeq();
        final RingQueue<O3CallbackTask> queue = this.messageBus.getO3CallbackQueue();

        o3DoneLatch.reset();
        int queuedCount = 0;
        for (int colIndex = 0; colIndex < columnCount; colIndex++) {
            int columnType = metadata.getColumnType(colIndex);
            int columnIndex = colIndex != timestampIndex ? colIndex : -colIndex - 1;
            long cursor = pubSeq.next();

            // Pass column index as -1 when it's designated timestamp column to o3 move method
            if (cursor > -1 && columnType > 0) {
                try {
                    final O3CallbackTask task = queue.get(cursor);
                    task.of(
                            o3DoneLatch,
                            columnIndex,
                            columnType,
                            o3LagRowCount,
                            o3RowCount,
                            this.o3MoveLagRef
                    );

                    o3PendingCallbackTasks.add(task);
                } finally {
                    queuedCount++;
                    pubSeq.done(cursor);
                }
            } else if (columnType > 0) {
                o3MoveLag0(columnIndex, columnType, o3LagRowCount, o3RowCount);
            }
        }

        for (int n = o3PendingCallbackTasks.size() - 1; n > -1; n--) {
            final O3CallbackTask task = o3PendingCallbackTasks.getQuick(n);
            if (task.tryLock()) {
                O3CallbackJob.runCallbackWithCol(
                        task,
                        -1,
                        null
                );
            }
        }

        o3DoneLatch.await(queuedCount);
    }

    private void o3Sort(long mergedTimestamps, int timestampIndex, long rowCount) {
        o3PendingCallbackTasks.clear();

        final Sequence pubSeq = this.messageBus.getO3CallbackPubSeq();
        final RingQueue<O3CallbackTask> queue = this.messageBus.getO3CallbackQueue();

        o3DoneLatch.reset();
        int queuedCount = 0;
        for (int i = 0; i < columnCount; i++) {
            final int type = metadata.getColumnType(i);
            if (timestampIndex != i && type > 0) {
                long cursor = pubSeq.next();
                if (cursor > -1) {
                    try {
                        final O3CallbackTask task = queue.get(cursor);
                        task.of(
                                o3DoneLatch,
                                i,
                                type,
                                mergedTimestamps,
                                rowCount,
                                ColumnType.isVariableLength(type) ? oooSortVarColumnRef : oooSortFixColumnRef
                        );
                        o3PendingCallbackTasks.add(task);
                    } finally {
                        queuedCount++;
                        pubSeq.done(cursor);
                    }
                } else {
                    o3SortColumn(mergedTimestamps, i, type, rowCount);
                }
            }
        }

        for (int n = o3PendingCallbackTasks.size() - 1; n > -1; n--) {
            final O3CallbackTask task = o3PendingCallbackTasks.getQuick(n);
            if (task.tryLock()) {
                O3CallbackJob.runCallbackWithCol(
                        task,
                        -1,
                        null
                );
            }
        }

        o3DoneLatch.await(queuedCount);
    }

    private void o3SortColumn(long mergedTimestamps, int i, int type, long rowCount) {
        if (ColumnType.isVariableLength(type)) {
            o3SortVarColumn(i, type, mergedTimestamps, rowCount);
        } else {
            o3SortFixColumn(i, type, mergedTimestamps, rowCount);
        }
    }

    private void o3SortFixColumn(
            int columnIndex,
            final int columnType,
            long mergedTimestampsAddr,
            long valueCount
    ) {
        final int columnOffset = getPrimaryColumnIndex(columnIndex);
        final MemoryCARW mem = o3Columns.getQuick(columnOffset);
        final MemoryCARW mem2 = o3Columns2.getQuick(columnOffset);
        final long src = mem.addressOf(0);
        final long srcSize = mem.size();
        final int shl = ColumnType.pow2SizeOf(columnType);
        mem2.jumpTo(valueCount << shl);
        final long tgtDataAddr = mem2.addressOf(0);
        final long tgtDataSize = mem2.size();
        switch (shl) {
            case 0:
                Vect.indexReshuffle8Bit(src, tgtDataAddr, mergedTimestampsAddr, valueCount);
                break;
            case 1:
                Vect.indexReshuffle16Bit(src, tgtDataAddr, mergedTimestampsAddr, valueCount);
                break;
            case 2:
                Vect.indexReshuffle32Bit(src, tgtDataAddr, mergedTimestampsAddr, valueCount);
                break;
            case 3:
                Vect.indexReshuffle64Bit(src, tgtDataAddr, mergedTimestampsAddr, valueCount);
                break;
            case 5:
                Vect.indexReshuffle256Bit(src, tgtDataAddr, mergedTimestampsAddr, valueCount);
                break;
            default:
                assert false : "col type is unsupported";
                break;
        }
        mem.replacePage(tgtDataAddr, tgtDataSize);
        mem2.replacePage(src, srcSize);
    }

    private void o3SortVarColumn(
            int columnIndex,
            int columnType,
            long mergedTimestampsAddr,
            long valueCount
    ) {
        final int primaryIndex = getPrimaryColumnIndex(columnIndex);
        final int secondaryIndex = primaryIndex + 1;
        final MemoryCARW dataMem = o3Columns.getQuick(primaryIndex);
        final MemoryCARW indexMem = o3Columns.getQuick(secondaryIndex);
        final MemoryCARW dataMem2 = o3Columns2.getQuick(primaryIndex);
        final MemoryCARW indexMem2 = o3Columns2.getQuick(secondaryIndex);
        final long dataSize = dataMem.getAppendOffset();
        // ensure we have enough memory allocated
        final long srcDataAddr = dataMem.addressOf(0);
        final long srcDataSize = dataMem.size();
        final long srcIndxAddr = indexMem.addressOf(0);
        // exclude the trailing offset from shuffling
        final long srcIndxSize = indexMem.size();
        final long tgtDataAddr = dataMem2.resize(dataSize);
        final long tgtDataSize = dataMem2.size();
        final long tgtIndxAddr = indexMem2.resize(valueCount * Long.BYTES);
        final long tgtIndxSize = indexMem2.size();

        assert srcDataAddr != 0;
        assert srcIndxAddr != 0;
        assert tgtDataAddr != 0;
        assert tgtIndxAddr != 0;

        // add max offset so that we do not have conditionals inside loop
        final long offset = Vect.sortVarColumn(
                mergedTimestampsAddr,
                valueCount,
                srcDataAddr,
                srcIndxAddr,
                tgtDataAddr,
                tgtIndxAddr
        );
        dataMem.replacePage(tgtDataAddr, tgtDataSize);
        indexMem.replacePage(tgtIndxAddr, tgtIndxSize);
        dataMem2.replacePage(srcDataAddr, srcDataSize);
        indexMem2.replacePage(srcIndxAddr, srcIndxSize);
        dataMem.jumpTo(offset);
        indexMem.jumpTo(valueCount * Long.BYTES);
        indexMem.putLong(dataSize);
    }

    private void o3TimestampSetter(long timestamp) {
        o3TimestampMem.putLong128(timestamp, getO3RowCount0());
    }

    private void openColumnFiles(CharSequence name, long columnNameTxn, int columnIndex, int columnType, int pathTrimToLen) {
        MemoryMA mem1 = getPrimaryColumn(columnIndex);
        MemoryMA mem2 = getSecondaryColumn(columnIndex);
        long pageSize = calculateColumnDefaultMemorySize(configuration.getDataAppendPageSize(), columnType);

        try {
            mem1.of(ff,
                    dFile(path.trimTo(pathTrimToLen), name, columnNameTxn),
                    pageSize,
                    -1,
                    MemoryTag.MMAP_TABLE_WRITER,
                    configuration.getWriterFileOpenOpts()
            );
            if (mem2 != null) {
                mem2.of(
                        ff,
                        iFile(path.trimTo(pathTrimToLen), name, columnNameTxn),
                        pageSize,
                        -1,
                        MemoryTag.MMAP_TABLE_WRITER,
                        configuration.getWriterFileOpenOpts()
                );
            }
        } finally {
            path.trimTo(pathTrimToLen);
        }
    }

    private void openFirstPartition(long timestamp) {
        final long ts = repairDataGaps(timestamp);
        openPartition(ts);
        populateDenseIndexerList();
        setAppendPosition(txWriter.getTransientRowCount(), false);
        if (performRecovery) {
            performRecovery();
        }
        txWriter.openFirstPartition(ts);
    }

    private void openNewColumnFiles(CharSequence name, int type, boolean indexFlag, int indexValueBlockCapacity) {
        try {
            // open column files
            long partitionTimestamp = txWriter.getLastPartitionTimestamp();
            setStateForTimestamp(path, partitionTimestamp, false);
            final int plen = path.length();
            final int columnIndex = columnCount - 1;

            // Adding column in the current transaction.
            long columnNameTxn = getTxn();

            // index must be created before column is initialised because
            // it uses primary column object as temporary tool
            if (indexFlag) {
                createIndexFiles(name, columnNameTxn, indexValueBlockCapacity, plen, true);
            }

            openColumnFiles(name, columnNameTxn, columnIndex, type, plen);
            if (txWriter.getTransientRowCount() > 0) {
                // write top offset to column version file
                columnVersionWriter.upsert(txWriter.getLastPartitionTimestamp(), columnIndex, columnNameTxn, txWriter.getTransientRowCount());
            }

            if (indexFlag) {
                ColumnIndexer indexer = indexers.getQuick(columnIndex);
                assert indexer != null;
                indexers.getQuick(columnIndex).configureFollowerAndWriter(configuration, path.trimTo(plen), name, columnNameTxn, getPrimaryColumn(columnIndex), txWriter.getTransientRowCount());
            }

            // configure append position for variable length columns
            MemoryMA mem2 = getSecondaryColumn(columnCount - 1);
            if (mem2 != null) {
                mem2.putLong(0);
            }
        } finally {
            path.trimTo(rootLen);
        }
    }

    private void openPartition(long timestamp) {
        try {
            setStateForTimestamp(path, timestamp, true);
            int plen = path.length();
            if (ff.mkdirs(path.slash$(), mkDirMode) != 0) {
                throw CairoException.instance(ff.errno()).put("Cannot create directory: ").put(path);
            }

            assert columnCount > 0;

            long partitionTimestamp = txWriter.getPartitionTimestampLo(timestamp);
            for (int i = 0; i < columnCount; i++) {
                int columnType = metadata.getColumnType(i);
                if (columnType > 0) {
                    final CharSequence name = metadata.getColumnName(i);
                    long columnNameTxn = columnVersionWriter.getColumnNameTxn(partitionTimestamp, i);
                    final ColumnIndexer indexer = metadata.isColumnIndexed(i) ? indexers.getQuick(i) : null;
                    final long columnTop;

                    // prepare index writer if column requires indexing
                    if (indexer != null) {
                        // we have to create files before columns are open
                        // because we are reusing MAMemoryImpl object from columns list
                        createIndexFiles(name, columnNameTxn, metadata.getIndexValueBlockCapacity(i), plen, txWriter.getTransientRowCount() < 1);
                        indexer.closeSlider();
                    }

<<<<<<< HEAD
                    openColumnFiles(name, columnNameTxn, i, columnType, plen);
                    columnTop = columnVersionWriter.getColumnTop(partitionTimestamp, i);
=======
                    openColumnFiles(name, columnNameTxn, i, plen);
                    columnTop = columnVersionWriter.getColumnTopQuick(partitionTimestamp, i);
>>>>>>> 00e53a14
                    columnTops.extendAndSet(i, columnTop);

                    if (indexer != null) {
                        indexer.configureFollowerAndWriter(configuration, path, name, columnNameTxn, getPrimaryColumn(i), columnTop);
                    }
                }
            }
            populateDenseIndexerList();
            LOG.info().$("switched partition [path='").$(path).$('\'').I$();
        } catch (Throwable e) {
            distressed = true;
            throw e;
        } finally {
            path.trimTo(rootLen);
        }
    }

    private long openTodoMem() {
        path.concat(TODO_FILE_NAME).$();
        try {
            if (ff.exists(path)) {
                long fileLen = ff.length(path);
                if (fileLen < 32) {
                    throw CairoException.instance(0).put("corrupt ").put(path);
                }

                todoMem.smallFile(ff, path, MemoryTag.MMAP_TABLE_WRITER);
                this.todoTxn = todoMem.getLong(0);
                // check if _todo_ file is consistent, if not, we just ignore its contents and reset hash
                if (todoMem.getLong(24) != todoTxn) {
                    todoMem.putLong(8, configuration.getDatabaseIdLo());
                    todoMem.putLong(16, configuration.getDatabaseIdHi());
                    Unsafe.getUnsafe().storeFence();
                    todoMem.putLong(24, todoTxn);
                    return 0;
                }

                return todoMem.getLong(32);
            } else {
                TableUtils.resetTodoLog(ff, path, rootLen, todoMem);
                todoTxn = 0;
                return 0;
            }
        } finally {
            path.trimTo(rootLen);
        }
    }

    private void performRecovery() {
        rollbackIndexes();
        rollbackSymbolTables();
        performRecovery = false;
    }

    private void populateDenseIndexerList() {
        denseIndexers.clear();
        for (int i = 0, n = indexers.size(); i < n; i++) {
            ColumnIndexer indexer = indexers.getQuick(i);
            if (indexer != null) {
                denseIndexers.add(indexer);
            }
        }
        indexCount = denseIndexers.size();
    }

    private void processAsyncWriterCommand(
            AsyncWriterCommand asyncWriterCommand,
            TableWriterTask cmd,
            long cursor,
            Sequence sequence,
            boolean contextAllowsAnyStructureChanges
    ) {
        final int cmdType = cmd.getType();
        final long correlationId = cmd.getInstance();
        final long tableId = cmd.getTableId();

        int errorCode = 0;
        CharSequence errorMsg = null;
        long affectedRowsCount = 0;
        try {
            publishTableWriterEvent(cmdType, tableId, correlationId, AsyncWriterCommand.Error.OK, null, 0L, TSK_BEGIN);
            LOG.info()
                    .$("received async cmd [type=").$(cmdType)
                    .$(", tableName=").$(tableName)
                    .$(", tableId=").$(tableId)
                    .$(", correlationId=").$(correlationId)
                    .$(", cursor=").$(cursor)
                    .I$();
            asyncWriterCommand = asyncWriterCommand.deserialize(cmd);
            affectedRowsCount = asyncWriterCommand.apply(this, contextAllowsAnyStructureChanges);
        } catch (ReaderOutOfDateException ex) {
            LOG.info()
                    .$("cannot complete async cmd, reader is out of date [type=").$(cmdType)
                    .$(", tableName=").$(tableName)
                    .$(", tableId=").$(tableId)
                    .$(", correlationId=").$(correlationId)
                    .I$();
            errorCode = READER_OUT_OF_DATE;
            errorMsg = ex.getMessage();
        } catch (AlterTableContextException ex) {
            LOG.info()
                    .$("cannot complete async cmd, table structure change is not allowed [type=").$(cmdType)
                    .$(", tableName=").$(tableName)
                    .$(", tableId=").$(tableId)
                    .$(", correlationId=").$(correlationId)
                    .I$();
            errorCode = STRUCTURE_CHANGE_NOT_ALLOWED;
            errorMsg = "async cmd cannot change table structure while writer is busy";
        } catch (SqlException | CairoException ex) {
            errorCode = SQL_OR_CAIRO_ERROR;
            errorMsg = ex.getFlyweightMessage();
        } catch (Throwable ex) {
            LOG.error().$("error on processing async cmd [type=").$(cmdType)
                    .$(", tableName=").$(tableName)
                    .$(", ex=").$(ex)
                    .I$();
            errorCode = UNEXPECTED_ERROR;
            errorMsg = ex.getMessage();
        } finally {
            sequence.done(cursor);
        }
        publishTableWriterEvent(cmdType, tableId, correlationId, errorCode, errorMsg, affectedRowsCount, TSK_COMPLETE);
    }

    private void processCommandQueue(boolean contextAllowsAnyStructureChanges) {
        long cursor;
        while ((cursor = commandSubSeq.next()) > -1) {
            TableWriterTask cmd = commandQueue.get(cursor);
            processCommandQueue(cmd, commandSubSeq, cursor, contextAllowsAnyStructureChanges);
        }
    }

    private void processReplSyncCommand(TableWriterTask cmd, long cursor, Sequence sequence) {
        long dst = cmd.getInstance();
        long dstIP = cmd.getIp();
        long tableId = cmd.getTableId();
        TableSyncModel syncModel;

        try {
            LOG.info()
                    .$("received replication SYNC cmd [tableName=").$(tableName)
                    .$(", tableId=").$(tableId)
                    .$(", src=").$(dst)
                    .$(", srcIP=").$ip(dstIP)
                    .I$();
            syncModel = replHandleSyncCmd(cmd);
        } finally {
            // release command queue slot not to hold queues
            sequence.done(cursor);
        }
        if (syncModel != null) {
            publishTableWriterEvent(syncModel, tableId, dst, dstIP);
        }
    }

    private void publishTableWriterEvent(int cmdType, long tableId, long correlationId, int errorCode, CharSequence errorMsg, long affectedRowsCount, int eventType) {
        long pubCursor;
        do {
            pubCursor = messageBus.getTableWriterEventPubSeq().next();
        } while (pubCursor < -1);

        if (pubCursor > -1) {
            try {
                final TableWriterTask event = messageBus.getTableWriterEventQueue().get(pubCursor);
                event.of(eventType, tableId, tableName);
                event.putInt(errorCode);
                if (errorCode != AsyncWriterCommand.Error.OK) {
                    event.putStr(errorMsg);
                } else {
                    event.putLong(affectedRowsCount);
                }
                event.setInstance(correlationId);
            } finally {
                messageBus.getTableWriterEventPubSeq().done(pubCursor);
            }

            // Log result
            if (eventType == TSK_COMPLETE) {
                LogRecord lg = LOG.info()
                        .$("published async command complete event [type=").$(cmdType)
                        .$(",tableName=").$(tableName)
                        .$(",tableId=").$(tableId)
                        .$(",correlationId=").$(correlationId);
                if (errorCode != AsyncWriterCommand.Error.OK) {
                    lg.$(",errorCode=").$(errorCode).$(",errorMsg=").$(errorMsg);
                }
                lg.I$();
            }
        } else {
            // Queue is full
            LOG.error()
                    .$("cannot publish sync command complete event [type=").$(cmdType)
                    .$(",tableName=").$(tableName)
                    .$(",tableId=").$(tableId)
                    .$(",correlationId=").$(correlationId)
                    .I$();
        }
    }

    void publishTableWriterEvent(TableSyncModel model, long tableId, long dst, long dstIP) {
        long pubCursor;
        do {
            pubCursor = messageBus.getTableWriterEventPubSeq().next();
        } while (pubCursor < -1);

        if (pubCursor > -1) {
            final TableWriterTask event = messageBus.getTableWriterEventQueue().get(pubCursor);
            model.toBinary(event);
            event.setInstance(dst);
            event.setIp(dstIP);
            event.setTableId(tableId);
            messageBus.getTableWriterEventPubSeq().done(pubCursor);
            LOG.info()
                    .$("published replication SYNC event [table=").$(tableName)
                    .$(", tableId=").$(tableId)
                    .$(", dst=").$(dst)
                    .$(", dstIP=").$ip(dstIP)
                    .I$();
        } else {
            LOG.error()
                    .$("could not publish slave sync event [table=").$(tableName)
                    .$(", tableId=").$(tableId)
                    .$(", dst=").$(dst)
                    .$(", dstIP=").$ip(dstIP)
                    .I$();
        }
    }

    void purgeUnusedPartitions() {
        if (PartitionBy.isPartitioned(partitionBy)) {
            removeNonAttachedPartitions();
        }
    }

    private long readMinTimestamp(long partitionTimestamp) {
        setStateForTimestamp(other, partitionTimestamp, false);
        try {
            dFile(other, metadata.getColumnName(metadata.getTimestampIndex()), COLUMN_NAME_TXN_NONE);
            if (ff.exists(other)) {
                // read min timestamp value
                final long fd = TableUtils.openRO(ff, other, LOG);
                try {
                    return TableUtils.readLongOrFail(
                            ff,
                            fd,
                            0,
                            tempMem16b,
                            other
                    );
                } finally {
                    ff.close(fd);
                }
            } else {
                throw CairoException.instance(0).put("Partition does not exist [path=").put(other).put(']');
            }
        } finally {
            other.trimTo(rootLen);
        }
    }

    private void recoverFromMetaRenameFailure(CharSequence columnName) {
        openMetaFile(ff, path, rootLen, metaMem);
    }

    private void recoverFromSwapRenameFailure(CharSequence columnName) {
        recoverFromTodoWriteFailure(columnName);
        clearTodoLog();
    }

    private void recoverFromSymbolMapWriterFailure(CharSequence columnName) {
        removeSymbolMapFilesQuiet(columnName, getTxn());
        removeMetaFile();
        recoverFromSwapRenameFailure(columnName);
    }

    private void recoverFromTodoWriteFailure(CharSequence columnName) {
        restoreMetaFrom(META_PREV_FILE_NAME, metaPrevIndex);
        openMetaFile(ff, path, rootLen, metaMem);
    }

    private void recoverOpenColumnFailure(CharSequence columnName) {
        final int index = columnCount - 1;
        removeMetaFile();
        removeLastColumn();
        columnCount--;
        recoverFromSwapRenameFailure(columnName);
        removeSymbolMapWriter(index);
    }

    private void releaseLock(boolean distressed) {
        if (lockFd != -1L) {
            ff.close(lockFd);
            if (distressed) {
                return;
            }

            try {
                lockName(path);
                removeOrException(ff, path);
            } finally {
                path.trimTo(rootLen);
            }
        }
    }

    private void removeColumn(int columnIndex) {
        final int pi = getPrimaryColumnIndex(columnIndex);
        final int si = getSecondaryColumnIndex(columnIndex);
        freeNullSetter(nullSetters, columnIndex);
        freeNullSetter(o3NullSetters, columnIndex);
        freeAndRemoveColumnPair(columns, pi, si);
        freeAndRemoveO3ColumnPair(o3Columns, pi, si);
        freeAndRemoveO3ColumnPair(o3Columns2, pi, si);
        if (columnIndex < indexers.size()) {
            Misc.free(indexers.getAndSetQuick(columnIndex, null));
            populateDenseIndexerList();
        }
    }

    private void removeColumnFiles(CharSequence columnName, int columnIndex, int columnType) {
        try {
            for (int i = txWriter.getPartitionCount() - 1; i > -1L; i--) {
                long partitionTimestamp = txWriter.getPartitionTimestamp(i);
                long partitionNameTxn = txWriter.getPartitionNameTxn(i);
                removeColumnFilesInPartition(columnName, columnIndex, partitionTimestamp, partitionNameTxn);
            }
            if (!PartitionBy.isPartitioned(partitionBy)) {
                removeColumnFilesInPartition(columnName, columnIndex, txWriter.getLastPartitionTimestamp(), -1L);
            }

            long columnNameTxn = columnVersionWriter.getDefaultColumnNameTxn(columnIndex);
            if (ColumnType.isSymbol(columnType)) {
                removeFileAndOrLog(ff, offsetFileName(path.trimTo(rootLen), columnName, columnNameTxn));
                removeFileAndOrLog(ff, charFileName(path.trimTo(rootLen), columnName, columnNameTxn));
                removeFileAndOrLog(ff, BitmapIndexUtils.keyFileName(path.trimTo(rootLen), columnName, columnNameTxn));
                removeFileAndOrLog(ff, BitmapIndexUtils.valueFileName(path.trimTo(rootLen), columnName, columnNameTxn));
            }
        } finally {
            path.trimTo(rootLen);
        }
    }

    private void removeColumnFilesInPartition(CharSequence columnName, int columnIndex, long partitionTimestamp, long partitionNameTxn) {
        setPathForPartition(path, partitionBy, partitionTimestamp, false);
        txnPartitionConditionally(path, partitionNameTxn);
        int plen = path.length();
        long columnNameTxn = columnVersionWriter.getColumnNameTxn(partitionTimestamp, columnIndex);
        removeFileAndOrLog(ff, dFile(path, columnName, columnNameTxn));
        removeFileAndOrLog(ff, iFile(path.trimTo(plen), columnName, columnNameTxn));
        removeFileAndOrLog(ff, BitmapIndexUtils.keyFileName(path.trimTo(plen), columnName, columnNameTxn));
        removeFileAndOrLog(ff, BitmapIndexUtils.valueFileName(path.trimTo(plen), columnName, columnNameTxn));
        path.trimTo(rootLen);
    }

    private int removeColumnFromMeta(int index) {
        try {
            int metaSwapIndex = openMetaSwapFile(ff, ddlMem, path, rootLen, fileOperationRetryCount);
            int timestampIndex = metaMem.getInt(META_OFFSET_TIMESTAMP_INDEX);
            ddlMem.putInt(columnCount);
            ddlMem.putInt(partitionBy);

            if (timestampIndex == index) {
                ddlMem.putInt(-1);
            } else {
                ddlMem.putInt(timestampIndex);
            }
            copyVersionAndLagValues();
            ddlMem.jumpTo(META_OFFSET_COLUMN_TYPES);

            for (int i = 0; i < columnCount; i++) {
                writeColumnEntry(i, i == index);
            }

            long nameOffset = getColumnNameOffset(columnCount);
            for (int i = 0; i < columnCount; i++) {
                CharSequence columnName = metaMem.getStr(nameOffset);
                ddlMem.putStr(columnName);
                nameOffset += Vm.getStorageLength(columnName);
            }

            return metaSwapIndex;
        } finally {
            ddlMem.close();
        }
    }

    private void removeIndexFiles(CharSequence columnName, int columnIndex) {
        try {
            for (int i = txWriter.getPartitionCount() - 1; i > -1L; i--) {
                long partitionTimestamp = txWriter.getPartitionTimestamp(i);
                long partitionNameTxn = txWriter.getPartitionNameTxn(i);
                removeIndexFilesInPartition(columnName, columnIndex, partitionTimestamp, partitionNameTxn);
            }
            if (!PartitionBy.isPartitioned(partitionBy)) {
                removeColumnFilesInPartition(columnName, columnIndex, txWriter.getLastPartitionTimestamp(), -1L);
            }
        } finally {
            path.trimTo(rootLen);
        }
    }

    private void removeIndexFilesInPartition(CharSequence columnName, int columnIndex, long partitionTimestamp, long partitionNameTxn) {
        setPathForPartition(path, partitionBy, partitionTimestamp, false);
        txnPartitionConditionally(path, partitionNameTxn);
        int plen = path.length();
        long columnNameTxn = columnVersionWriter.getColumnNameTxn(partitionTimestamp, columnIndex);
        removeFileAndOrLog(ff, BitmapIndexUtils.keyFileName(path.trimTo(plen), columnName, columnNameTxn));
        removeFileAndOrLog(ff, BitmapIndexUtils.valueFileName(path.trimTo(plen), columnName, columnNameTxn));
        path.trimTo(rootLen);
    }

    private void removeLastColumn() {
        removeColumn(columnCount - 1);
    }

    private void removeMetaFile() {
        try {
            path.concat(META_FILE_NAME).$();
            if (ff.exists(path) && !ff.remove(path)) {
                throw CairoException.instance(ff.errno()).put("Recovery failed. Cannot remove: ").put(path);
            }
        } finally {
            path.trimTo(rootLen);
        }
    }

    private void removeNonAttachedPartitions() {
        LOG.info().$("purging non attached partitions [path=").$(path.$()).$(']').$();
        try {
            ff.iterateDir(path.$(), removePartitionDirsNotAttached);
        } finally {
            path.trimTo(rootLen);
        }
    }

    private void removePartitionDirectories() {
        try {
            ff.iterateDir(path.$(), removePartitionDirectories);
        } finally {
            path.trimTo(rootLen);
        }
    }

    private void removePartitionDirectories0(long pUtf8NameZ, int type) {
        if (Files.isDir(pUtf8NameZ, type)) {
            path.trimTo(rootLen);
            path.concat(pUtf8NameZ).$();
            int errno;
            if ((errno = ff.rmdir(path)) != 0) {
                LOG.info().$("could not remove [path=").$(path).$(", errno=").$(errno).$(']').$();
            }
        }
    }

    private void removePartitionDirsNotAttached(long pUtf8NameZ, int type) {
        if (Files.isDir(pUtf8NameZ, type, fileNameSink)) {

            if (Chars.endsWith(fileNameSink, DETACHED_DIR_MARKER)) {
                // Do not remove detached partitions
                // They are probably about to be attached.
                return;
            }
            try {
                long txn = 0;
                int txnSep = Chars.indexOf(fileNameSink, '.');
                if (txnSep < 0) {
                    txnSep = fileNameSink.length();
                } else {
                    txn = Numbers.parseLong(fileNameSink, txnSep + 1, fileNameSink.length());
                }
                long dirTimestamp = partitionDirFmt.parse(fileNameSink, 0, txnSep, null);
                if (txn <= txWriter.txn &&
                        (txWriter.attachedPartitionsContains(dirTimestamp) || txWriter.isActivePartition(dirTimestamp))) {
                    return;
                }
            } catch (NumericException ignore) {
                // not a date?
                // ignore exception and leave the directory
                path.trimTo(rootLen);
                path.concat(pUtf8NameZ).$();
                LOG.error().$("invalid partition directory inside table folder: ").utf8(path).$();
                return;
            }
            path.trimTo(rootLen);
            path.concat(pUtf8NameZ).$();
            int errno;
            if ((errno = ff.rmdir(path)) == 0) {
                LOG.info().$("removed partition dir: ").$(path).$();
            } else {
                LOG.error().$("cannot remove: ").$(path).$(" [errno=").$(errno).$(']').$();
            }
        }
    }

    private void removeSymbolMapFilesQuiet(CharSequence name, long columnNamTxn) {
        try {
            removeFileAndOrLog(ff, offsetFileName(path.trimTo(rootLen), name, columnNamTxn));
            removeFileAndOrLog(ff, charFileName(path.trimTo(rootLen), name, columnNamTxn));
            removeFileAndOrLog(ff, BitmapIndexUtils.keyFileName(path.trimTo(rootLen), name, columnNamTxn));
            removeFileAndOrLog(ff, BitmapIndexUtils.valueFileName(path.trimTo(rootLen), name, columnNamTxn));
        } finally {
            path.trimTo(rootLen);
        }
    }

    private void removeSymbolMapWriter(int index) {
        MapWriter writer = symbolMapWriters.getAndSetQuick(index, NullMapWriter.INSTANCE);
        if (writer != null && writer != NullMapWriter.INSTANCE) {
            int symColIndex = denseSymbolMapWriters.remove(writer);
            // Shift all subsequent symbol indexes by 1 back
            while (symColIndex < denseSymbolMapWriters.size()) {
                MapWriter w = denseSymbolMapWriters.getQuick(symColIndex);
                w.setSymbolIndexInTxWriter(symColIndex);
                symColIndex++;
            }
            Misc.free(writer);
        }
    }

    private int rename(int retries) {
        try {
            int index = 0;
            other.concat(META_PREV_FILE_NAME).$();
            path.concat(META_FILE_NAME).$();
            int l = other.length();

            do {
                if (index > 0) {
                    other.trimTo(l);
                    other.put('.').put(index);
                    other.$();
                }

                if (ff.exists(other) && !ff.remove(other)) {
                    LOG.info().$("cannot remove target of rename '").$(path).$("' to '").$(other).$(" [errno=").$(ff.errno()).$(']').$();
                    index++;
                    continue;
                }

                if (!ff.rename(path, other)) {
                    LOG.info().$("cannot rename '").$(path).$("' to '").$(other).$(" [errno=").$(ff.errno()).$(']').$();
                    index++;
                    continue;
                }

                return index;

            } while (index < retries);

            throw CairoException.instance(0).put("Cannot rename ").put(path).put(". Max number of attempts reached [").put(index).put("]. Last target was: ").put(other);
        } finally {
            path.trimTo(rootLen);
            other.trimTo(rootLen);
        }
    }

    private void renameColumnFiles(CharSequence columnName, int columnIndex, CharSequence newName, int columnType) {
        try {
            for (int i = txWriter.getPartitionCount() - 1; i > -1L; i--) {
                long partitionTimestamp = txWriter.getPartitionTimestamp(i);
                long partitionNameTxn = txWriter.getPartitionNameTxn(i);
                renameColumnFiles(columnName, columnIndex, newName, partitionTimestamp, partitionNameTxn);
            }
            if (!PartitionBy.isPartitioned(partitionBy)) {
                renameColumnFiles(columnName, columnIndex, newName, txWriter.getLastPartitionTimestamp(), -1L);
            }

            long columnNameTxn = columnVersionWriter.getDefaultColumnNameTxn(columnIndex);
            if (ColumnType.isSymbol(columnType)) {
                renameFileOrLog(ff, offsetFileName(path.trimTo(rootLen), columnName, columnNameTxn), offsetFileName(other.trimTo(rootLen), newName, columnNameTxn));
                renameFileOrLog(ff, charFileName(path.trimTo(rootLen), columnName, columnNameTxn), charFileName(other.trimTo(rootLen), newName, columnNameTxn));
                renameFileOrLog(ff, BitmapIndexUtils.keyFileName(path.trimTo(rootLen), columnName, columnNameTxn), BitmapIndexUtils.keyFileName(other.trimTo(rootLen), newName, columnNameTxn));
                renameFileOrLog(ff, BitmapIndexUtils.valueFileName(path.trimTo(rootLen), columnName, columnNameTxn), BitmapIndexUtils.valueFileName(other.trimTo(rootLen), newName, columnNameTxn));
            }
        } finally {
            path.trimTo(rootLen);
            other.trimTo(rootLen);
        }
    }

    private void renameColumnFiles(CharSequence columnName, int columnIndex, CharSequence newName, long partitionTimestamp, long partitionNameTxn) {
        setPathForPartition(path, partitionBy, partitionTimestamp, false);
        setPathForPartition(other, partitionBy, partitionTimestamp, false);
        txnPartitionConditionally(path, partitionNameTxn);
        txnPartitionConditionally(other, partitionNameTxn);
        int plen = path.length();
        long columnNameTxn = columnVersionWriter.getColumnNameTxn(partitionTimestamp, columnIndex);
        renameFileOrLog(ff, dFile(path.trimTo(plen), columnName, columnNameTxn), dFile(other.trimTo(plen), newName, columnNameTxn));
        renameFileOrLog(ff, iFile(path.trimTo(plen), columnName, columnNameTxn), iFile(other.trimTo(plen), newName, columnNameTxn));
        renameFileOrLog(ff, BitmapIndexUtils.keyFileName(path.trimTo(plen), columnName, columnNameTxn), BitmapIndexUtils.keyFileName(other.trimTo(plen), newName, columnNameTxn));
        renameFileOrLog(ff, BitmapIndexUtils.valueFileName(path.trimTo(plen), columnName, columnNameTxn), BitmapIndexUtils.valueFileName(other.trimTo(plen), newName, columnNameTxn));
        path.trimTo(rootLen);
        other.trimTo(rootLen);
    }

    private int renameColumnFromMeta(int index, CharSequence newName) {
        try {
            int metaSwapIndex = openMetaSwapFile(ff, ddlMem, path, rootLen, fileOperationRetryCount);
            int timestampIndex = metaMem.getInt(META_OFFSET_TIMESTAMP_INDEX);
            ddlMem.putInt(columnCount);
            ddlMem.putInt(partitionBy);
            ddlMem.putInt(timestampIndex);
            copyVersionAndLagValues();
            ddlMem.jumpTo(META_OFFSET_COLUMN_TYPES);

            for (int i = 0; i < columnCount; i++) {
                writeColumnEntry(i, false);
            }

            long nameOffset = getColumnNameOffset(columnCount);
            for (int i = 0; i < columnCount; i++) {
                CharSequence columnName = metaMem.getStr(nameOffset);
                nameOffset += Vm.getStorageLength(columnName);

                if (i == index && getColumnType(metaMem, i) > 0) {
                    columnName = newName;
                }
                ddlMem.putStr(columnName);
            }

            return metaSwapIndex;
        } finally {
            ddlMem.close();
        }
    }

    private void renameMetaToMetaPrev(CharSequence columnName) {
        try {
            this.metaPrevIndex = rename(fileOperationRetryCount);
        } catch (CairoException e) {
            runFragile(RECOVER_FROM_META_RENAME_FAILURE, columnName, e);
        }
    }

    private void renameSwapMetaToMeta(CharSequence columnName) {
        // rename _meta.swp to _meta
        try {
            restoreMetaFrom(META_SWAP_FILE_NAME, metaSwapIndex);
        } catch (CairoException e) {
            runFragile(RECOVER_FROM_SWAP_RENAME_FAILURE, columnName, e);
        }
    }

    private long repairDataGaps(final long timestamp) {
        if (txWriter.getMaxTimestamp() != Numbers.LONG_NaN && PartitionBy.isPartitioned(partitionBy)) {
            long fixedRowCount = 0;
            long lastTimestamp = -1;
            long transientRowCount = this.txWriter.getTransientRowCount();
            long maxTimestamp = this.txWriter.getMaxTimestamp();
            try {
                final long tsLimit = partitionFloorMethod.floor(this.txWriter.getMaxTimestamp());
                for (long ts = getPartitionLo(txWriter.getMinTimestamp()); ts < tsLimit; ts = partitionCeilMethod.ceil(ts)) {
                    path.trimTo(rootLen);
                    setStateForTimestamp(path, ts, false);
                    int p = path.length();

                    long partitionSize = txWriter.getPartitionSizeByPartitionTimestamp(ts);
                    if (partitionSize >= 0 && ff.exists(path.$())) {
                        fixedRowCount += partitionSize;
                        lastTimestamp = ts;
                    } else {
                        Path other = Path.getThreadLocal2(path.trimTo(p).$());
                        TableUtils.oldPartitionName(other, getTxn());
                        if (ff.exists(other.$())) {
                            if (!ff.rename(other, path)) {
                                LOG.error().$("could not rename [from=").$(other).$(", to=").$(path).$(']').$();
                                throw new CairoError("could not restore directory, see log for details");
                            } else {
                                LOG.info().$("restored [path=").$(path).$(']').$();
                            }
                        } else {
                            LOG.debug().$("missing partition [name=").$(path.trimTo(p).$()).$(']').$();
                        }
                    }
                }

                if (lastTimestamp > -1) {
                    path.trimTo(rootLen);
                    setStateForTimestamp(path, tsLimit, false);
                    if (!ff.exists(path.$())) {
                        Path other = Path.getThreadLocal2(path);
                        TableUtils.oldPartitionName(other, getTxn());
                        if (ff.exists(other.$())) {
                            if (!ff.rename(other, path)) {
                                LOG.error().$("could not rename [from=").$(other).$(", to=").$(path).$(']').$();
                                throw new CairoError("could not restore directory, see log for details");
                            } else {
                                LOG.info().$("restored [path=").$(path).$(']').$();
                            }
                        } else {
                            LOG.error().$("last partition does not exist [name=").$(path).$(']').$();
                            // ok, create last partition we discovered the active
                            // 1. read its size
                            path.trimTo(rootLen);
                            setStateForTimestamp(path, lastTimestamp, false);
                            int p = path.length();
                            transientRowCount = txWriter.getPartitionSizeByPartitionTimestamp(lastTimestamp);


                            // 2. read max timestamp
                            TableUtils.dFile(path.trimTo(p), metadata.getColumnName(metadata.getTimestampIndex()), COLUMN_NAME_TXN_NONE);
                            maxTimestamp = TableUtils.readLongAtOffset(ff, path, tempMem16b, (transientRowCount - 1) * Long.BYTES);
                            fixedRowCount -= transientRowCount;
                            txWriter.removeAttachedPartitions(txWriter.getMaxTimestamp());
                            LOG.info()
                                    .$("updated active partition [name=").$(path.trimTo(p).$())
                                    .$(", maxTimestamp=").$ts(maxTimestamp)
                                    .$(", transientRowCount=").$(transientRowCount)
                                    .$(", fixedRowCount=").$(txWriter.getFixedRowCount())
                                    .$(']').$();
                        }
                    }
                }
            } finally {
                path.trimTo(rootLen);
            }

            final long expectedSize = txWriter.unsafeReadFixedRowCount();
            if (expectedSize != fixedRowCount || maxTimestamp != this.txWriter.getMaxTimestamp()) {
                LOG.info()
                        .$("actual table size has been adjusted [name=`").utf8(tableName).$('`')
                        .$(", expectedFixedSize=").$(expectedSize)
                        .$(", actualFixedSize=").$(fixedRowCount)
                        .$(']').$();

                txWriter.reset(fixedRowCount, transientRowCount, maxTimestamp, defaultCommitMode, denseSymbolMapWriters);
                return maxTimestamp;
            }
        }

        return timestamp;
    }

    private void repairMetaRename(int index) {
        try {
            path.concat(META_PREV_FILE_NAME);
            if (index > 0) {
                path.put('.').put(index);
            }
            path.$();

            if (ff.exists(path)) {
                LOG.info().$("Repairing metadata from: ").$(path).$();
                if (ff.exists(other.concat(META_FILE_NAME).$()) && !ff.remove(other)) {
                    throw CairoException.instance(ff.errno()).put("Repair failed. Cannot replace ").put(other);
                }

                if (!ff.rename(path, other)) {
                    throw CairoException.instance(ff.errno()).put("Repair failed. Cannot rename ").put(path).put(" -> ").put(other);
                }
            }
        } finally {
            path.trimTo(rootLen);
            other.trimTo(rootLen);
        }

        clearTodoLog();
    }

    private void repairTruncate() {
        LOG.info().$("repairing abnormally terminated truncate on ").$(path).$();
        if (PartitionBy.isPartitioned(partitionBy)) {
            removePartitionDirectories();
        }
        txWriter.truncate(columnVersionWriter.getVersion());
        clearTodoLog();
    }

    @Nullable TableSyncModel replHandleSyncCmd(TableWriterTask cmd) {
        final long instance = cmd.getInstance();
        final long sequence = cmd.getSequence();
        final int index = cmdSequences.keyIndex(instance);
        if (index < 0 && sequence <= cmdSequences.valueAt(index)) {
            return null;
        }
        cmdSequences.putAt(index, instance, sequence);
        final long txMemSize = Unsafe.getUnsafe().getLong(cmd.getData());
        return replCreateTableSyncModel(
                cmd.getData() + 8,
                txMemSize,
                cmd.getData() + txMemSize + 16,
                Unsafe.getUnsafe().getLong(cmd.getData() + txMemSize + 8)
        );
    }

    private void resizeColumnTopSink(long srcOoo, long srcOooMax) {
        long maxPartitionsAffected = (srcOooMax - srcOoo) / PartitionBy.getPartitionTimeIntervalFloor(partitionBy) + 2;
        long size = maxPartitionsAffected * (metadata.getColumnCount() + 1);
        if (o3ColumnTopSink == null) {
            o3ColumnTopSink = new DirectLongList(size, MemoryTag.NATIVE_O3);
        }
        o3ColumnTopSink.setCapacity(size);
        o3ColumnTopSink.setPos(size);
        o3ColumnTopSink.zero(-1L);
    }

    private void restoreMetaFrom(CharSequence fromBase, int fromIndex) {
        try {
            path.concat(fromBase);
            if (fromIndex > 0) {
                path.put('.').put(fromIndex);
            }
            path.$();

            TableUtils.renameOrFail(ff, path, other.concat(META_FILE_NAME).$());
        } finally {
            path.trimTo(rootLen);
            other.trimTo(rootLen);
        }
    }

    private void rollbackIndexes() {
        final long maxRow = txWriter.getTransientRowCount() - 1;
        for (int i = 0, n = denseIndexers.size(); i < n; i++) {
            ColumnIndexer indexer = denseIndexers.getQuick(i);
            long fd = indexer.getFd();
            LOG.info().$("recovering index [fd=").$(fd).$(']').$();
            if (fd > -1) {
                indexer.rollback(maxRow);
            }
        }
    }

    private void rollbackSymbolTables() {
        int expectedMapWriters = txWriter.unsafeReadSymbolColumnCount();
        for (int i = 0; i < expectedMapWriters; i++) {
            denseSymbolMapWriters.getQuick(i).rollback(txWriter.unsafeReadSymbolWriterIndexOffset(i));
        }
    }

    private void rowAppend(ObjList<Runnable> activeNullSetters) {
        if ((masterRef & 1) != 0) {
            for (int i = 0; i < columnCount; i++) {
                if (rowValueIsNotNull.getQuick(i) < masterRef) {
                    activeNullSetters.getQuick(i).run();
                }
            }
            masterRef++;
        }
    }

    void rowCancel() {
        if ((masterRef & 1) == 0) {
            return;
        }

        if (hasO3()) {
            final long o3RowCount = getO3RowCount0();
            if (o3RowCount > 0) {
                // O3 mode and there are some rows.
                masterRef--;
                setO3AppendPosition(o3RowCount);
            } else {
                // Cancelling first row in o3, reverting to non-o3
                setO3AppendPosition(0);
                masterRef--;
                clearO3();
            }
            rowValueIsNotNull.fill(0, columnCount, masterRef);
            return;
        }

        long dirtyMaxTimestamp = txWriter.getMaxTimestamp();
        long dirtyTransientRowCount = txWriter.getTransientRowCount();
        long rollbackToMaxTimestamp = txWriter.cancelToMaxTimestamp();
        long rollbackToTransientRowCount = txWriter.cancelToTransientRowCount();

        // dirty timestamp should be 1 because newRow() increments it
        if (dirtyTransientRowCount == 1) {
            if (PartitionBy.isPartitioned(partitionBy)) {
                // we have to undo creation of partition
                closeActivePartition(false);
                if (removeDirOnCancelRow) {
                    try {
                        setStateForTimestamp(path, dirtyMaxTimestamp, false);
                        int errno;
                        if ((errno = ff.rmdir(path.$())) != 0) {
                            throw CairoException.instance(errno).put("Cannot remove directory: ").put(path);
                        }
                        removeDirOnCancelRow = false;
                    } finally {
                        path.trimTo(rootLen);
                    }
                }

                // open old partition
                if (rollbackToMaxTimestamp > Long.MIN_VALUE) {
                    try {
                        openPartition(rollbackToMaxTimestamp);
                        setAppendPosition(rollbackToTransientRowCount, false);
                    } catch (Throwable e) {
                        freeColumns(false);
                        throw e;
                    }
                } else {
                    rowAction = ROW_ACTION_OPEN_PARTITION;
                }

                // undo counts
                removeDirOnCancelRow = true;
                txWriter.cancelRow();
            } else {
                txWriter.cancelRow();
                // we only have one partition, jump to start on every column
                for (int i = 0; i < columnCount; i++) {
                    getPrimaryColumn(i).jumpTo(0L);
                    MemoryMA mem = getSecondaryColumn(i);
                    if (mem != null) {
                        mem.jumpTo(0L);
                        mem.putLong(0L);
                    }
                }
            }
        } else {
            txWriter.cancelRow();
            // we are staying within same partition, prepare append positions for row count
            boolean rowChanged = metadata.getTimestampIndex() >= 0; // adding new row already writes timestamp
            if (!rowChanged) {
                // verify if any of the columns have been changed
                // if not - we don't have to do
                for (int i = 0; i < columnCount; i++) {
                    if (rowValueIsNotNull.getQuick(i) == masterRef) {
                        rowChanged = true;
                        break;
                    }
                }
            }

            // is no column has been changed we take easy option and do nothing
            if (rowChanged) {
                setAppendPosition(dirtyTransientRowCount - 1, false);
            }
        }
        rowValueIsNotNull.fill(0, columnCount, --masterRef);
        txWriter.transientRowCount--;
    }

    private void runFragile(FragileCode fragile, CharSequence columnName, CairoException e) {
        try {
            fragile.run(columnName);
        } catch (CairoException err) {
            LOG.error().$("DOUBLE ERROR: 1st: {").$((Sinkable) e).$('}').$();
            throwDistressException(err);
        }
        throw e;
    }

    void setAppendPosition(final long position, boolean doubleAllocate) {
        for (int i = 0; i < columnCount; i++) {
            // stop calculating oversize as soon as we find first over-sized column
            setColumnSize(i, position, doubleAllocate);
        }
    }

    private void setColumnSize(int columnIndex, long size, boolean doubleAllocate) {
        MemoryMA mem1 = getPrimaryColumn(columnIndex);
        MemoryMA mem2 = getSecondaryColumn(columnIndex);
        int type = metadata.getColumnType(columnIndex);
        if (type > 0) { // Not deleted
            final long pos = size - columnTops.getQuick(columnIndex);
            if (pos > 0) {
                // subtract column top
                final long m1pos;
                switch (ColumnType.tagOf(type)) {
                    case ColumnType.BINARY:
                    case ColumnType.STRING:
                        assert mem2 != null;
                        if (doubleAllocate) {
                            mem2.allocate(pos * Long.BYTES + Long.BYTES);
                        }
                        // Jump to the number of records written to read length of var column correctly
                        mem2.jumpTo(pos * Long.BYTES);
                        m1pos = Unsafe.getUnsafe().getLong(mem2.getAppendAddress());
                        // Jump to the end of file to correctly trim the file
                        mem2.jumpTo((pos + 1) * Long.BYTES);
                        break;
                    default:
                        m1pos = pos << ColumnType.pow2SizeOf(type);
                        break;
                }
                if (doubleAllocate) {
                    mem1.allocate(m1pos);
                }
                mem1.jumpTo(m1pos);
            } else {
                mem1.jumpTo(0);
                if (mem2 != null) {
                    mem2.jumpTo(0);
                    mem2.putLong(0);
                }
            }
        }
    }

    private void setO3AppendPosition(final long position) {
        for (int i = 0; i < columnCount; i++) {
            int columnType = metadata.getColumnType(i);
            if (columnType > 0) {
                o3SetAppendOffset(i, columnType, position);
            }
        }
    }

    private void setRowValueNotNull(int columnIndex) {
        assert rowValueIsNotNull.getQuick(columnIndex) != masterRef;
        rowValueIsNotNull.setQuick(columnIndex, masterRef);
    }

    /**
     * Sets path member variable to partition directory for the given timestamp and
     * partitionLo and partitionHi to partition interval in millis. These values are
     * determined based on input timestamp and value of partitionBy. For any given
     * timestamp this method will determine either day, month or year interval timestamp falls to.
     * Partition directory name is ISO string of interval start.
     * <p>
     * Because this method modifies "path" member variable, be sure path is trimmed to original
     * state within try..finally block.
     *
     * @param path                    path instance to modify
     * @param timestamp               to determine interval for
     * @param updatePartitionInterval flag indicating that partition interval partitionLo and
     */
    private void setStateForTimestamp(Path path, long timestamp, boolean updatePartitionInterval) {
        final long partitionTimestampHi = TableUtils.setPathForPartition(path, partitionBy, timestamp, true);
        // When partition is create a txn name must always be set to purge dropped partitions.
        // When partition is created outside O3 merge use `txn-1` as the version
        long partitionTxnName = PartitionBy.isPartitioned(partitionBy) ? txWriter.getTxn() - 1 : -1;
        TableUtils.txnPartitionConditionally(
                path,
                txWriter.getPartitionNameTxnByPartitionTimestamp(partitionTimestampHi, partitionTxnName)
        );
        if (updatePartitionInterval) {
            this.partitionTimestampHi = partitionTimestampHi;
        }
    }

    private void switchPartition(long timestamp) {
        // Before partition can be switched we need to index records
        // added so far. Index writers will start point to different
        // files after switch.
        updateIndexes();
        txWriter.switchPartitions(timestamp);
        openPartition(timestamp);
        setAppendPosition(0, false);
    }

    private void syncColumns(int commitMode) {
        final boolean async = commitMode == CommitMode.ASYNC;
        for (int i = 0; i < columnCount; i++) {
            columns.getQuick(i * 2).sync(async);
            final MemoryMA m2 = columns.getQuick(i * 2 + 1);
            if (m2 != null) {
                m2.sync(false);
            }
        }
    }

    private void throwDistressException(Throwable cause) {
        this.distressed = true;
        throw new CairoError(cause);
    }

    private void updateIndexes() {
        if (indexCount == 0 || avoidIndexOnCommit) {
            avoidIndexOnCommit = false;
            return;
        }
        updateIndexesSlow();
    }

    private void updateIndexesParallel(long lo, long hi) {
        indexSequences.clear();
        indexLatch.setCount(indexCount);
        final int nParallelIndexes = indexCount - 1;
        final Sequence indexPubSequence = this.messageBus.getIndexerPubSequence();
        final RingQueue<ColumnIndexerTask> indexerQueue = this.messageBus.getIndexerQueue();

        LOG.info().$("parallel indexing [table=").$(tableName)
                .$(", indexCount=").$(indexCount)
                .$(", rowCount=").$(hi - lo)
                .I$();
        int serialIndexCount = 0;

        // we are going to index last column in this thread while other columns are on the queue
        OUT:
        for (int i = 0; i < nParallelIndexes; i++) {

            long cursor = indexPubSequence.next();
            if (cursor == -1) {
                // queue is full, process index in the current thread
                indexAndCountDown(denseIndexers.getQuick(i), lo, hi, indexLatch);
                serialIndexCount++;
                continue;
            }

            if (cursor == -2) {
                // CAS issue, retry
                do {
                    cursor = indexPubSequence.next();
                    if (cursor == -1) {
                        indexAndCountDown(denseIndexers.getQuick(i), lo, hi, indexLatch);
                        serialIndexCount++;
                        continue OUT;
                    }

                } while (cursor < 0);
            }

            final ColumnIndexerTask queueItem = indexerQueue.get(cursor);
            final ColumnIndexer indexer = denseIndexers.getQuick(i);
            final long sequence = indexer.getSequence();
            queueItem.indexer = indexer;
            queueItem.lo = lo;
            queueItem.hi = hi;
            queueItem.countDownLatch = indexLatch;
            queueItem.sequence = sequence;
            indexSequences.add(sequence);
            indexPubSequence.done(cursor);
        }

        // index last column while other columns are brewing on the queue
        indexAndCountDown(denseIndexers.getQuick(indexCount - 1), lo, hi, indexLatch);
        serialIndexCount++;

        // At this point we have re-indexed our column and if things are flowing nicely
        // all other columns should have been done by other threads. Instead of actually
        // waiting we gracefully check latch count.
        if (!indexLatch.await(configuration.getWorkStealTimeoutNanos())) {
            // other columns are still in-flight, we must attempt to steal work from other threads
            for (int i = 0; i < nParallelIndexes; i++) {
                ColumnIndexer indexer = denseIndexers.getQuick(i);
                if (indexer.tryLock(indexSequences.getQuick(i))) {
                    indexAndCountDown(indexer, lo, hi, indexLatch);
                    serialIndexCount++;
                }
            }
            // wait for the ones we cannot steal
            indexLatch.await();
        }

        // reset lock on completed indexers
        boolean distressed = false;
        for (int i = 0; i < indexCount; i++) {
            ColumnIndexer indexer = denseIndexers.getQuick(i);
            distressed = distressed | indexer.isDistressed();
        }

        if (distressed) {
            throwDistressException(null);
        }

        LOG.info().$("parallel indexing done [serialCount=").$(serialIndexCount).$(']').$();
    }

    private void updateIndexesSerially(long lo, long hi) {
        LOG.info().$("serial indexing [table=").$(tableName)
                .$(", indexCount=").$(indexCount)
                .$(", rowCount=").$(hi - lo)
                .I$();
        for (int i = 0, n = denseIndexers.size(); i < n; i++) {
            try {
                denseIndexers.getQuick(i).refreshSourceAndIndex(lo, hi);
            } catch (CairoException e) {
                // this is pretty severe, we hit some sort of limit
                LOG.critical().$("index error {").$((Sinkable) e).$('}').$();
                throwDistressException(e);
            }
        }
        LOG.info().$("serial indexing done [table=").$(tableName).I$();
    }

    private void updateIndexesSlow() {
        final long hi = txWriter.getTransientRowCount();
        final long lo = txWriter.getAppendedPartitionCount() == 1 ? hi - txWriter.getLastTxSize() : 0;
        if (indexCount > 1 && parallelIndexerEnabled && hi - lo > configuration.getParallelIndexThreshold()) {
            updateIndexesParallel(lo, hi);
        } else {
            updateIndexesSerially(lo, hi);
        }
    }

    private void updateMaxTimestamp(long timestamp) {
        txWriter.updateMaxTimestamp(timestamp);
        this.timestampSetter.accept(timestamp);
    }

    private void updateMetaStructureVersion() {
        try {
            copyMetadataAndUpdateVersion();
            finishMetaSwapUpdate();
            clearTodoLog();
        } finally {
            ddlMem.close();
        }
    }

    private void updateO3ColumnTops() {
        int columnCount = metadata.getColumnCount();
        int increment = columnCount + 1;

        for (int partitionOffset = 0, n = (int) o3ColumnTopSink.size(); partitionOffset < n; partitionOffset += increment) {
            long partitionTimestamp = o3ColumnTopSink.get(partitionOffset);
            if (partitionTimestamp > -1) {
                for (int column = 0; column < columnCount; column++) {
                    long colTop = o3ColumnTopSink.get(partitionOffset + column + 1);
                    if (colTop > -1L) {
                        // Upsert even when colTop value is 0.
                        // TableReader uses the record to determine if the column is supposed to be present for the partition.
                        columnVersionWriter.upsertColumnTop(partitionTimestamp, column, colTop);
                    }
                }
            }
        }
    }

    private void validateSwapMeta(CharSequence columnName) {
        try {
            try {
                path.concat(META_SWAP_FILE_NAME);
                if (metaSwapIndex > 0) {
                    path.put('.').put(metaSwapIndex);
                }
                metaMem.smallFile(ff, path.$(), MemoryTag.MMAP_TABLE_WRITER);
                validationMap.clear();
                validate(metaMem, validationMap, ColumnType.VERSION);
            } finally {
                metaMem.close();
                path.trimTo(rootLen);
            }
        } catch (CairoException e) {
            runFragile(RECOVER_FROM_META_RENAME_FAILURE, columnName, e);
        }
    }

    private void writeColumnEntry(int i, boolean markDeleted) {
        int columnType = getColumnType(metaMem, i);
        // When column is deleted it's written to metadata with negative type
        if (markDeleted) {
            columnType = -Math.abs(columnType);
        }
        ddlMem.putInt(columnType);

        long flags = 0;
        if (isColumnIndexed(metaMem, i)) {
            flags |= META_FLAG_BIT_INDEXED;
        }

        if (isSequential(metaMem, i)) {
            flags |= META_FLAG_BIT_SEQUENTIAL;
        }
        ddlMem.putLong(flags);
        ddlMem.putInt(getIndexBlockCapacity(metaMem, i));
        ddlMem.putLong(getColumnHash(metaMem, i));
        ddlMem.skip(8);
    }

    private void writeRestoreMetaTodo(CharSequence columnName) {
        try {
            writeRestoreMetaTodo();
        } catch (CairoException e) {
            runFragile(RECOVER_FROM_TODO_WRITE_FAILURE, columnName, e);
        }
    }

    private void writeRestoreMetaTodo() {
        todoMem.putLong(0, ++todoTxn); // write txn, reader will first read txn at offset 24 and then at offset 0
        Unsafe.getUnsafe().storeFence(); // make sure we do not write hash before writing txn (view from another thread)
        todoMem.putLong(8, configuration.getDatabaseIdLo()); // write out our instance hashes
        todoMem.putLong(16, configuration.getDatabaseIdHi());
        Unsafe.getUnsafe().storeFence();
        todoMem.putLong(32, 1);
        todoMem.putLong(40, TODO_RESTORE_META);
        todoMem.putLong(48, metaPrevIndex);
        Unsafe.getUnsafe().storeFence();
        todoMem.putLong(24, todoTxn);
        todoMem.jumpTo(56);
    }

    @FunctionalInterface
    private interface FragileCode {
        void run(CharSequence columnName);
    }

    @FunctionalInterface
    public interface O3ColumnUpdateMethod {
        void run(
                int columnIndex,
                final int columnType,
                long mergedTimestampsAddr,
                long valueCount
        );
    }

    public interface Row {

        void append();

        void cancel();

        void putBin(int columnIndex, long address, long len);

        void putBin(int columnIndex, BinarySequence sequence);

        void putBool(int columnIndex, boolean value);

        void putByte(int columnIndex, byte value);

        void putChar(int columnIndex, char value);

        void putDate(int columnIndex, long value);

        void putDouble(int columnIndex, double value);

        void putFloat(int columnIndex, float value);

        void putGeoHash(int columnIndex, long value);

        void putGeoHashDeg(int index, double lat, double lon);

        void putGeoStr(int columnIndex, CharSequence value);

        void putInt(int columnIndex, int value);

        void putLong(int columnIndex, long value);

        void putLong256(int columnIndex, long l0, long l1, long l2, long l3);

        void putLong256(int columnIndex, Long256 value);

        void putLong256(int columnIndex, CharSequence hexString);

        void putLong256(int columnIndex, @NotNull CharSequence hexString, int start, int end);

        void putShort(int columnIndex, short value);

        void putStr(int columnIndex, CharSequence value);

        void putStr(int columnIndex, char value);

        void putStr(int columnIndex, CharSequence value, int pos, int len);

        void putSym(int columnIndex, CharSequence value);

        void putSym(int columnIndex, char value);

        void putSymIndex(int columnIndex, int symIndex);

        void putTimestamp(int columnIndex, long value);

        void putTimestamp(int columnIndex, CharSequence value);
    }

    @FunctionalInterface
    public interface ExtensionListener {
        void onTableExtended(long timestamp);
    }

    private class RowImpl implements Row {
        @Override
        public void append() {
            rowAppend(activeNullSetters);
        }

        @Override
        public void cancel() {
            rowCancel();
        }

        @Override
        public void putBin(int columnIndex, long address, long len) {
            getSecondaryColumn(columnIndex).putLong(getPrimaryColumn(columnIndex).putBin(address, len));
            setRowValueNotNull(columnIndex);
        }

        @Override
        public void putBin(int columnIndex, BinarySequence sequence) {
            getSecondaryColumn(columnIndex).putLong(getPrimaryColumn(columnIndex).putBin(sequence));
            setRowValueNotNull(columnIndex);
        }

        @Override
        public void putBool(int columnIndex, boolean value) {
            getPrimaryColumn(columnIndex).putBool(value);
            setRowValueNotNull(columnIndex);
        }

        @Override
        public void putByte(int columnIndex, byte value) {
            getPrimaryColumn(columnIndex).putByte(value);
            setRowValueNotNull(columnIndex);
        }

        @Override
        public void putChar(int columnIndex, char value) {
            getPrimaryColumn(columnIndex).putChar(value);
            setRowValueNotNull(columnIndex);
        }

        @Override
        public void putDate(int columnIndex, long value) {
            putLong(columnIndex, value);
            // putLong calls setRowValueNotNull
        }

        @Override
        public void putDouble(int columnIndex, double value) {
            getPrimaryColumn(columnIndex).putDouble(value);
            setRowValueNotNull(columnIndex);
        }

        @Override
        public void putFloat(int columnIndex, float value) {
            getPrimaryColumn(columnIndex).putFloat(value);
            setRowValueNotNull(columnIndex);
        }

        @Override
        public void putGeoHash(int index, long value) {
            int type = metadata.getColumnType(index);
            putGeoHash0(index, value, type);
        }

        @Override
        public void putGeoHashDeg(int index, double lat, double lon) {
            int type = metadata.getColumnType(index);
            putGeoHash0(index, GeoHashes.fromCoordinatesDegUnsafe(lat, lon, ColumnType.getGeoHashBits(type)), type);
        }

        @Override
        public void putGeoStr(int index, CharSequence hash) {
            long val;
            final int type = metadata.getColumnType(index);
            if (hash != null) {
                final int hashLen = hash.length();
                final int typeBits = ColumnType.getGeoHashBits(type);
                final int charsRequired = (typeBits - 1) / 5 + 1;
                if (hashLen < charsRequired) {
                    val = GeoHashes.NULL;
                } else {
                    try {
                        val = ColumnType.truncateGeoHashBits(
                                GeoHashes.fromString(hash, 0, charsRequired),
                                charsRequired * 5,
                                typeBits
                        );
                    } catch (NumericException e) {
                        val = GeoHashes.NULL;
                    }
                }
            } else {
                val = GeoHashes.NULL;
            }
            putGeoHash0(index, val, type);
        }

        @Override
        public void putInt(int columnIndex, int value) {
            getPrimaryColumn(columnIndex).putInt(value);
            setRowValueNotNull(columnIndex);
        }

        @Override
        public void putLong(int columnIndex, long value) {
            getPrimaryColumn(columnIndex).putLong(value);
            setRowValueNotNull(columnIndex);
        }

        @Override
        public void putLong256(int columnIndex, long l0, long l1, long l2, long l3) {
            getPrimaryColumn(columnIndex).putLong256(l0, l1, l2, l3);
            setRowValueNotNull(columnIndex);
        }

        @Override
        public void putLong256(int columnIndex, Long256 value) {
            getPrimaryColumn(columnIndex).putLong256(value.getLong0(), value.getLong1(), value.getLong2(), value.getLong3());
            setRowValueNotNull(columnIndex);
        }

        @Override
        public void putLong256(int columnIndex, CharSequence hexString) {
            getPrimaryColumn(columnIndex).putLong256(hexString);
            setRowValueNotNull(columnIndex);
        }

        @Override
        public void putLong256(int columnIndex, @NotNull CharSequence hexString, int start, int end) {
            getPrimaryColumn(columnIndex).putLong256(hexString, start, end);
            setRowValueNotNull(columnIndex);
        }

        @Override
        public void putShort(int columnIndex, short value) {
            getPrimaryColumn(columnIndex).putShort(value);
            setRowValueNotNull(columnIndex);
        }

        @Override
        public void putStr(int columnIndex, CharSequence value) {
            getSecondaryColumn(columnIndex).putLong(getPrimaryColumn(columnIndex).putStr(value));
            setRowValueNotNull(columnIndex);
        }

        @Override
        public void putStr(int columnIndex, char value) {
            getSecondaryColumn(columnIndex).putLong(getPrimaryColumn(columnIndex).putStr(value));
            setRowValueNotNull(columnIndex);
        }

        @Override
        public void putStr(int columnIndex, CharSequence value, int pos, int len) {
            getSecondaryColumn(columnIndex).putLong(getPrimaryColumn(columnIndex).putStr(value, pos, len));
            setRowValueNotNull(columnIndex);
        }

        @Override
        public void putSym(int columnIndex, CharSequence value) {
            getPrimaryColumn(columnIndex).putInt(symbolMapWriters.getQuick(columnIndex).put(value));
            setRowValueNotNull(columnIndex);
        }

        @Override
        public void putSym(int columnIndex, char value) {
            getPrimaryColumn(columnIndex).putInt(symbolMapWriters.getQuick(columnIndex).put(value));
            setRowValueNotNull(columnIndex);
        }

        @Override
        public void putSymIndex(int columnIndex, int symIndex) {
            getPrimaryColumn(columnIndex).putInt(symIndex);
            setRowValueNotNull(columnIndex);
        }

        @Override
        public void putTimestamp(int columnIndex, long value) {
            putLong(columnIndex, value);
        }

        @Override
        public void putTimestamp(int columnIndex, CharSequence value) {
            // try UTC timestamp first (micro)
            long l;
            try {
                l = value != null ? IntervalUtils.parseFloorPartialDate(value) : Numbers.LONG_NaN;
            } catch (NumericException e) {
                throw CairoException.instance(0).put("Invalid timestamp: ").put(value);
            }
            putTimestamp(columnIndex, l);
        }

        private MemoryA getPrimaryColumn(int columnIndex) {
            return activeColumns.getQuick(getPrimaryColumnIndex(columnIndex));
        }

        private MemoryA getSecondaryColumn(int columnIndex) {
            return activeColumns.getQuick(getSecondaryColumnIndex(columnIndex));
        }

        private void putGeoHash0(int index, long value, int type) {
            final MemoryA primaryColumn = getPrimaryColumn(index);
            switch (ColumnType.tagOf(type)) {
                case ColumnType.GEOBYTE:
                    primaryColumn.putByte((byte) value);
                    break;
                case ColumnType.GEOSHORT:
                    primaryColumn.putShort((short) value);
                    break;
                case ColumnType.GEOINT:
                    primaryColumn.putInt((int) value);
                    break;
                default:
                    primaryColumn.putLong(value);
                    break;
            }
            setRowValueNotNull(index);
        }
    }
}<|MERGE_RESOLUTION|>--- conflicted
+++ resolved
@@ -3961,13 +3961,8 @@
                         indexer.closeSlider();
                     }
 
-<<<<<<< HEAD
                     openColumnFiles(name, columnNameTxn, i, columnType, plen);
-                    columnTop = columnVersionWriter.getColumnTop(partitionTimestamp, i);
-=======
-                    openColumnFiles(name, columnNameTxn, i, plen);
                     columnTop = columnVersionWriter.getColumnTopQuick(partitionTimestamp, i);
->>>>>>> 00e53a14
                     columnTops.extendAndSet(i, columnTop);
 
                     if (indexer != null) {
