/*******************************************************************************
 *     ___                  _   ____  ____
 *    / _ \ _   _  ___  ___| |_|  _ \| __ )
 *   | | | | | | |/ _ \/ __| __| | | |  _ \
 *   | |_| | |_| |  __/\__ \ |_| |_| | |_) |
 *    \__\_\\__,_|\___||___/\__|____/|____/
 *
 *  Copyright (c) 2014-2019 Appsicle
 *  Copyright (c) 2019-2022 QuestDB
 *
 *  Licensed under the Apache License, Version 2.0 (the "License");
 *  you may not use this file except in compliance with the License.
 *  You may obtain a copy of the License at
 *
 *  http://www.apache.org/licenses/LICENSE-2.0
 *
 *  Unless required by applicable law or agreed to in writing, software
 *  distributed under the License is distributed on an "AS IS" BASIS,
 *  WITHOUT WARRANTIES OR CONDITIONS OF ANY KIND, either express or implied.
 *  See the License for the specific language governing permissions and
 *  limitations under the License.
 *
 ******************************************************************************/

package io.questdb.cairo;

import io.questdb.MessageBus;
import io.questdb.MessageBusImpl;
import io.questdb.Metrics;
import io.questdb.cairo.sql.AsyncWriterCommand;
import io.questdb.cairo.sql.ReaderOutOfDateException;
import io.questdb.cairo.sql.SymbolTable;
import io.questdb.cairo.sql.TableRecordMetadata;
import io.questdb.cairo.vm.NullMapWriter;
import io.questdb.cairo.vm.Vm;
import io.questdb.cairo.vm.api.*;
import io.questdb.cairo.wal.*;
import io.questdb.cairo.wal.seq.TableSequencer;
import io.questdb.griffin.DropIndexOperator;
import io.questdb.griffin.UpdateOperatorImpl;
import io.questdb.griffin.engine.ops.AbstractOperation;
import io.questdb.griffin.engine.ops.AlterOperation;
import io.questdb.griffin.engine.ops.UpdateOperation;
import io.questdb.log.Log;
import io.questdb.log.LogFactory;
import io.questdb.log.LogRecord;
import io.questdb.mp.*;
import io.questdb.std.*;
import io.questdb.std.datetime.DateFormat;
import io.questdb.std.datetime.microtime.Timestamps;
import io.questdb.std.str.LPSZ;
import io.questdb.std.str.Path;
import io.questdb.std.str.StringSink;
import io.questdb.tasks.*;
import org.jetbrains.annotations.NotNull;
import org.jetbrains.annotations.TestOnly;

import java.io.Closeable;
import java.util.concurrent.atomic.AtomicInteger;
import java.util.concurrent.atomic.AtomicLong;
import java.util.function.LongConsumer;

import static io.questdb.cairo.BitmapIndexUtils.keyFileName;
import static io.questdb.cairo.BitmapIndexUtils.valueFileName;
import static io.questdb.cairo.TableUtils.*;
import static io.questdb.cairo.sql.AsyncWriterCommand.Error.*;
import static io.questdb.cairo.wal.WalUtils.SEQ_DIR;
import static io.questdb.cairo.wal.WalUtils.WAL_NAME_BASE;
import static io.questdb.tasks.TableWriterTask.*;

public class TableWriter implements TableWriterAPI, MetadataChangeSPI, Closeable {
    public static final int O3_BLOCK_DATA = 2;
    public static final int O3_BLOCK_MERGE = 3;
    public static final int O3_BLOCK_NONE = -1;
    public static final int O3_BLOCK_O3 = 1;
    public static final int TIMESTAMP_MERGE_ENTRY_BYTES = Long.BYTES * 2;
    private static final ObjectFactory<MemoryCMOR> GET_MEMORY_CMOR = Vm::getMemoryCMOR;
    private static final Log LOG = LogFactory.getLog(TableWriter.class);
    private static final Runnable NOOP = () -> {
    };
    private static final int PARTITION_UPDATE_SINK_ENTRY_SIZE = 8;
    private static final int ROW_ACTION_NO_PARTITION = 1;
    private static final int ROW_ACTION_NO_TIMESTAMP = 2;
    private static final int ROW_ACTION_O3 = 3;
    private static final int ROW_ACTION_OPEN_PARTITION = 0;
    private static final int ROW_ACTION_SWITCH_PARTITION = 4;
    final ObjList<MemoryMA> columns;
    // Latest command sequence per command source.
    // Publisher source is identified by a long value
    private final AlterOperation alterTableStatement = new AlterOperation();
    private final LongConsumer appendTimestampSetter;
    private final LongList columnTops;
    private final ColumnVersionWriter columnVersionWriter;
    private final MPSequence commandPubSeq;
    private final RingQueue<TableWriterTask> commandQueue;
    private final SCSequence commandSubSeq;
    private final CairoConfiguration configuration;
    private final MemoryMAR ddlMem;
    private final int defaultCommitMode;
    private final ObjList<ColumnIndexer> denseIndexers = new ObjList<>();
    private final ObjList<MapWriter> denseSymbolMapWriters;
    private final boolean directIOFlag;
    private final FilesFacade ff;
    private final StringSink fileNameSink = new StringSink();
    private final int fileOperationRetryCount;
    private final SOCountDownLatch indexLatch = new SOCountDownLatch();
    private final MemoryMR indexMem = Vm.getMRInstance();
    private final LongList indexSequences = new LongList();
    private final ObjList<ColumnIndexer> indexers;
    // This is the same message bus. When TableWriter instance created via CairoEngine, message bus is shared
    // and is owned by the engine. Since TableWriter would not have ownership of the bus it must not free it up.
    // On other hand when TableWrite is created outside CairoEngine, primarily in tests, the ownership of the
    // message bus is with the TableWriter. Therefore, message bus must be freed when writer is freed.
    // To indicate ownership, the message bus owned by the writer will be assigned to `ownMessageBus`. This reference
    // will be released by the writer
    private final MessageBus messageBus;
    private final MemoryMR metaMem;
    private final TableWriterMetadata metadata;
    private final Metrics metrics;
    private final int mkDirMode;
    private final ObjList<Runnable> nullSetters;
    private final ObjectPool<O3Basket> o3BasketPool = new ObjectPool<>(O3Basket::new, 64);
    private final ObjectPool<O3MutableAtomicInteger> o3ColumnCounters = new ObjectPool<>(O3MutableAtomicInteger::new, 64);
    private final int o3ColumnMemorySize;
    private final SOUnboundedCountDownLatch o3DoneLatch = new SOUnboundedCountDownLatch();
    private final AtomicInteger o3ErrorCount = new AtomicInteger();
    private final LongList o3PartitionRemoveCandidates = new LongList();
    private final AtomicLong o3PartitionUpdRemaining = new AtomicLong();
    private final ObjList<O3CallbackTask> o3PendingCallbackTasks = new ObjList<>();
    private final boolean o3QuickSortEnabled;
    private final Path other;
    private final MessageBus ownMessageBus;
    private final boolean parallelIndexerEnabled;
    private final int partitionBy;
    private final PartitionBy.PartitionCeilMethod partitionCeilMethod;
    private final DateFormat partitionDirFmt;
    private final PartitionBy.PartitionFloorMethod partitionFloorMethod;
    private final Path path;
    private final int rootLen;
    private final FragileCode RECOVER_FROM_META_RENAME_FAILURE = this::recoverFromMetaRenameFailure;
    private final FindVisitor removePartitionDirectories = this::removePartitionDirectories0;
    private final Row row = new RowImpl();
    private final LongList rowValueIsNotNull = new LongList();
    private final TxReader slaveTxReader;
    private final ObjList<MapWriter> symbolMapWriters;
    private final IntList symbolRewriteMap = new IntList();
    private final String systemTableName;
    private final String tableName;
    private final MemoryMARW todoMem = Vm.getMARWInstance();
    private final TxWriter txWriter;
    private final FindVisitor removePartitionDirsNotAttached = this::removePartitionDirsNotAttached;
    private final TxnScoreboard txnScoreboard;
    private final LowerCaseCharSequenceIntHashMap validationMap = new LowerCaseCharSequenceIntHashMap();
    private final WeakClosableObjectPool<MemoryCMOR> walColumnMemoryPool;
    private final ObjList<MemoryCMOR> walMappedColumns = new ObjList<>();
    private ObjList<? extends MemoryA> activeColumns;
    private ObjList<Runnable> activeNullSetters;
    private ColumnVersionReader attachColumnVersionReader;
    private IndexBuilder attachIndexBuilder;
    private long attachMaxTimestamp;
    private MemoryCMR attachMetaMem;
    private TableWriterMetadata attachMetadata;
    private long attachMinTimestamp;
    private TxReader attachTxReader;
    private boolean avoidIndexOnCommit = false;
    private int columnCount;
    private long commitInterval;
    private long commitIntervalDefault;
    // ILP related
    private double commitIntervalFraction;
    private long committedMasterRef;
    private String designatedTimestampColumnName;
    private boolean distressed = false;
    private DropIndexOperator dropIndexOperator;
    private int indexCount;
    private long lastPartitionTimestamp;
    private LifecycleManager lifecycleManager;
    private long lockFd = -1;
    private long masterRef = 0;
    private int metaPrevIndex;
    private final FragileCode RECOVER_FROM_TODO_WRITE_FAILURE = this::recoverFromTodoWriteFailure;
    private int metaSwapIndex;
    private DirectLongList o3ColumnTopSink;
    private ReadOnlyObjList<? extends MemoryCR> o3Columns;
    private boolean o3InError = false;
    private long o3MasterRef = -1;
    private ObjList<MemoryCARW> o3MemColumns;
    private ObjList<MemoryCARW> o3MemColumns2;
    private final O3ColumnUpdateMethod oooSortVarColumnRef = this::o3SortVarColumn;
    private final O3ColumnUpdateMethod oooSortFixColumnRef = this::o3SortFixColumn;
    private ObjList<Runnable> o3NullSetters;
    private ObjList<Runnable> o3NullSetters2;
    private DirectLongList o3PartitionUpdateSink;
    private long o3RowCount;
    private MemoryMAT o3TimestampMem;
    private final O3ColumnUpdateMethod o3MoveLagRef = this::o3MoveLag0;
    private final O3ColumnUpdateMethod o3MoveUncommittedRef = this::o3MoveUncommitted0;
    private MemoryARW o3TimestampMemCpy;
    private long partitionTimestampHi;
    private boolean performRecovery;
    private boolean removeDirOnCancelRow = true;
    private int rowAction = ROW_ACTION_OPEN_PARTITION;
    private long tempMem16b = Unsafe.malloc(16, MemoryTag.NATIVE_TABLE_WRITER);
    private LongConsumer timestampSetter;
    private long todoTxn;
    private final FragileCode RECOVER_FROM_SYMBOL_MAP_WRITER_FAILURE = this::recoverFromSymbolMapWriterFailure;
    private final FragileCode RECOVER_FROM_SWAP_RENAME_FAILURE = this::recoverFromSwapRenameFailure;
    private final FragileCode RECOVER_FROM_COLUMN_OPEN_FAILURE = this::recoverOpenColumnFailure;
    private UpdateOperatorImpl updateOperatorImpl;

    public TableWriter(
            CairoConfiguration configuration,
            CharSequence tableName,
            CharSequence systemTableName,
            MessageBus messageBus,
            MessageBus ownMessageBus,
            boolean lock,
            LifecycleManager lifecycleManager,
            CharSequence root,
            Metrics metrics
    ) {
        LOG.info().$("open '").utf8(tableName).$('\'').$();
        this.configuration = configuration;
        this.directIOFlag = (Os.type != Os.WINDOWS || configuration.getWriterFileOpenOpts() != CairoConfiguration.O_NONE);
        this.metrics = metrics;
        this.ownMessageBus = ownMessageBus;
        if (ownMessageBus != null) {
            this.messageBus = ownMessageBus;
        } else {
            this.messageBus = messageBus;
        }
        this.defaultCommitMode = configuration.getCommitMode();
        this.lifecycleManager = lifecycleManager;
        this.parallelIndexerEnabled = configuration.isParallelIndexingEnabled();
        this.ff = configuration.getFilesFacade();
        this.mkDirMode = configuration.getMkDirMode();
        this.fileOperationRetryCount = configuration.getFileOperationRetryCount();
        this.tableName = Chars.toString(tableName);
        this.systemTableName = Chars.toString(systemTableName);
        this.o3QuickSortEnabled = configuration.isO3QuickSortEnabled();
        this.o3ColumnMemorySize = configuration.getO3ColumnMemorySize();
        this.path = new Path().of(root).concat(systemTableName);
        this.other = new Path().of(root).concat(systemTableName);
        this.rootLen = path.length();
        try {
            if (lock) {
                lock();
            } else {
                this.lockFd = -1L;
            }
            int todo = readTodo();
            if (todo == TODO_RESTORE_META) {
                repairMetaRename((int) todoMem.getLong(48));
            }
            this.ddlMem = Vm.getMARInstance();
            this.metaMem = Vm.getMRInstance();
            this.columnVersionWriter = openColumnVersionFile(ff, path, rootLen);

            openMetaFile(ff, path, rootLen, metaMem);
            this.metadata = new TableWriterMetadata(this.systemTableName, metaMem);
            this.partitionBy = metaMem.getInt(META_OFFSET_PARTITION_BY);
            this.txWriter = new TxWriter(ff).ofRW(path.concat(TXN_FILE_NAME).$(), partitionBy);
            this.txnScoreboard = new TxnScoreboard(ff, configuration.getTxnScoreboardEntryCount()).ofRW(path.trimTo(rootLen));
            path.trimTo(rootLen);
            // we have to do truncate repair at this stage of constructor
            // because this operation requires metadata
            switch (todo) {
                case TODO_TRUNCATE:
                    repairTruncate();
                    break;
                case TODO_RESTORE_META:
                case -1:
                    break;
                default:
                    LOG.error().$("ignoring unknown *todo* [code=").$(todo).I$();
                    break;
            }
            this.columnCount = metadata.getColumnCount();
            if (metadata.getTimestampIndex() > -1) {
                this.designatedTimestampColumnName = metadata.getColumnName(metadata.getTimestampIndex());
            }
            this.rowValueIsNotNull.extendAndSet(columnCount, 0);
            this.columns = new ObjList<>(columnCount * 2);
            this.o3MemColumns = new ObjList<>(columnCount * 2);
            this.o3MemColumns2 = new ObjList<>(columnCount * 2);
            this.o3Columns = this.o3MemColumns;
            this.activeColumns = columns;
            this.symbolMapWriters = new ObjList<>(columnCount);
            this.indexers = new ObjList<>(columnCount);
            this.denseSymbolMapWriters = new ObjList<>(metadata.getSymbolMapCount());
            this.nullSetters = new ObjList<>(columnCount);
            this.o3NullSetters = new ObjList<>(columnCount);
            this.o3NullSetters2 = new ObjList<>(columnCount);
            this.activeNullSetters = nullSetters;
            this.columnTops = new LongList(columnCount);
            this.partitionFloorMethod = PartitionBy.getPartitionFloorMethod(partitionBy);
            this.partitionCeilMethod = PartitionBy.getPartitionCeilMethod(partitionBy);
            if (PartitionBy.isPartitioned(partitionBy)) {
                this.partitionDirFmt = PartitionBy.getPartitionDirFormatMethod(partitionBy);
                this.partitionTimestampHi = txWriter.getLastPartitionTimestamp();
            } else {
                this.partitionDirFmt = null;
            }
            this.commitInterval = calculateCommitInterval();

            configureColumnMemory();
            configureTimestampSetter();
            this.appendTimestampSetter = timestampSetter;
            configureAppendPosition();
            purgeUnusedPartitions();
            clearTodoLog();
            this.slaveTxReader = new TxReader(ff);
            commandQueue = new RingQueue<>(
                    TableWriterTask::new,
                    configuration.getWriterCommandQueueSlotSize(),
                    configuration.getWriterCommandQueueCapacity(),
                    MemoryTag.NATIVE_REPL
            );
            commandSubSeq = new SCSequence();
            commandPubSeq = new MPSequence(commandQueue.getCycle());
            commandPubSeq.then(commandSubSeq).then(commandPubSeq);
            walColumnMemoryPool = new WeakClosableObjectPool<>(GET_MEMORY_CMOR, columnCount);
        } catch (Throwable e) {
            doClose(false);
            throw e;
        }
    }

    @TestOnly
    public TableWriter(CairoConfiguration configuration, CharSequence tableName, CharSequence systemTableName, Metrics metrics) {
        this(configuration, tableName, systemTableName, null, new MessageBusImpl(configuration), true, DefaultLifecycleManager.INSTANCE, configuration.getRoot(), metrics);
    }

    @TestOnly
    public TableWriter(CairoConfiguration configuration, CharSequence tableName, CharSequence systemTableName, @NotNull MessageBus messageBus, Metrics metrics) {
        this(configuration, tableName, systemTableName, messageBus, true, DefaultLifecycleManager.INSTANCE, metrics);
    }

    @TestOnly
    TableWriter(
            CairoConfiguration configuration,
            CharSequence tableName,
            CharSequence systemTableName,
            @NotNull MessageBus messageBus,
            boolean lock,
            LifecycleManager lifecycleManager,
            Metrics metrics
    ) {
        this(configuration, tableName, systemTableName, messageBus, null, lock, lifecycleManager, configuration.getRoot(), metrics);
    }

    public static int getPrimaryColumnIndex(int index) {
        return index * 2;
    }

    public static int getSecondaryColumnIndex(int index) {
        return getPrimaryColumnIndex(index) + 1;
    }

    public static long getTimestampIndexValue(long timestampIndex, long indexRow) {
        return Unsafe.getUnsafe().getLong(timestampIndex + indexRow * 16);
    }

    public void addColumn(CharSequence name, int type) {
        checkColumnName(name);
        addColumn(name, type, configuration.getDefaultSymbolCapacity(), configuration.getDefaultSymbolCacheFlag(), false, 0, false);
    }

    /**
     * Adds new column to table, which can be either empty or can have data already. When existing columns
     * already have data this function will create ".top" file in addition to column files. ".top" file contains
     * size of partition at the moment of column creation. It must be used to accurately position inside new
     * column when either appending or reading.
     *
     * <b>Failures</b>
     * Adding new column can fail in many situations. None of the failures affect integrity of data that is already in
     * the table but can leave instance of TableWriter in inconsistent state. When this happens function will throw CairoError.
     * Calling code must close TableWriter instance and open another when problems are rectified. Those problems would be
     * either with disk or memory or both.
     * <p>
     * Whenever function throws CairoException application code can continue using TableWriter instance and may attempt to
     * add columns again.
     *
     * <b>Transactions</b>
     * <p>
     * Pending transaction will be committed before function attempts to add column. Even when function is unsuccessful it may
     * still have committed transaction.
     *
     * @param name                    of column either ASCII or UTF8 encoded.
     * @param symbolCapacity          when column type is SYMBOL this parameter specifies approximate capacity for symbol map.
     *                                It should be equal to number of unique symbol values stored in the table and getting this
     *                                value badly wrong will cause performance degradation. Must be power of 2
     * @param symbolCacheFlag         when set to true, symbol values will be cached on Java heap.
     * @param type                    {@link ColumnType}
     * @param isIndexed               configures column to be indexed or not
     * @param indexValueBlockCapacity approximation of number of rows for single index key, must be power of 2
     * @param isSequential            for columns that contain sequential values query optimiser can make assumptions on range searches (future feature)
     */
    @Override
    public void addColumn(
            CharSequence name,
            int type,
            int symbolCapacity,
            boolean symbolCacheFlag,
            boolean isIndexed,
            int indexValueBlockCapacity,
            boolean isSequential
    ) {

        assert indexValueBlockCapacity == Numbers.ceilPow2(indexValueBlockCapacity) : "power of 2 expected";
        assert symbolCapacity == Numbers.ceilPow2(symbolCapacity) : "power of 2 expected";

        checkDistressed();
        checkColumnName(name);

        if (getColumnIndexQuiet(metaMem, name, columnCount) != -1) {
            throw CairoException.duplicateColumn(name);
        }

        commit();

        long columnNameTxn = getTxn();
        LOG.info().$("adding column '").utf8(name).$('[').$(ColumnType.nameOf(type)).$("], name txn ").$(columnNameTxn).$(" to ").$(path).$();

        // create new _meta.swp
        this.metaSwapIndex = addColumnToMeta(name, type, isIndexed, indexValueBlockCapacity, isSequential);

        // close _meta so we can rename it
        metaMem.close();

        // validate new meta
        validateSwapMeta(name);

        // rename _meta to _meta.prev
        renameMetaToMetaPrev(name);

        // after we moved _meta to _meta.prev
        // we have to have _todo to restore _meta should anything go wrong
        writeRestoreMetaTodo(name);

        // rename _meta.swp to _meta
        renameSwapMetaToMeta(name);

        if (ColumnType.isSymbol(type)) {
            try {
                createSymbolMapWriter(name, columnNameTxn, symbolCapacity, symbolCacheFlag);
            } catch (CairoException e) {
                runFragile(RECOVER_FROM_SYMBOL_MAP_WRITER_FAILURE, name, e);
            }
        } else {
            // maintain sparse list of symbol writers
            symbolMapWriters.extendAndSet(columnCount, NullMapWriter.INSTANCE);
        }

        // add column objects
        configureColumn(type, isIndexed, columnCount);
        if (isIndexed) {
            populateDenseIndexerList();
        }

        // increment column count
        columnCount++;

        // extend columnTop list to make sure row cancel can work
        // need for setting correct top is hard to test without being able to read from table
        int columnIndex = columnCount - 1;
        columnTops.extendAndSet(columnIndex, txWriter.getTransientRowCount());

        // Set txn number in the column version file to mark the transaction where the column is added
        columnVersionWriter.upsertDefaultTxnName(columnIndex, columnNameTxn, txWriter.getLastPartitionTimestamp());

        // create column files
        if (txWriter.getTransientRowCount() > 0 || !PartitionBy.isPartitioned(partitionBy)) {
            try {
                openNewColumnFiles(name, isIndexed, indexValueBlockCapacity);
            } catch (CairoException e) {
                runFragile(RECOVER_FROM_COLUMN_OPEN_FAILURE, name, e);
            }
        }

        try {
            // open _meta file
            openMetaFile(ff, path, rootLen, metaMem);

            // remove _todo
            clearTodoLog();
        } catch (CairoException err) {
            throwDistressException(err);
        }

        bumpStructureVersion();

        metadata.addColumn(name, type, isIndexed, indexValueBlockCapacity, columnIndex);

        LOG.info().$("ADDED column '").utf8(name).$('[').$(ColumnType.nameOf(type)).$("], name txn ").$(columnNameTxn).$(" to ").$(path).$();
    }

    @Override
    public void addIndex(CharSequence columnName, int indexValueBlockSize) {
        assert indexValueBlockSize == Numbers.ceilPow2(indexValueBlockSize) : "power of 2 expected";

        checkDistressed();

        final int columnIndex = getColumnIndexQuiet(metaMem, columnName, columnCount);

        if (columnIndex == -1) {
            throw CairoException.nonCritical().put("column '").put(columnName).put("' does not exist");
        }

        commit();

        if (isColumnIndexed(metaMem, columnIndex)) {
            throw CairoException.nonCritical().put("already indexed [column=").put(columnName).put(']');
        }

        final int existingType = getColumnType(metaMem, columnIndex);
        LOG.info().$("adding index to '").utf8(columnName).$('[').$(ColumnType.nameOf(existingType)).$(", path=").$(path).I$();

        if (!ColumnType.isSymbol(existingType)) {
            LOG.error().$("cannot create index for [column='").utf8(columnName).$(", type=").$(ColumnType.nameOf(existingType)).$(", path=").$(path).I$();
            throw CairoException.nonCritical().put("cannot create index for [column='").put(columnName).put(", type=").put(ColumnType.nameOf(existingType)).put(", path=").put(path).put(']');
        }

        // create indexer
        final SymbolColumnIndexer indexer = new SymbolColumnIndexer();

        final long columnNameTxn = columnVersionWriter.getColumnNameTxn(txWriter.getLastPartitionTimestamp(), columnIndex);
        try {
            try {
                // edge cases here are:
                // column spans only part of table - e.g. it was added after table was created and populated
                // column has top value, e.g. does not span entire partition
                // to this end, we have a super-edge case:

                // This piece of code is unbelievably fragile!
                if (PartitionBy.isPartitioned(partitionBy)) {
                    // run indexer for the whole table
                    indexHistoricPartitions(indexer, columnName, indexValueBlockSize);
                    long timestamp = txWriter.getMaxTimestamp();
                    if (timestamp != Numbers.LONG_NaN) {
                        path.trimTo(rootLen);
                        setStateForTimestamp(path, timestamp, false);
                        // create index in last partition
                        indexLastPartition(indexer, columnName, columnNameTxn, columnIndex, indexValueBlockSize);
                    }
                } else {
                    setStateForTimestamp(path, 0, false);
                    // create index in last partition
                    indexLastPartition(indexer, columnName, columnNameTxn, columnIndex, indexValueBlockSize);
                }
            } finally {
                path.trimTo(rootLen);
            }
        } catch (Throwable e) {
            LOG.error().$("rolling back index created so far [path=").$(path).I$();
            removeIndexFiles(columnName, columnIndex);
            throw e;
        }

        // set index flag in metadata and  create new _meta.swp
        metaSwapIndex = copyMetadataAndSetIndexAttrs(columnIndex, META_FLAG_BIT_INDEXED, indexValueBlockSize);

        swapMetaFile(columnName);

        indexers.extendAndSet(columnIndex, indexer);
        populateDenseIndexerList();

        TableColumnMetadata columnMetadata = metadata.getColumnMetadata(columnIndex);
        columnMetadata.setIndexed(true);
        columnMetadata.setIndexValueBlockCapacity(indexValueBlockSize);

        LOG.info().$("ADDED index to '").utf8(columnName).$('[').$(ColumnType.nameOf(existingType)).$("]' to ").$(path).$();
    }

    public void addPhysicallyWrittenRows(long rows) {
        metrics.tableWriter().addPhysicallyWrittenRows(rows);
    }

    public long apply(AbstractOperation operation, long seqTxn) {
        try {
            setSeqTxn(seqTxn);
            long txnBefore = getTxn();
            operation.apply(this, true);
            if (txnBefore == getTxn()) {
                // Commit to update seqTxn
                txWriter.commit(defaultCommitMode, denseSymbolMapWriters);
            }
            return 0;
        } catch (CairoException ex) {
            // This is non-critical error, we can mark seqTxn as processed
            if (ex.isWALTolerable()) {
                try {
                    rollback(); // rollback in case on any dirty state
                    setSeqTxn(seqTxn);
                    txWriter.commit(defaultCommitMode, denseSymbolMapWriters);
                } catch (Throwable th2) {
                    LOG.critical().$("could not rollback, table is distressed [table=").$(tableName).$(", error=").$(th2).I$();
                }
            }
            throw ex;
        } catch (Throwable th) {
            try {
                rollback(); // rollback seqTxn
            } catch (Throwable th2) {
                LOG.critical().$("could not rollback, table is distressed [table=").$(tableName).$(", error=").$(th2).I$();
            }
            throw th;
        }
    }

    @Override
    public long apply(AlterOperation operation, boolean contextAllowsAnyStructureChanges) throws AlterTableContextException {
        return operation.apply(this, contextAllowsAnyStructureChanges);
    }

    @Override
    public long apply(UpdateOperation operation) {
        return operation.apply(this, true);
    }

    @Override
    public AttachDetachStatus attachPartition(long timestamp) {
        // -1 means unknown size
        return attachPartition(timestamp, -1L);
    }

    /**
     * Attaches a partition to the table. If size is given, partition file data is not validated.
     *
     * @param timestamp     partition timestamp
     * @param partitionSize partition size in rows. Negative means unknown size.
     * @return attached status code
     */
    public AttachDetachStatus attachPartition(long timestamp, long partitionSize) {
        // Partitioned table must have a timestamp
        // SQL compiler will check that table has it
        assert metadata.getTimestampIndex() > -1;

        if (txWriter.attachedPartitionsContains(timestamp)) {
            LOG.info().$("partition is already attached [path=").$(path).I$();
            // TODO: potentially we can merge with existing data
            return AttachDetachStatus.ATTACH_ERR_PARTITION_EXISTS;
        }

        if (inTransaction()) {
            LOG.info().$("committing open transaction before applying attach partition command [table=").utf8(tableName)
                    .$(", partition=").$ts(timestamp).I$();
            commit();

            // Check that partition we're about to attach hasn't appeared after commit
            if (txWriter.attachedPartitionsContains(timestamp)) {
                LOG.info().$("partition is already attached [path=").$(path).I$();
                return AttachDetachStatus.ATTACH_ERR_PARTITION_EXISTS;
            }
        }

        // final name of partition folder after attach
        setPathForPartition(path.trimTo(rootLen), partitionBy, timestamp, false);
        TableUtils.txnPartitionConditionally(path, getTxn());
        path.$();

        if (ff.exists(path)) {
            // Very unlikely since txn is part of the folder name
            return AttachDetachStatus.ATTACH_ERR_DIR_EXISTS;
        }

        Path detachedPath = Path.PATH.get().of(configuration.getRoot()).concat(systemTableName);
        setPathForPartition(detachedPath, partitionBy, timestamp, false);
        detachedPath.put(configuration.getAttachPartitionSuffix()).$();
        int detachedRootLen = detachedPath.length();
        boolean validateDataFiles = partitionSize < 0;

        boolean checkPassed = false;
        try {
            if (ff.exists(detachedPath)) {
                // detached metadata files validation
                CharSequence timestampColName = metadata.getColumnMetadata(metadata.getTimestampIndex()).getName();
                if (partitionSize > -1L) {
                    // read detachedMinTimestamp and detachedMaxTimestamp
                    readPartitionMinMax(ff, timestamp, detachedPath.trimTo(detachedRootLen), timestampColName, partitionSize);
                } else {
                    // read size, detachedMinTimestamp and detachedMaxTimestamp
                    partitionSize = readPartitionSizeMinMax(ff, timestamp, detachedPath.trimTo(detachedRootLen), timestampColName);
                }

                if (partitionSize < 1) {
                    return AttachDetachStatus.ATTACH_ERR_EMPTY_PARTITION;
                }

                if (validateDataFiles && !attachPrepare(timestamp, partitionSize, detachedPath, detachedRootLen)) {
                    attachValidateMetadata(partitionSize, detachedPath.trimTo(detachedRootLen), timestamp);
                }

                // main columnVersionWriter is now aligned with the detached partition values read from partition _cv file
                // in case of an error it has to be clean up

                if (validateDataFiles && configuration.attachPartitionCopy()) {
                    // Copy partition if configured to do so and it's not CSV import
                    if (ff.copyRecursive(detachedPath.trimTo(detachedRootLen), path, configuration.getMkDirMode()) == 0) {
                        LOG.info().$("copied partition dir [from=").$(detachedPath).$(", to=").$(path).I$();
                    } else {
                        LOG.error().$("could not copy [errno=").$(ff.errno()).$(", from=").$(detachedPath).$(", to=").$(path).I$();
                        return AttachDetachStatus.ATTACH_ERR_COPY;
                    }
                } else {
                    if (ff.rename(detachedPath.trimTo(detachedRootLen).$(), path) == Files.FILES_RENAME_OK) {
                        LOG.info().$("renamed partition dir [from=").$(detachedPath).$(", to=").$(path).I$();
                    } else {
                        LOG.error().$("could not rename [errno=").$(ff.errno()).$(", from=").$(detachedPath).$(", to=").$(path).I$();
                        return AttachDetachStatus.ATTACH_ERR_RENAME;
                    }
                }

                checkPassed = true;
            } else {
                LOG.info().$("attach partition command failed, partition to attach does not exist [path=").$(detachedPath).I$();
                return AttachDetachStatus.ATTACH_ERR_MISSING_PARTITION;
            }
        } finally {
            path.trimTo(rootLen);
            if (!checkPassed) {
                columnVersionWriter.readUnsafe();
            }
        }

        try {
            // find out lo, hi ranges of partition attached as well as size
            assert timestamp <= attachMinTimestamp && attachMinTimestamp <= attachMaxTimestamp;
            long nextMinTimestamp = Math.min(attachMinTimestamp, txWriter.getMinTimestamp());
            long nextMaxTimestamp = Math.max(attachMaxTimestamp, txWriter.getMaxTimestamp());
            boolean appendPartitionAttached = size() == 0 || getPartitionLo(nextMaxTimestamp) > getPartitionLo(txWriter.getMaxTimestamp());

            txWriter.beginPartitionSizeUpdate();
            txWriter.updatePartitionSizeByTimestamp(timestamp, partitionSize, getTxn());
            txWriter.finishPartitionSizeUpdate(nextMinTimestamp, nextMaxTimestamp);
            txWriter.bumpTruncateVersion();

            columnVersionWriter.commit();
            txWriter.setColumnVersion(columnVersionWriter.getVersion());
            txWriter.commit(defaultCommitMode, denseSymbolMapWriters);

            LOG.info().$("partition attached [table=").utf8(tableName)
                    .$(", partition=").$ts(timestamp).I$();

            if (appendPartitionAttached) {
                LOG.info().$("switch partition after partition attach [tableName=").utf8(tableName)
                        .$(", partition=").$ts(timestamp).I$();
                freeColumns(true);
                configureAppendPosition();
            }
            return AttachDetachStatus.OK;
        } catch (Throwable e) {
            // This is pretty serious, after partition copied there are no OS operations to fail
            // Do full rollback to clean up the state
            LOG.critical().$("failed on attaching partition to the table and rolling back [tableName=").utf8(tableName)
                    .$(", error=").$(e).I$();
            rollback();
            throw e;
        }
    }

    @Override
    public void changeCacheFlag(int columnIndex, boolean cache) {
        checkDistressed();

        commit();

        final MapWriter symbolMapWriter = symbolMapWriters.getQuick(columnIndex);
        if (symbolMapWriter.isCached() != cache) {
            symbolMapWriter.updateCacheFlag(cache);
        } else {
            return;
        }
        updateMetaStructureVersion();
    }

    public boolean checkScoreboardHasReadersBeforeLastCommittedTxn() {
        long lastCommittedTxn = txWriter.getTxn();
        try {
            if (txnScoreboard.acquireTxn(lastCommittedTxn)) {
                txnScoreboard.releaseTxn(lastCommittedTxn);
            }
        } catch (CairoException ex) {
            // Scoreboard can be over allocated, don't stall writing because of that.
            // Schedule async purge and continue
            LOG.error().$("cannot lock last txn in scoreboard, partition purge will be scheduled [table=")
                    .utf8(tableName)
                    .$(", txn=").$(lastCommittedTxn)
                    .$(", error=").$(ex.getFlyweightMessage())
                    .$(", errno=").$(ex.getErrno()).I$();
        }

        return txnScoreboard.getMin() != lastCommittedTxn;
    }

    @Override
    public void close() {
        if (isOpen() && lifecycleManager.close()) {
            doClose(true);
        }
    }

    @Override
    public long commit() {
        return commit(defaultCommitMode);
    }

    public long commit(int commitMode) {
        return commit(commitMode, 0);
    }

    @Override
    public long commitWithLag() {
        return commit(defaultCommitMode, metadata.getCommitLag());
    }

    @Override
    public long commitWithLag(long lagMicros) {
        return commit(defaultCommitMode, lagMicros);
    }

    public long commitWithLag(int commitMode) {
        return commit(commitMode, metadata.getCommitLag());
    }

    public void destroy() {
        LOG.info().$("dropping table [name=").utf8(tableName).$(", systemName=").utf8(systemTableName).I$();
        path.trimTo(rootLen).concat(META_FILE_NAME).$();
        ff.remove(path);
        path.trimTo(rootLen).concat(TXN_FILE_NAME).$();
        ff.remove(path);
        path.trimTo(rootLen).concat(TXN_SCOREBOARD_FILE_NAME).$();
        ff.remove(path);
        path.trimTo(rootLen).concat(COLUMN_VERSION_FILE_NAME).$();
        ff.remove(path);

        // remove all partitions
        if (PartitionBy.isPartitioned(partitionBy)) {
            for (int i = 0, n = txWriter.getPartitionCount(); i < n; i++) {
                long timestamp = txWriter.getPartitionTimestamp(i);
                setPathForPartition(path.trimTo(rootLen), partitionBy, timestamp, false);
                txnPartitionConditionally(path, txWriter.getPartitionNameTxn(i));
                LOG.debug().$("removing partition data [path=").$(path).I$();
                long errno = ff.rmdir(path.$());
                if (errno == 0 || errno == -1) {
                    LOG.debug().$("purged [path=").$(path).I$();
                } else {
                    LOG.info()
                            .$("could not purge partition on drop table [path=")
                            .$(other)
                            .$(", errno=").$(errno).I$();
                }
            }
        } else {
            path.trimTo(rootLen).concat(DEFAULT_PARTITION_NAME);
            ff.rmdir(path);
        }

        // remove symbol tables
        for (int columnIndex = 0, n = metadata.columnCount; columnIndex < n; columnIndex++) {
            if (metadata.getColumnType(columnIndex) == ColumnType.SYMBOL) {
                String columnName = metadata.getColumnName(columnIndex);
                long columnNameTxn = columnVersionWriter.getDefaultColumnNameTxn(columnIndex);

                removeFileAndOrLog(ff, offsetFileName(path.trimTo(rootLen), columnName, columnNameTxn));
                removeFileAndOrLog(ff, charFileName(path.trimTo(rootLen), columnName, columnNameTxn));
                removeFileAndOrLog(ff, keyFileName(path.trimTo(rootLen), columnName, columnNameTxn));
                removeFileAndOrLog(ff, valueFileName(path.trimTo(rootLen), columnName, columnNameTxn));
            }
        }

        LOG.info().$("table data deleted [name=").utf8(tableName).$(", path=").$(path.trimTo(rootLen)).I$();
        distressed = true;
    }

    public AttachDetachStatus detachPartition(long timestamp) {
        // Should be checked by SQL compiler
        assert metadata.getTimestampIndex() > -1;
        assert PartitionBy.isPartitioned(partitionBy);

        if (inTransaction()) {
            LOG.info()
                    .$("committing open transaction before applying detach partition command [table=")
                    .utf8(tableName)
                    .$(", partition=").$ts(timestamp)
                    .I$();
            commit();
        }

        int partitionIndex = txWriter.getPartitionIndex(timestamp);
        if (partitionIndex == -1) {
            assert !txWriter.attachedPartitionsContains(timestamp);
            return AttachDetachStatus.DETACH_ERR_MISSING_PARTITION;
        }

        long maxTimestamp = txWriter.getMaxTimestamp();
        if (timestamp == getPartitionLo(maxTimestamp)) {
            return AttachDetachStatus.DETACH_ERR_ACTIVE;
        }
        long minTimestamp = txWriter.getMinTimestamp();

        long partitionNameTxn = txWriter.getPartitionNameTxn(partitionIndex);
        Path detachedPath = Path.PATH.get();

        try {
            // path: partition folder to be detached
            setPathForPartition(path, rootLen, partitionBy, timestamp, partitionNameTxn);
            if (!ff.exists(path.$())) {
                LOG.error().$("partition folder does not exist [path=").$(path).I$();
                return AttachDetachStatus.DETACH_ERR_MISSING_PARTITION_DIR;
            }

<<<<<<< HEAD
            detachedPath.of(configuration.getRoot()).concat(systemTableName);
            int detachedRootLen = detachedPath.length();
            // detachedPath: detached partition folder
            if (!ff.exists(detachedPath.slash$())) {
                // the detached and standard folders can have different roots
                // (server.conf: cairo.sql.detached.root)
                if (0 != ff.mkdirs(detachedPath, mkDirMode)) {
                    LOG.error().$("could no create detached partition folder [errno=").$(ff.errno())
                            .$(", path=").$(detachedPath).I$();
                    return AttachDetachStatus.DETACH_ERR_MKDIR;
=======
            final int detachedPathLen;
            AttachDetachStatus attachDetachStatus;
            if (ff.isSoftLink(path)) {
                detachedPathLen = 0;
                attachDetachStatus = AttachDetachStatus.OK;
                LOG.info().$("detaching partition via unlink [path=").$(path).I$();
            } else {

                detachedPath.of(configuration.getRoot()).concat(tableName);
                int detachedRootLen = detachedPath.length();
                // detachedPath: detached partition folder
                if (!ff.exists(detachedPath.slash$())) {
                    // the detached and standard folders can have different roots
                    // (server.conf: cairo.sql.detached.root)
                    if (0 != ff.mkdirs(detachedPath, mkDirMode)) {
                        LOG.error().$("could no create detached partition folder [errno=").$(ff.errno())
                                .$(", path=").$(detachedPath).I$();
                        return AttachDetachStatus.DETACH_ERR_MKDIR;
                    }
                }
                setPathForPartition(detachedPath.trimTo(detachedRootLen), partitionBy, timestamp, false);
                detachedPath.put(DETACHED_DIR_MARKER).$();
                detachedPathLen = detachedPath.length();
                if (ff.exists(detachedPath)) {
                    LOG.error().$("detached partition folder already exist [path=").$(detachedPath).I$();
                    return AttachDetachStatus.DETACH_ERR_ALREADY_DETACHED;
>>>>>>> 442352ae
                }

                // Hard link partition folder recursive to partition.detached
                if (ff.hardLinkDirRecursive(path, detachedPath, mkDirMode) != 0) {
                    if (ff.isCrossDeviceCopyError(ff.errno())) {
                        // Cross drive operation. Make full copy to another device.
                        if (ff.copyRecursive(path, detachedPath, mkDirMode) != 0) {
                            LOG.critical().$("could not copy detached partition [errno=").$(ff.errno())
                                    .$(", from=").$(path)
                                    .$(", to=").$(detachedPath)
                                    .I$();
                            return AttachDetachStatus.DETACH_ERR_COPY;
                        }
                    } else {
                        LOG.critical().$("could not create hard link to detached partition [errno=").$(ff.errno())
                                .$(", from=").$(path)
                                .$(", to=").$(detachedPath)
                                .I$();
                        return AttachDetachStatus.DETACH_ERR_HARD_LINK;
                    }
                }

                // copy _meta, _cv and _txn to partition.detached _meta, _cv and _txn
                other.of(path).trimTo(rootLen).concat(META_FILE_NAME).$(); // exists already checked
                detachedPath.trimTo(detachedPathLen).concat(META_FILE_NAME).$();

                attachDetachStatus = AttachDetachStatus.OK;
                if (-1 == copyOverwrite(detachedPath)) {
                    attachDetachStatus = AttachDetachStatus.DETACH_ERR_COPY_META;
                    LOG.critical().$("could not copy [errno=").$(ff.errno())
                            .$(", from=").$(other)
                            .$(", to=").$(detachedPath)
                            .I$();
                } else {
                    other.parent().concat(COLUMN_VERSION_FILE_NAME).$();
                    detachedPath.parent().concat(COLUMN_VERSION_FILE_NAME).$();
                    if (-1 == copyOverwrite(detachedPath)) {
                        attachDetachStatus = AttachDetachStatus.DETACH_ERR_COPY_META;
                        LOG.critical().$("could not copy [errno=").$(ff.errno())
                                .$(", from=").$(other)
                                .$(", to=").$(detachedPath)
                                .I$();
                    } else {
                        other.parent().concat(TXN_FILE_NAME).$();
                        detachedPath.parent().concat(TXN_FILE_NAME).$();
                        if (-1 == copyOverwrite(detachedPath)) {
                            attachDetachStatus = AttachDetachStatus.DETACH_ERR_COPY_META;
                            LOG.critical().$("could not copy [errno=").$(ff.errno())
                                    .$(", from=").$(other)
                                    .$(", to=").$(detachedPath)
                                    .I$();
                        }
                    }
                }
            }

            if (attachDetachStatus == AttachDetachStatus.OK) {
                // find out if we are removing min partition
                long nextMinTimestamp = minTimestamp;
                if (timestamp == txWriter.getPartitionTimestamp(0)) {
                    other.of(path).trimTo(rootLen);
                    nextMinTimestamp = readMinTimestamp(txWriter.getPartitionTimestamp(1));
                }

                // all good, commit
                txWriter.beginPartitionSizeUpdate();
                txWriter.removeAttachedPartitions(timestamp);
                txWriter.setMinTimestamp(nextMinTimestamp);
                txWriter.finishPartitionSizeUpdate(nextMinTimestamp, txWriter.getMaxTimestamp());
                txWriter.bumpTruncateVersion();

                columnVersionWriter.removePartition(timestamp);
                columnVersionWriter.commit();

                txWriter.setColumnVersion(columnVersionWriter.getVersion());
                txWriter.commit(defaultCommitMode, denseSymbolMapWriters);
                // return at the end of the method after removing partition directory
            } else {
                // rollback detached copy
                detachedPath.trimTo(detachedPathLen).slash().$();
                if (ff.rmdir(detachedPath) != 0) {
                    LOG.error()
                            .$("could not rollback detached copy (rmdir) [errno=").$(ff.errno())
                            .$(", undo=").$(detachedPath)
                            .$(", original=").$(path)
                            .I$();
                }
                return attachDetachStatus;
            }
        } finally {
            path.trimTo(rootLen);
            other.trimTo(rootLen);
        }
        safeDeletePartitionDir(timestamp, partitionNameTxn);
        return AttachDetachStatus.OK;
    }

    @Override
    public void dropIndex(CharSequence columnName) {

        checkDistressed();

        final int columnIndex = getColumnIndexQuiet(metaMem, columnName, columnCount);
        if (columnIndex == -1) {
            throw CairoException.invalidMetadata("Column does not exist", columnName);
        }
        if (!isColumnIndexed(metaMem, columnIndex)) {
            // if a column is indexed, it is al so of type SYMBOL
            throw CairoException.invalidMetadata("Column is not indexed", columnName);
        }
        final int defaultIndexValueBlockSize = Numbers.ceilPow2(configuration.getIndexValueBlockSize());

        if (inTransaction()) {
            LOG.info()
                    .$("committing current transaction before DROP INDEX execution [txn=").$(txWriter.getTxn())
                    .$(", table=").utf8(tableName)
                    .$(", column=").utf8(columnName)
                    .I$();
            commit();
        }

        try {
            LOG.info().$("BEGIN DROP INDEX [txn=").$(txWriter.getTxn())
                    .$(", table=").utf8(tableName)
                    .$(", column=").utf8(columnName)
                    .I$();
            // drop index
            if (dropIndexOperator == null) {
                dropIndexOperator = new DropIndexOperator(configuration, messageBus, this, path, other, rootLen);
            }
            dropIndexOperator.executeDropIndex(columnName, columnIndex); // upserts column version in partitions
            // swap meta commit
            metaSwapIndex = copyMetadataAndSetIndexAttrs(columnIndex, META_FLAG_BIT_NOT_INDEXED, defaultIndexValueBlockSize);
            swapMetaFile(columnName); // bumps structure version, this is in effect a commit
            // refresh metadata
            TableColumnMetadata columnMetadata = metadata.getColumnMetadata(columnIndex);
            columnMetadata.setIndexed(false);
            columnMetadata.setIndexValueBlockCapacity(defaultIndexValueBlockSize);
            // remove indexer
            ColumnIndexer columnIndexer = indexers.getQuick(columnIndex);
            if (columnIndexer != null) {
                indexers.setQuick(columnIndex, null);
                Misc.free(columnIndexer);
                populateDenseIndexerList();
            }
            // purge old column versions
            dropIndexOperator.purgeOldColumnVersions();
            LOG.info().$("END DROP INDEX [txn=").$(txWriter.getTxn())
                    .$(", table=").utf8(tableName)
                    .$(", column=").utf8(columnName)
                    .I$();
        } catch (Throwable e) {
            throw CairoException.critical(0)
                    .put("Cannot DROP INDEX for [txn=").put(txWriter.getTxn())
                    .put(", table=").put(tableName)
                    .put(", column=").put(columnName)
                    .put("]: ").put(e.getMessage());
        }
    }

    public int getColumnIndex(CharSequence name) {
        int index = metadata.getColumnIndexQuiet(name);
        if (index > -1) {
            return index;
        }
        throw CairoException.critical(0).put("column '").put(name).put("' does not exist");
    }

    public long getColumnNameTxn(long partitionTimestamp, int columnIndex) {
        return columnVersionWriter.getColumnNameTxn(partitionTimestamp, columnIndex);
    }

    public long getColumnTop(long partitionTimestamp, int columnIndex, long defaultValue) {
        long colTop = columnVersionWriter.getColumnTop(partitionTimestamp, columnIndex);
        return colTop > -1L ? colTop : defaultValue;
    }

    @Override
    public long getCommitInterval() {
        return commitInterval;
    }

    public String getDesignatedTimestampColumnName() {
        return designatedTimestampColumnName;
    }

    public FilesFacade getFilesFacade() {
        return ff;
    }

    public long getMaxTimestamp() {
        return txWriter.getMaxTimestamp();
    }

    @Override
    public long getMetaMaxUncommittedRows() {
        return metadata.getMaxUncommittedRows();
    }

    @Override
    public TableRecordMetadata getMetadata() {
        return metadata;
    }

    public long getO3RowCount() {
        return hasO3() ? getO3RowCount0() : 0;
    }

    @Override
    public int getPartitionBy() {
        return partitionBy;
    }

    public int getPartitionCount() {
        return txWriter.getPartitionCount();
    }

    public long getPartitionNameTxn(int partitionIndex) {
        return txWriter.getPartitionNameTxn(partitionIndex);
    }

    public long getPartitionSize(int partitionIndex) {
        if (partitionIndex == txWriter.getPartitionCount() - 1 || !PartitionBy.isPartitioned(partitionBy)) {
            return txWriter.getTransientRowCount();
        }
        return txWriter.getPartitionSize(partitionIndex);
    }

    public long getPartitionTimestamp(int partitionIndex) {
        return txWriter.getPartitionTimestamp(partitionIndex);
    }

    public long getRowCount() {
        return txWriter.getRowCount();
    }

    public long getSeqTxn() {
        return txWriter.getSeqTxn();
    }

    @Override
    public long getStructureVersion() {
        return txWriter.getStructureVersion();
    }

    @Override
    public int getSymbolCountWatermark(int columnIndex) {
        // We don't need the watermark for non-WAL tables.
        return -1;
    }

    public int getSymbolIndexNoTransientCountUpdate(int columnIndex, CharSequence symValue) {
        return symbolMapWriters.getQuick(columnIndex).put(symValue, SymbolValueCountCollector.NOOP);
    }

    public MapWriter getSymbolMapWriter(int columnIndex) {
        return symbolMapWriters.getQuick(columnIndex);
    }

    @Override
    public String getSystemTableName() {
        return systemTableName;
    }

    @Override
    public String getTableName() {
        return tableName;
    }

    public long getTransientRowCount() {
        return txWriter.getTransientRowCount();
    }

    public long getTruncateVersion() {
        return txWriter.getTruncateVersion();
    }

    public long getTxn() {
        return txWriter.getTxn();
    }

    public TxnScoreboard getTxnScoreboard() {
        return txnScoreboard;
    }

    @Override
    public long getUncommittedRowCount() {
        return (masterRef - committedMasterRef) >> 1;
    }

    @Override
    public UpdateOperator getUpdateOperator() {
        if (updateOperatorImpl == null) {
            updateOperatorImpl = new UpdateOperatorImpl(configuration, messageBus, this, path, rootLen);
        }
        return updateOperatorImpl;
    }

    public boolean inTransaction() {
        return txWriter != null && (txWriter.inTransaction() || hasO3() || columnVersionWriter.hasChanges());
    }

    public boolean isOpen() {
        return tempMem16b != 0;
    }

    public void markSeqTxnCommitted(long seqTxn) {
        setSeqTxn(seqTxn);
        txWriter.commit(defaultCommitMode, denseSymbolMapWriters);
    }

    @Override
    public Row newRow() {
        return newRow(0L);
    }

    @Override
    public Row newRow(long timestamp) {

        switch (rowAction) {
            case ROW_ACTION_OPEN_PARTITION:

                if (timestamp < Timestamps.O3_MIN_TS) {
                    throw CairoException.nonCritical().put("timestamp before 1970-01-01 is not allowed");
                }

                if (txWriter.getMaxTimestamp() == Long.MIN_VALUE) {
                    txWriter.setMinTimestamp(timestamp);
                    openFirstPartition(timestamp);
                }
                // fall thru

                rowAction = ROW_ACTION_SWITCH_PARTITION;

            default: // switch partition
                bumpMasterRef();
                if (timestamp > partitionTimestampHi || timestamp < txWriter.getMaxTimestamp()) {
                    if (timestamp < txWriter.getMaxTimestamp()) {
                        return newRowO3(timestamp);
                    }

                    if (timestamp > partitionTimestampHi && PartitionBy.isPartitioned(partitionBy)) {
                        switchPartition(timestamp);
                    }
                }
                updateMaxTimestamp(timestamp);
                break;
            case ROW_ACTION_NO_PARTITION:

                if (timestamp < Timestamps.O3_MIN_TS) {
                    throw CairoException.nonCritical().put("timestamp before 1970-01-01 is not allowed");
                }

                if (timestamp < txWriter.getMaxTimestamp()) {
                    throw CairoException.nonCritical().put("Cannot insert rows out of order to non-partitioned table. Table=").put(path);
                }

                bumpMasterRef();
                updateMaxTimestamp(timestamp);
                break;
            case ROW_ACTION_NO_TIMESTAMP:
                bumpMasterRef();
                break;
            case ROW_ACTION_O3:
                bumpMasterRef();
                o3TimestampSetter(timestamp);
                return row;
        }
        txWriter.append();
        return row;
    }

    public void o3BumpErrorCount() {
        o3ErrorCount.incrementAndGet();
    }

    public void openLastPartition() {
        try {
            openPartition(txWriter.getLastPartitionTimestamp());
            setAppendPosition(txWriter.getTransientRowCount(), false);
        } catch (Throwable e) {
            freeColumns(false);
            throw e;
        }
    }

    public void processCommandQueue(TableWriterTask cmd, Sequence commandSubSeq, long cursor, boolean contextAllowsAnyStructureChanges) {
        if (cmd.getTableId() == getMetadata().getTableId()) {
            switch (cmd.getType()) {
                case CMD_ALTER_TABLE:
                    processAsyncWriterCommand(alterTableStatement, cmd, cursor, commandSubSeq, contextAllowsAnyStructureChanges);
                    break;
                case CMD_UPDATE_TABLE:
                    processAsyncWriterCommand(cmd.getAsyncWriterCommand(), cmd, cursor, commandSubSeq, false);
                    break;
                default:
                    LOG.error().$("unknown TableWriterTask type, ignored: ").$(cmd.getType()).$();
                    // Don't block the queue even if command is unknown
                    commandSubSeq.done(cursor);
                    break;
            }
        } else {
            LOG.info()
                    .$("not my command [cmdTableId=").$(cmd.getTableId())
                    .$(", cmdTableName=").$(cmd.getTableName())
                    .$(", myTableId=").$(getMetadata().getTableId())
                    .$(", myTableName=").utf8(tableName)
                    .I$();
            commandSubSeq.done(cursor);
        }
    }

    public void processWalBlock(
            @Transient Path walPath,
            int timestampIndex,
            boolean ordered,
            long rowLo,
            long rowHi,
            long o3TimestampMin,
            long o3TimestampMax,
            SymbolMapDiffCursor mapDiffCursor
    ) {
        this.lastPartitionTimestamp = partitionFloorMethod.floor(partitionTimestampHi);
        long partitionTimestampHiLimit = partitionCeilMethod.ceil(partitionTimestampHi) - 1;
        int walRootPathLen = walPath.length();

        try {
            mmapWalColumns(walPath, timestampIndex, rowLo, rowHi);

            try {
                o3Columns = walMappedColumns;
                MemoryCR walTimestampColumn = walMappedColumns.getQuick(getPrimaryColumnIndex(timestampIndex));
                long timestampAddr;
                long o3Lo = rowLo;
                long o3Hi = rowHi;

                if (!ordered) {
                    final long timestampMemorySize = (rowHi - rowLo) << 4;
                    o3TimestampMem.jumpTo(timestampMemorySize);
                    long destTimestampAddr = o3TimestampMem.getAddress();
                    Vect.memcpy(destTimestampAddr, walTimestampColumn.addressOf(rowLo << 4), timestampMemorySize);
                    if (rowHi - rowLo > 600 || !o3QuickSortEnabled) {
                        o3TimestampMemCpy.jumpTo(timestampMemorySize);
                        Vect.radixSortLongIndexAscInPlace(destTimestampAddr, o3RowCount, o3TimestampMemCpy.addressOf(0));
                    } else {
                        Vect.quickSortLongIndexAscInPlace(destTimestampAddr, o3RowCount);
                    }

                    o3Sort(destTimestampAddr, timestampIndex, rowHi - rowLo);
                    timestampAddr = destTimestampAddr;

                    // Sorted data is now sorted in memory copy of the data from mmap files
                    // Row indexes start from 0, not rowLo
                    o3Hi = rowHi - rowLo;
                    o3Lo = 0L;
                } else {
                    timestampAddr = walTimestampColumn.addressOf(0);
                }

                o3Columns = remapWalSymbols(mapDiffCursor, o3Lo, o3Hi, walPath);
                processO3Block(0L, timestampIndex, timestampAddr, o3Hi, o3TimestampMin, o3TimestampMax, !ordered, o3Lo);
            } finally {
                finishO3Append(0L);
                o3Columns = o3MemColumns;
                closeWalColumns();
            }

            finishO3Commit(partitionTimestampHiLimit);
        } finally {
            walPath.trimTo(walRootPathLen);
        }
    }

    public void processWalData(
            @Transient Path walPath,
            boolean inOrder,
            long rowLo,
            long rowHi,
            long o3TimestampMin,
            long o3TimestampMax,
            SymbolMapDiffCursor mapDiffCursor,
            long seqTxn
    ) {
        if (inTransaction()) {
            // When writer is returned to pool, it should be rolled back. Having an open transaction is very suspicious.
            // Set the writer to distressed state and throw exception so that writer is re-created.
            distressed = true;
            throw CairoException.critical(0).put("cannot process WAL while in transaction");
        }

        txWriter.beginPartitionSizeUpdate();
        LOG.debug().$("processing WAL [path=").$(walPath).$(", rowLo=").$(rowLo).$(", roHi=").$(rowHi)
                .$(", tsMin=").$ts(o3TimestampMin).$(" , txMax=").$ts(o3TimestampMax)
                .I$();
        if (rowAction == ROW_ACTION_OPEN_PARTITION && txWriter.getMaxTimestamp() == Long.MIN_VALUE) {
            // table truncated, open partition file.
            openFirstPartition(o3TimestampMin);
        }
        processWalBlock(walPath, metadata.getTimestampIndex(), inOrder, rowLo, rowHi, o3TimestampMin, o3TimestampMax, mapDiffCursor);
        final long committedRowCount = txWriter.unsafeCommittedFixedRowCount() + txWriter.unsafeCommittedTransientRowCount();
        final long rowsAdded = txWriter.getRowCount() - committedRowCount;

        updateIndexes();
        columnVersionWriter.commit();
        txWriter.setSeqTxn(seqTxn);
        txWriter.setColumnVersion(columnVersionWriter.getVersion());
        txWriter.commit(defaultCommitMode, this.denseSymbolMapWriters);

        // Bookmark masterRef to track how many rows is in uncommitted state
        this.committedMasterRef = masterRef;
        o3ProcessPartitionRemoveCandidates();

        metrics.tableWriter().incrementCommits();
        metrics.tableWriter().addCommittedRows(rowsAdded);
    }

    public void publishAsyncWriterCommand(AsyncWriterCommand asyncWriterCommand) {
        while (true) {
            long seq = commandPubSeq.next();
            if (seq > -1) {
                TableWriterTask task = commandQueue.get(seq);
                asyncWriterCommand.serialize(task);
                commandPubSeq.done(seq);
                return;
            } else if (seq == -1) {
                throw CairoException.nonCritical().put("could not publish, command queue is full [table=").put(tableName).put(']');
            }
            Os.pause();
        }
    }

    @Override
    public void removeColumn(CharSequence name) {
        checkDistressed();
        checkColumnName(name);

        final int index = getColumnIndex(name);
        final int type = metadata.getColumnType(index);

        LOG.info().$("removing column '").utf8(name).$("' from ").$(path).$();

        // check if we are moving timestamp from a partitioned table
        final int timestampIndex = metaMem.getInt(META_OFFSET_TIMESTAMP_INDEX);
        boolean timestamp = index == timestampIndex;

        if (timestamp && PartitionBy.isPartitioned(partitionBy)) {
            throw CairoException.nonCritical().put("Cannot remove timestamp from partitioned table");
        }

        commit();

        this.metaSwapIndex = removeColumnFromMeta(index);

        // close _meta so we can rename it
        metaMem.close();

        // rename _meta to _meta.prev
        renameMetaToMetaPrev(name);

        // after we moved _meta to _meta.prev
        // we have to have _todo to restore _meta should anything go wrong
        writeRestoreMetaTodo(name);

        // rename _meta.swp to _meta
        renameSwapMetaToMeta(name);

        // remove column objects
        removeColumn(index);

        // remove symbol map writer or entry for such
        removeSymbolMapWriter(index);

        // reset timestamp limits
        if (timestamp) {
            txWriter.resetTimestamp();
            timestampSetter = value -> {
            };
        }

        try {
            // open _meta file
            openMetaFile(ff, path, rootLen, metaMem);

            // remove _todo
            clearTodoLog();

            // remove column files has to be done after _todo is removed
            removeColumnFiles(name, index, type);
        } catch (CairoException err) {
            throwDistressException(err);
        }

        bumpStructureVersion();

        metadata.removeColumn(index);
        if (timestamp) {
            metadata.clearTimestampIndex();
        }

        LOG.info().$("REMOVED column '").utf8(name).$('[').$(ColumnType.nameOf(type)).$("]' from ").$(path).$();
    }

    @Override
    public boolean removePartition(long timestamp) {
        if (!PartitionBy.isPartitioned(partitionBy)) {
            return false;
        }

        // commit changes, there may be uncommitted rows of any partition
        commit();

        final long minTimestamp = txWriter.getMinTimestamp(); // partition min timestamp
        final long maxTimestamp = txWriter.getMaxTimestamp(); // partition max timestamp

        timestamp = getPartitionLo(timestamp);
        if (timestamp < getPartitionLo(minTimestamp) || timestamp > maxTimestamp) {
            LOG.error().$("partition is empty, folder does not exist [path=").$(path).I$();
            return false;
        }

        final int index = txWriter.getPartitionIndex(timestamp);
        if (index < 0) {
            LOG.error().$("partition is already removed [path=").$(path).I$();
            return false;
        }

        final long partitionNameTxn = txWriter.getPartitionNameTxnByPartitionTimestamp(timestamp);

        if (timestamp == getPartitionLo(maxTimestamp)) {

            // removing active partition

            // calculate new transient row count, min/max timestamps and find the partition to open next
            final long nextMaxTimestamp;
            final long newTransientRowCount;
            final long prevTimestamp;
            if (index == 0) {
                nextMaxTimestamp = Long.MIN_VALUE;
                newTransientRowCount = 0L;
                prevTimestamp = 0L; // meaningless
            } else {
                final int prevIndex = index - 1;
                prevTimestamp = txWriter.getPartitionTimestamp(prevIndex);
                newTransientRowCount = txWriter.getPartitionSize(prevIndex);
                try {
                    setPathForPartition(path.trimTo(rootLen), partitionBy, prevTimestamp, false);
                    TableUtils.txnPartitionConditionally(path, txWriter.getPartitionNameTxn(prevIndex));
                    readPartitionMinMax(ff, prevTimestamp, path, metadata.getColumnName(metadata.getTimestampIndex()), newTransientRowCount);
                    nextMaxTimestamp = attachMaxTimestamp;
                } finally {
                    path.trimTo(rootLen);
                }
            }

            columnVersionWriter.removePartition(timestamp);
            txWriter.beginPartitionSizeUpdate();
            txWriter.removeAttachedPartitions(timestamp);
            txWriter.finishPartitionSizeUpdate(index == 0 ? Long.MAX_VALUE : txWriter.getMinTimestamp(), nextMaxTimestamp);
            txWriter.bumpTruncateVersion();

            columnVersionWriter.commit();
            txWriter.setColumnVersion(columnVersionWriter.getVersion());
            txWriter.commit(defaultCommitMode, denseSymbolMapWriters);

            closeActivePartition(true);

            if (index != 0) {
                openPartition(prevTimestamp);
                setAppendPosition(newTransientRowCount, false);
            } else {
                rowAction = ROW_ACTION_OPEN_PARTITION;
            }
        } else {

            // when we want to delete first partition we must find out minTimestamp from
            // next partition if it exists, or next partition, and so on
            //
            // when somebody removed data directories manually and then attempts to tidy
            // up metadata with logical partition delete we have to uphold the effort and
            // re-compute table size and its minTimestamp from what remains on disk

            // find out if we are removing min partition
            long nextMinTimestamp = minTimestamp;
            if (timestamp == txWriter.getPartitionTimestamp(0)) {
                nextMinTimestamp = readMinTimestamp(txWriter.getPartitionTimestamp(1));
            }

            columnVersionWriter.removePartition(timestamp);

            txWriter.beginPartitionSizeUpdate();
            txWriter.removeAttachedPartitions(timestamp);
            txWriter.setMinTimestamp(nextMinTimestamp);
            txWriter.finishPartitionSizeUpdate(nextMinTimestamp, txWriter.getMaxTimestamp());
            txWriter.bumpTruncateVersion();

            columnVersionWriter.commit();
            txWriter.setColumnVersion(columnVersionWriter.getVersion());
            txWriter.commit(defaultCommitMode, denseSymbolMapWriters);
        }

        // Call O3 methods to remove check TxnScoreboard and remove partition directly
        safeDeletePartitionDir(timestamp, partitionNameTxn);
        return true;
    }

    @Override
    public void renameColumn(CharSequence currentName, CharSequence newName) {

        checkDistressed();
        checkColumnName(newName);

        final int index = getColumnIndex(currentName);
        final int type = metadata.getColumnType(index);

        LOG.info().$("renaming column '").utf8(currentName).$('[').$(ColumnType.nameOf(type)).$("]' to '").utf8(newName).$("' in ").$(path).$();

        commit();

        this.metaSwapIndex = renameColumnFromMeta(index, newName);

        // close _meta so we can rename it
        metaMem.close();

        // rename _meta to _meta.prev
        renameMetaToMetaPrev(currentName);

        // after we moved _meta to _meta.prev
        // we have to have _todo to restore _meta should anything go wrong
        writeRestoreMetaTodo(currentName);

        // rename _meta.swp to _meta
        renameSwapMetaToMeta(currentName);

        try {
            // open _meta file
            openMetaFile(ff, path, rootLen, metaMem);

            // remove _todo
            clearTodoLog();

            // rename column files has to be done after _todo is removed
            renameColumnFiles(currentName, index, newName, type);
        } catch (CairoException err) {
            throwDistressException(err);
        }

        bumpStructureVersion();

        metadata.renameColumn(currentName, newName);

        if (index == metadata.getTimestampIndex()) {
            designatedTimestampColumnName = Chars.toString(newName);
        }

        LOG.info().$("RENAMED column '").utf8(currentName).$("' to '").utf8(newName).$("' from ").$(path).$();
    }

    @Override
    public void rollback() {
        checkDistressed();
        if (o3InError || inTransaction()) {
            try {
                LOG.info().$("tx rollback [name=").utf8(tableName).I$();
                o3PartitionRemoveCandidates.clear();
                if ((masterRef & 1) != 0) {
                    masterRef++;
                }
                freeColumns(false);
                this.txWriter.unsafeLoadAll();
                rollbackIndexes();
                rollbackSymbolTables();
                columnVersionWriter.readUnsafe();
                purgeUnusedPartitions();
                configureAppendPosition();
                o3InError = false;
                // when we rolled transaction back, hasO3() has to be false
                o3MasterRef = -1;
                LOG.info().$("tx rollback complete [name=").utf8(tableName).I$();
                processCommandQueue(false);
                metrics.tableWriter().incrementRollbacks();
            } catch (Throwable e) {
                LOG.critical().$("could not perform rollback [name=").utf8(tableName).$(", msg=").$(e.getMessage()).I$();
                distressed = true;
            }
        }
    }

    public void rollbackUpdate() {
        columnVersionWriter.readUnsafe();
    }

    public void setExtensionListener(ExtensionListener listener) {
        txWriter.setExtensionListener(listener);
    }

    public void setLifecycleManager(LifecycleManager lifecycleManager) {
        this.lifecycleManager = lifecycleManager;
    }

    @Override
    public void setMetaCommitLag(long commitLag) {
        try {
            commit();
            long metaSize = copyMetadataAndUpdateVersion();
            openMetaSwapFileByIndex(ff, ddlMem, path, rootLen, this.metaSwapIndex);
            try {
                ddlMem.jumpTo(META_OFFSET_COMMIT_LAG);
                ddlMem.putLong(commitLag);
                ddlMem.jumpTo(metaSize);
            } finally {
                ddlMem.close();
            }

            finishMetaSwapUpdate();
            metadata.setCommitLag(commitLag);
            commitInterval = calculateCommitInterval();
            clearTodoLog();
        } finally {
            ddlMem.close();
        }
    }

    @Override
    public void setMetaMaxUncommittedRows(int maxUncommittedRows) {
        try {
            commit();
            long metaSize = copyMetadataAndUpdateVersion();
            openMetaSwapFileByIndex(ff, ddlMem, path, rootLen, this.metaSwapIndex);
            try {
                ddlMem.jumpTo(META_OFFSET_MAX_UNCOMMITTED_ROWS);
                ddlMem.putInt(maxUncommittedRows);
                ddlMem.jumpTo(metaSize);
            } finally {
                ddlMem.close();
            }

            finishMetaSwapUpdate();
            metadata.setMaxUncommittedRows(maxUncommittedRows);
            clearTodoLog();
        } finally {
            ddlMem.close();
        }
    }

    public void setSeqTxn(long seqTxn) {
        txWriter.setSeqTxn(seqTxn);
    }

    public long size() {
        // This is uncommitted row count
        return txWriter.getRowCount() + getO3RowCount();
    }

    /**
     * Processes writer command queue to execute writer async commands such as replication and table alters.
     * Does not accept structure changes, e.g. equivalent to tick(false)
     * Some tick calls can result into transaction commit.
     */
    @Override
    public void tick() {
        tick(false);
    }

    /**
     * Processes writer command queue to execute writer async commands such as replication and table alters.
     * Some tick calls can result into transaction commit.
     *
     * @param contextAllowsAnyStructureChanges If true accepts any Alter table command, if false does not accept significant table
     *                                         structure changes like column drop, rename
     */
    public void tick(boolean contextAllowsAnyStructureChanges) {
        // Some alter table trigger commit() which trigger tick()
        // If already inside the tick(), do not re-enter it.
        processCommandQueue(contextAllowsAnyStructureChanges);
    }

    @Override
    public String toString() {
        return "TableWriter{" +
                "name=" + tableName +
                '}';
    }

    public void transferLock(long lockFd) {
        assert lockFd != -1;
        this.lockFd = lockFd;
    }

    /**
     * Truncates table. When operation is unsuccessful it throws CairoException. With that truncate can be
     * retried or alternatively table can be closed. Outcome of any other operation with the table is undefined
     * and likely to cause segmentation fault. When table re-opens any partial truncate will be retried.
     */
    @Override
    public final void truncate() {
        rollback();

        // we do this before size check so that "old" corrupt symbol tables are brought back in line
        for (int i = 0, n = denseSymbolMapWriters.size(); i < n; i++) {
            denseSymbolMapWriters.getQuick(i).truncate();
        }

        if (size() == 0) {
            return;
        }

        // this is a crude block to test things for now
        todoMem.putLong(0, ++todoTxn); // write txn, reader will first read txn at offset 24 and then at offset 0
        Unsafe.getUnsafe().storeFence(); // make sure we do not write hash before writing txn (view from another thread)
        todoMem.putLong(8, configuration.getDatabaseIdLo()); // write out our instance hashes
        todoMem.putLong(16, configuration.getDatabaseIdHi());
        Unsafe.getUnsafe().storeFence();
        todoMem.putLong(24, todoTxn);
        todoMem.putLong(32, 1);
        todoMem.putLong(40, TODO_TRUNCATE);
        // ensure file is closed with correct length
        todoMem.jumpTo(48);

        if (partitionBy != PartitionBy.NONE) {
            freeColumns(false);
            if (indexers != null) {
                for (int i = 0, n = indexers.size(); i < n; i++) {
                    Misc.free(indexers.getQuick(i));
                }
            }
            removePartitionDirectories();
            rowAction = ROW_ACTION_OPEN_PARTITION;
        } else {
            // truncate columns, we cannot remove them
            for (int i = 0; i < columnCount; i++) {
                getPrimaryColumn(i).truncate();
                MemoryMA mem = getSecondaryColumn(i);
                if (mem != null && mem.isOpen()) {
                    mem.truncate();
                    mem.putLong(0);
                }
            }
        }

        txWriter.resetTimestamp();
        columnVersionWriter.truncate(PartitionBy.isPartitioned(partitionBy));
        txWriter.truncate(columnVersionWriter.getVersion());
        try {
            clearTodoLog();
        } catch (CairoException err) {
            throwDistressException(err);
        }

        LOG.info().$("truncated [name=").utf8(tableName).I$();
    }

    @Override
    public void updateCommitInterval(double commitIntervalFraction, long commitIntervalDefault) {
        this.commitIntervalFraction = commitIntervalFraction;
        this.commitIntervalDefault = commitIntervalDefault;
        this.commitInterval = calculateCommitInterval();
    }

    public void upsertColumnVersion(long partitionTimestamp, int columnIndex, long columnTop) {
        columnVersionWriter.upsert(partitionTimestamp, columnIndex, txWriter.txn, columnTop);
        txWriter.updatePartitionColumnVersion(partitionTimestamp);
    }

    /**
     * Eagerly sets up writer instance. Otherwise, writer will initialize lazily. Invoking this method could improve
     * performance of some applications. UDP receivers use this in order to avoid initial receive buffer contention.
     */
    public void warmUp() {
        Row r = newRow(Math.max(Timestamps.O3_MIN_TS, txWriter.getMaxTimestamp()));
        try {
            for (int i = 0; i < columnCount; i++) {
                r.putByte(i, (byte) 0);
            }
        } finally {
            r.cancel();
        }
    }

    private static void configureNullSetters(ObjList<Runnable> nullers, int type, MemoryA mem1, MemoryA mem2) {
        switch (ColumnType.tagOf(type)) {
            case ColumnType.BOOLEAN:
            case ColumnType.BYTE:
                nullers.add(() -> mem1.putByte((byte) 0));
                break;
            case ColumnType.DOUBLE:
                nullers.add(() -> mem1.putDouble(Double.NaN));
                break;
            case ColumnType.FLOAT:
                nullers.add(() -> mem1.putFloat(Float.NaN));
                break;
            case ColumnType.INT:
                nullers.add(() -> mem1.putInt(Numbers.INT_NaN));
                break;
            case ColumnType.LONG:
            case ColumnType.DATE:
            case ColumnType.TIMESTAMP:
                nullers.add(() -> mem1.putLong(Numbers.LONG_NaN));
                break;
            case ColumnType.LONG128:
                nullers.add(() -> mem1.putLong128LittleEndian(Numbers.LONG_NaN, Numbers.LONG_NaN));
                break;
            case ColumnType.LONG256:
                nullers.add(() -> mem1.putLong256(Numbers.LONG_NaN, Numbers.LONG_NaN, Numbers.LONG_NaN, Numbers.LONG_NaN));
                break;
            case ColumnType.SHORT:
                nullers.add(() -> mem1.putShort((short) 0));
                break;
            case ColumnType.CHAR:
                nullers.add(() -> mem1.putChar((char) 0));
                break;
            case ColumnType.STRING:
                nullers.add(() -> mem2.putLong(mem1.putNullStr()));
                break;
            case ColumnType.SYMBOL:
                nullers.add(() -> mem1.putInt(SymbolTable.VALUE_IS_NULL));
                break;
            case ColumnType.BINARY:
                nullers.add(() -> mem2.putLong(mem1.putNullBin()));
                break;
            case ColumnType.GEOBYTE:
                nullers.add(() -> mem1.putByte(GeoHashes.BYTE_NULL));
                break;
            case ColumnType.GEOSHORT:
                nullers.add(() -> mem1.putShort(GeoHashes.SHORT_NULL));
                break;
            case ColumnType.GEOINT:
                nullers.add(() -> mem1.putInt(GeoHashes.INT_NULL));
                break;
            case ColumnType.GEOLONG:
                nullers.add(() -> mem1.putLong(GeoHashes.NULL));
                break;
            default:
                nullers.add(NOOP);
        }
    }

    /**
     * This an O(n) method to find if column by the same name already exists. The benefit of poor performance
     * is that we don't keep column name strings on heap. We only use this method when adding new column, where
     * high performance of name check does not matter much.
     *
     * @param name to check
     * @return 0 based column index.
     */
    private static int getColumnIndexQuiet(MemoryMR metaMem, CharSequence name, int columnCount) {
        long nameOffset = getColumnNameOffset(columnCount);
        for (int i = 0; i < columnCount; i++) {
            CharSequence col = metaMem.getStr(nameOffset);
            int columnType = getColumnType(metaMem, i); // Negative means deleted column
            if (columnType > 0 && Chars.equalsIgnoreCase(col, name)) {
                return i;
            }
            nameOffset += Vm.getStorageLength(col);
        }
        return -1;
    }

    private static ColumnVersionWriter openColumnVersionFile(FilesFacade ff, Path path, int rootLen) {
        path.concat(COLUMN_VERSION_FILE_NAME).$();
        try {
            return new ColumnVersionWriter(ff, path, 0);
        } finally {
            path.trimTo(rootLen);
        }
    }

    private static void openMetaFile(FilesFacade ff, Path path, int rootLen, MemoryMR metaMem) {
        path.concat(META_FILE_NAME).$();
        try {
            metaMem.smallFile(ff, path, MemoryTag.MMAP_TABLE_WRITER);
        } finally {
            path.trimTo(rootLen);
        }
    }

    private static void removeFileAndOrLog(FilesFacade ff, LPSZ name) {
        if (ff.exists(name)) {
            if (ff.remove(name)) {
                LOG.debug().$("removed [file=").utf8(name).I$();
            } else {
                LOG.error()
                        .$("could not remove [errno=").$(ff.errno())
                        .$(", file=").utf8(name)
                        .I$();
            }
        }
    }

    private static void renameFileOrLog(FilesFacade ff, LPSZ from, LPSZ to) {
        if (ff.exists(from)) {
            if (ff.rename(from, to) == Files.FILES_RENAME_OK) {
                LOG.debug().$("renamed [from=").utf8(from).$(", to=").utf8(to).I$();
            } else {
                LOG.critical()
                        .$("could not rename [errno=").$(ff.errno())
                        .$(", from=").utf8(from)
                        .$(", to=").utf8(to)
                        .I$();
            }
        }
    }

    private int addColumnToMeta(
            CharSequence name,
            int type,
            boolean indexFlag,
            int indexValueBlockCapacity,
            boolean sequentialFlag
    ) {
        int index;
        try {
            index = openMetaSwapFile(ff, ddlMem, path, rootLen, configuration.getMaxSwapFileCount());
            int columnCount = metaMem.getInt(META_OFFSET_COUNT);

            ddlMem.putInt(columnCount + 1);
            ddlMem.putInt(metaMem.getInt(META_OFFSET_PARTITION_BY));
            ddlMem.putInt(metaMem.getInt(META_OFFSET_TIMESTAMP_INDEX));
            copyVersionAndLagValues();
            ddlMem.jumpTo(META_OFFSET_COLUMN_TYPES);
            for (int i = 0; i < columnCount; i++) {
                writeColumnEntry(i, false);
            }

            // add new column metadata to bottom of list
            ddlMem.putInt(type);
            long flags = 0;
            if (indexFlag) {
                flags |= META_FLAG_BIT_INDEXED;
            }

            if (sequentialFlag) {
                flags |= META_FLAG_BIT_SEQUENTIAL;
            }

            ddlMem.putLong(flags);
            ddlMem.putInt(indexValueBlockCapacity);
            ddlMem.putLong(configuration.getRandom().nextLong());
            ddlMem.skip(8);

            long nameOffset = getColumnNameOffset(columnCount);
            for (int i = 0; i < columnCount; i++) {
                CharSequence columnName = metaMem.getStr(nameOffset);
                ddlMem.putStr(columnName);
                nameOffset += Vm.getStorageLength(columnName);
            }
            ddlMem.putStr(name);
        } finally {
            ddlMem.close();
        }
        return index;
    }

    private void attachPartitionCheckFilesMatchFixedColumn(
            int columnType,
            long partitionSize,
            long columnTop,
            String columnName,
            long columnNameTxn,
            Path partitionPath,
            long partitionTimestamp,
            int columnIndex
    ) {
        long columnSize = partitionSize - columnTop;
        if (columnSize == 0) {
            return;
        }

        TableUtils.dFile(partitionPath, columnName, columnNameTxn);
        if (!ff.exists(partitionPath.$())) {
            LOG.info().$("attaching partition with missing column [path=").$(partitionPath).I$();
            columnVersionWriter.upsertColumnTop(partitionTimestamp, columnIndex, partitionSize);
        } else {
            long fileSize = ff.length(partitionPath);
            if (fileSize < (columnSize << ColumnType.pow2SizeOf(columnType))) {
                throw CairoException.critical(0)
                        .put("Column file is too small. ")
                        .put("Partition files inconsistent [file=")
                        .put(partitionPath)
                        .put(", expectedSize=")
                        .put(columnSize << ColumnType.pow2SizeOf(columnType))
                        .put(", actual=")
                        .put(fileSize)
                        .put(']');
            }
        }
    }

    private void attachPartitionCheckFilesMatchVarLenColumn(
            long partitionSize,
            long columnTop,
            String columnName,
            long columnNameTxn,
            Path partitionPath,
            long partitionTimestamp,
            int columnIndex
    ) throws CairoException {
        long columnSize = partitionSize - columnTop;
        if (columnSize == 0) {
            return;
        }

        int pathLen = partitionPath.length();
        TableUtils.dFile(partitionPath, columnName, columnNameTxn);
        long dataLength = ff.length(partitionPath.$());

        if (dataLength > 0) {
            partitionPath.trimTo(pathLen);
            TableUtils.iFile(partitionPath, columnName, columnNameTxn);

            int typeSize = Long.BYTES;
            long indexFd = openRO(ff, partitionPath, LOG);
            try {
                long fileSize = ff.length(indexFd);
                long expectedFileSize = (columnSize + 1) * typeSize;
                if (fileSize < expectedFileSize) {
                    throw CairoException.critical(0)
                            .put("Column file is too small. ")
                            .put("Partition files inconsistent [file=")
                            .put(partitionPath)
                            .put(",expectedSize=")
                            .put(expectedFileSize)
                            .put(",actual=")
                            .put(fileSize)
                            .put(']');
                }

                long mappedAddr = mapRO(ff, indexFd, expectedFileSize, MemoryTag.MMAP_DEFAULT);
                try {
                    long prevDataAddress = dataLength;
                    for (long offset = columnSize * typeSize; offset >= 0; offset -= typeSize) {
                        long dataAddress = Unsafe.getUnsafe().getLong(mappedAddr + offset);
                        if (dataAddress < 0 || dataAddress > dataLength) {
                            throw CairoException.critical(0).put("Variable size column has invalid data address value [path=").put(path)
                                    .put(", indexOffset=").put(offset)
                                    .put(", dataAddress=").put(dataAddress)
                                    .put(", dataFileSize=").put(dataLength)
                                    .put(']');
                        }

                        // Check that addresses are monotonic
                        if (dataAddress > prevDataAddress) {
                            throw CairoException.critical(0).put("Variable size column has invalid data address value [path=").put(partitionPath)
                                    .put(", indexOffset=").put(offset)
                                    .put(", dataAddress=").put(dataAddress)
                                    .put(", prevDataAddress=").put(prevDataAddress)
                                    .put(", dataFileSize=").put(dataLength)
                                    .put(']');
                        }
                        prevDataAddress = dataAddress;
                    }
                } finally {
                    ff.munmap(mappedAddr, expectedFileSize, MemoryTag.MMAP_DEFAULT);
                }
            } finally {
                ff.close(indexFd);
            }
        } else {
            LOG.info().$("attaching partition with missing column [path=").$(partitionPath).I$();
            columnVersionWriter.upsertColumnTop(partitionTimestamp, columnIndex, partitionSize);
        }
    }

    private void attachPartitionCheckSymbolColumn(long partitionSize, long columnTop, String columnName, long columnNameTxn, Path partitionPath, long partitionTimestamp, int columnIndex) {
        long columnSize = partitionSize - columnTop;
        if (columnSize == 0) {
            return;
        }

        int pathLen = partitionPath.length();
        TableUtils.dFile(partitionPath, columnName, columnNameTxn);
        if (!ff.exists(partitionPath.$())) {
            columnVersionWriter.upsertColumnTop(partitionTimestamp, columnIndex, partitionSize);
            return;
        }

        long fd = openRO(ff, partitionPath.$(), LOG);
        try {
            long fileSize = ff.length(fd);
            int typeSize = Integer.BYTES;
            long expectedSize = columnSize * typeSize;
            if (fileSize < expectedSize) {
                throw CairoException.critical(0)
                        .put("Column file is too small. ")
                        .put("Partition files inconsistent [file=")
                        .put(partitionPath)
                        .put(", expectedSize=")
                        .put(expectedSize)
                        .put(", actual=")
                        .put(fileSize)
                        .put(']');
            }

            long address = mapRO(ff, fd, fileSize, MemoryTag.MMAP_DEFAULT);
            try {
                int maxKey = Vect.maxInt(address, columnSize);
                int symbolValues = symbolMapWriters.getQuick(columnIndex).getSymbolCount();
                if (maxKey >= symbolValues) {
                    throw CairoException.critical(0)
                            .put("Symbol file does not match symbol column [file=")
                            .put(path)
                            .put(", key=")
                            .put(maxKey)
                            .put(", columnKeys=")
                            .put(symbolValues)
                            .put(']');
                }
                int minKey = Vect.minInt(address, columnSize);
                if (minKey != SymbolTable.VALUE_IS_NULL && minKey < 0) {
                    throw CairoException.critical(0)
                            .put("Symbol file does not match symbol column, invalid key [file=")
                            .put(path)
                            .put(", key=")
                            .put(minKey)
                            .put(']');
                }
            } finally {
                ff.munmap(address, fileSize, MemoryTag.MMAP_DEFAULT);
            }

            if (metadata.isColumnIndexed(columnIndex)) {
                valueFileName(partitionPath.trimTo(pathLen), columnName, columnNameTxn);
                if (!ff.exists(partitionPath.$())) {
                    throw CairoException.critical(0)
                            .put("Symbol index value file does not exist [file=")
                            .put(partitionPath)
                            .put(']');
                }
                keyFileName(partitionPath.trimTo(pathLen), columnName, columnNameTxn);
                if (!ff.exists(partitionPath.$())) {
                    throw CairoException.critical(0)
                            .put("Symbol index key file does not exist [file=")
                            .put(partitionPath)
                            .put(']');
                }
            }
        } finally {
            ff.close(fd);
        }
    }

    private boolean attachPrepare(long partitionTimestamp, long partitionSize, Path detachedPath, int detachedPartitionRoot) {
        try {
            // load/check _meta
            detachedPath.trimTo(detachedPartitionRoot).concat(META_FILE_NAME);
            if (!ff.exists(detachedPath.$())) {
                // Backups and older versions of detached partitions will not have _dmeta
                LOG.info().$("detached ").$(META_FILE_NAME).$(" file not found, skipping check [path=").$(detachedPath).I$();
                return false;
            }

            if (attachMetadata == null) {
                attachMetaMem = Vm.getCMRInstance();
                attachMetaMem.smallFile(ff, detachedPath, MemoryTag.MMAP_TABLE_WRITER);
                attachMetadata = new TableWriterMetadata(systemTableName, attachMetaMem);
            } else {
                attachMetaMem.smallFile(ff, detachedPath, MemoryTag.MMAP_TABLE_WRITER);
                attachMetadata.reload(attachMetaMem);
            }

            if (metadata.getTableId() != attachMetadata.getTableId()) {
                // very same table, attaching foreign partitions is not allowed
                throw CairoException.detachedMetadataMismatch("table_id");
            }
            if (metadata.getTimestampIndex() != attachMetadata.getTimestampIndex()) {
                // designated timestamps in both tables, same index
                throw CairoException.detachedMetadataMismatch("timestamp_index");
            }

            // load/check _dcv, updating local column tops
            // set current _dcv to where the partition was
            detachedPath.trimTo(detachedPartitionRoot).concat(COLUMN_VERSION_FILE_NAME).$();
            if (!ff.exists(detachedPath)) {
                // Backups and older versions of detached partitions will not have _cv
                LOG.error().$("detached _dcv file not found, skipping check [path=").$(detachedPath).I$();
                return false;
            } else {
                if (attachColumnVersionReader == null) {
                    attachColumnVersionReader = new ColumnVersionReader();
                }
                attachColumnVersionReader.ofRO(ff, detachedPath);
                attachColumnVersionReader.readUnsafe();
            }

            // override column tops for the partition we are attaching
            columnVersionWriter.copyPartition(partitionTimestamp, attachColumnVersionReader);

            for (int colIdx = 0; colIdx < columnCount; colIdx++) {
                String columnName = metadata.getColumnName(colIdx);

                // check name
                int detColIdx = attachMetadata.getColumnIndexQuiet(columnName);
                if (detColIdx == -1) {
                    columnVersionWriter.upsertColumnTop(partitionTimestamp, colIdx, partitionSize);
                    continue;
                }

                if (detColIdx != colIdx) {
                    throw CairoException.detachedColumnMetadataMismatch(colIdx, columnName, "name");
                }

                // check type
                int tableColType = metadata.getColumnType(colIdx);
                int attachColType = attachMetadata.getColumnType(detColIdx);
                if (tableColType != attachColType && tableColType != -attachColType) {
                    throw CairoException.detachedColumnMetadataMismatch(colIdx, columnName, "type");
                }

                if (tableColType != attachColType) {
                    // This is very suspicious. The column was deleted in the detached partition,
                    // but it exists in the target table.
                    LOG.info().$("detached partition has column deleted while the table has the same column alive [tableName=").utf8(tableName)
                            .$(", columnName=").utf8(columnName)
                            .$(", columnType=").$(ColumnType.nameOf(tableColType))
                            .I$();
                    columnVersionWriter.upsertColumnTop(partitionTimestamp, colIdx, partitionSize);
                }

                // check column is / was indexed
                if (ColumnType.isSymbol(tableColType)) {
                    boolean isIndexedNow = metadata.isColumnIndexed(colIdx);
                    boolean wasIndexedAtDetached = attachMetadata.isColumnIndexed(detColIdx);
                    int indexValueBlockCapacityNow = metadata.getIndexValueBlockCapacity(colIdx);
                    int indexValueBlockCapacityDetached = attachMetadata.getIndexValueBlockCapacity(detColIdx);

                    if (!isIndexedNow && wasIndexedAtDetached) {
                        long columnNameTxn = attachColumnVersionReader.getColumnNameTxn(partitionTimestamp, colIdx);
                        keyFileName(detachedPath.trimTo(detachedPartitionRoot), columnName, columnNameTxn);
                        removeFileAndOrLog(ff, detachedPath);
                        valueFileName(detachedPath.trimTo(detachedPartitionRoot), columnName, columnNameTxn);
                        removeFileAndOrLog(ff, detachedPath);
                    } else if (isIndexedNow
                            && (!wasIndexedAtDetached || indexValueBlockCapacityNow != indexValueBlockCapacityDetached)) {
                        // Was not indexed before or value block capacity has changed
                        detachedPath.trimTo(detachedPartitionRoot);
                        rebuildAttachedPartitionColumnIndex(partitionTimestamp, partitionSize, detachedPath, columnName);
                    }
                }
            }
            return true;
            // Do not remove _dmeta and _dcv to keep partition attachable in case of fs copy / rename failure
        } finally {
            Misc.free(attachColumnVersionReader);
            Misc.free(attachMetaMem);
            Misc.free(attachIndexBuilder);
        }
    }

    private void attachValidateMetadata(long partitionSize, Path partitionPath, long partitionTimestamp) throws CairoException {
        // for each column, check that file exists in the partition folder
        int rootLen = partitionPath.length();
        for (int columnIndex = 0, size = metadata.getColumnCount(); columnIndex < size; columnIndex++) {
            try {
                final String columnName = metadata.getColumnName(columnIndex);
                int columnType = metadata.getColumnType(columnIndex);

                if (columnType > -1L) {
                    long columnTop = columnVersionWriter.getColumnTop(partitionTimestamp, columnIndex);
                    if (columnTop < 0 || columnTop == partitionSize) {
                        // Column does not exist in the partition
                        continue;
                    }
                    long columnNameTxn = columnVersionWriter.getDefaultColumnNameTxn(columnIndex);
                    switch (ColumnType.tagOf(columnType)) {
                        case ColumnType.INT:
                        case ColumnType.LONG:
                        case ColumnType.BOOLEAN:
                        case ColumnType.BYTE:
                        case ColumnType.TIMESTAMP:
                        case ColumnType.DATE:
                        case ColumnType.DOUBLE:
                        case ColumnType.CHAR:
                        case ColumnType.SHORT:
                        case ColumnType.FLOAT:
                        case ColumnType.LONG256:
                        case ColumnType.GEOBYTE:
                        case ColumnType.GEOSHORT:
                        case ColumnType.GEOINT:
                        case ColumnType.GEOLONG:
                            attachPartitionCheckFilesMatchFixedColumn(columnType, partitionSize, columnTop, columnName, columnNameTxn, partitionPath, partitionTimestamp, columnIndex);
                            break;
                        case ColumnType.STRING:
                        case ColumnType.BINARY:
                            attachPartitionCheckFilesMatchVarLenColumn(partitionSize, columnTop, columnName, columnNameTxn, partitionPath, partitionTimestamp, columnIndex);
                            break;
                        case ColumnType.SYMBOL:
                            attachPartitionCheckSymbolColumn(partitionSize, columnTop, columnName, columnNameTxn, partitionPath, partitionTimestamp, columnIndex);
                            break;
                    }
                }
            } finally {
                partitionPath.trimTo(rootLen);
            }
        }
    }

    private void bumpMasterRef() {
        if ((masterRef & 1) == 0) {
            masterRef++;
        } else {
            cancelRowAndBump();
        }
    }

    private void bumpStructureVersion() {
        columnVersionWriter.commit();
        txWriter.setColumnVersion(columnVersionWriter.getVersion());
        txWriter.bumpStructureVersion(this.denseSymbolMapWriters);
        assert txWriter.getStructureVersion() == metadata.getStructureVersion();
    }

    private long calculateCommitInterval() {
        long commitIntervalMicros = (long) (metadata.getCommitLag() * commitIntervalFraction);
        return commitIntervalMicros > 0 ? commitIntervalMicros / 1000 : commitIntervalDefault;
    }

    private void cancelRowAndBump() {
        rowCancel();
        masterRef++;
    }

    private void checkColumnName(CharSequence name) {
        if (!TableUtils.isValidColumnName(name, configuration.getMaxFileNameLength())) {
            throw CairoException.nonCritical().put("invalid column name [table=").put(tableName).put(", column=").putAsPrintable(name).put(']');
        }
    }

    private void checkDistressed() {
        if (!distressed) {
            return;
        }
        throw new CairoError("Table '" + tableName + "' is distressed");
    }

    private void clearO3() {
        this.o3MasterRef = -1; // clears o3 flag, hasO3() will be returning false
        rowAction = ROW_ACTION_SWITCH_PARTITION;
        // transaction log is either not required or pending
        activeColumns = columns;
        activeNullSetters = nullSetters;
    }

    private void clearTodoLog() {
        try {
            todoMem.putLong(0, ++todoTxn); // write txn, reader will first read txn at offset 24 and then at offset 0
            Unsafe.getUnsafe().storeFence(); // make sure we do not write hash before writing txn (view from another thread)
            todoMem.putLong(8, 0); // write out our instance hashes
            todoMem.putLong(16, 0);
            Unsafe.getUnsafe().storeFence();
            todoMem.putLong(32, 0);
            Unsafe.getUnsafe().storeFence();
            todoMem.putLong(24, todoTxn);
            // ensure file is closed with correct length
            todoMem.jumpTo(40);
        } finally {
            path.trimTo(rootLen);
        }
    }

    private void closeAppendMemoryTruncate(boolean truncate) {
        for (int i = 0, n = columns.size(); i < n; i++) {
            MemoryMA m = columns.getQuick(i);
            if (m != null) {
                m.close(truncate);
            }
        }
    }

    private void closeWalColumns() {
        for (int col = 0, n = walMappedColumns.size(); col < n; col++) {
            MemoryCMOR mappedColumnMem = walMappedColumns.getQuick(col);
            if (mappedColumnMem != null) {
                Misc.free(mappedColumnMem);
                walColumnMemoryPool.push(mappedColumnMem);
            }
        }
    }

    /**
     * Commits newly added rows of data. This method updates transaction file with pointers to end of appended data.
     * <p>
     * <b>Pending rows</b>
     * <p>This method will cancel pending rows by calling {@link #rowCancel()}. Data in partially appended row will be lost.</p>
     *
     * @param commitMode commit durability mode.
     * @param commitLag  if > 0 then do a partial commit, leaving the rows within the lag in a new uncommitted transaction
     */
    private long commit(int commitMode, long commitLag) {
        checkDistressed();

        if (o3InError) {
            rollback();
            return TableSequencer.NO_TXN;
        }

        if ((masterRef & 1) != 0) {
            rowCancel();
        }

        if (inTransaction()) {
            final boolean o3 = hasO3();
            if (o3 && o3Commit(commitLag)) {
                // Bookmark masterRef to track how many rows is in uncommitted state
                this.committedMasterRef = masterRef;
                return getTxn();
            }

            if (commitMode != CommitMode.NOSYNC) {
                syncColumns(commitMode);
            }

            final long committedRowCount = txWriter.unsafeCommittedFixedRowCount() + txWriter.unsafeCommittedTransientRowCount();
            final long rowsAdded = txWriter.getRowCount() - committedRowCount;

            updateIndexes();
            columnVersionWriter.commit();
            txWriter.setColumnVersion(columnVersionWriter.getVersion());
            txWriter.commit(commitMode, denseSymbolMapWriters);

            // Bookmark masterRef to track how many rows is in uncommitted state
            this.committedMasterRef = masterRef;
            o3ProcessPartitionRemoveCandidates();

            metrics.tableWriter().incrementCommits();
            metrics.tableWriter().addCommittedRows(rowsAdded);
            if (!o3) {
                // If `o3`, the metric is tracked inside `o3Commit`, possibly async.
                addPhysicallyWrittenRows(rowsAdded);
            }

            return getTxn();
        }
        return TableSequencer.NO_TXN;
    }

    private void configureAppendPosition() {
        final boolean partitioned = PartitionBy.isPartitioned(partitionBy);
        if (this.txWriter.getMaxTimestamp() > Long.MIN_VALUE || !partitioned) {
            openFirstPartition(this.txWriter.getMaxTimestamp());
            if (partitioned) {
                partitionTimestampHi = partitionCeilMethod.ceil(txWriter.getMaxTimestamp()) - 1;
                rowAction = ROW_ACTION_OPEN_PARTITION;
                timestampSetter = appendTimestampSetter;
            } else {
                if (metadata.getTimestampIndex() < 0) {
                    rowAction = ROW_ACTION_NO_TIMESTAMP;
                } else {
                    rowAction = ROW_ACTION_NO_PARTITION;
                    timestampSetter = appendTimestampSetter;
                }
            }
        } else {
            rowAction = ROW_ACTION_OPEN_PARTITION;
            timestampSetter = appendTimestampSetter;
        }
        activeColumns = columns;
        activeNullSetters = nullSetters;
    }

    private void configureColumn(int type, boolean indexFlag, int index) {
        final MemoryMA primary;
        final MemoryMA secondary;
        final MemoryCARW oooPrimary;
        final MemoryCARW oooSecondary;
        final MemoryCARW oooPrimary2;
        final MemoryCARW oooSecondary2;

        if (type > 0) {
            primary = Vm.getMAInstance();
            oooPrimary = Vm.getCARWInstance(o3ColumnMemorySize, Integer.MAX_VALUE, MemoryTag.NATIVE_O3);
            oooPrimary2 = Vm.getCARWInstance(o3ColumnMemorySize, Integer.MAX_VALUE, MemoryTag.NATIVE_O3);

            switch (ColumnType.tagOf(type)) {
                case ColumnType.BINARY:
                case ColumnType.STRING:
                    secondary = Vm.getMAInstance();
                    oooSecondary = Vm.getCARWInstance(o3ColumnMemorySize, Integer.MAX_VALUE, MemoryTag.NATIVE_O3);
                    oooSecondary2 = Vm.getCARWInstance(o3ColumnMemorySize, Integer.MAX_VALUE, MemoryTag.NATIVE_O3);
                    break;
                default:
                    secondary = null;
                    oooSecondary = null;
                    oooSecondary2 = null;
                    break;
            }
        } else {
            primary = secondary = NullMemory.INSTANCE;
            oooPrimary = oooSecondary = oooPrimary2 = oooSecondary2 = NullMemory.INSTANCE;
        }

        int baseIndex = getPrimaryColumnIndex(index);
        columns.extendAndSet(baseIndex, primary);
        columns.extendAndSet(baseIndex + 1, secondary);
        o3MemColumns.extendAndSet(baseIndex, oooPrimary);
        o3MemColumns.extendAndSet(baseIndex + 1, oooSecondary);
        o3MemColumns2.extendAndSet(baseIndex, oooPrimary2);
        o3MemColumns2.extendAndSet(baseIndex + 1, oooSecondary2);
        configureNullSetters(nullSetters, type, primary, secondary);
        configureNullSetters(o3NullSetters, type, oooPrimary, oooSecondary);
        configureNullSetters(o3NullSetters2, type, oooPrimary2, oooSecondary2);

        if (indexFlag) {
            indexers.extendAndSet(index, new SymbolColumnIndexer());
        }
        rowValueIsNotNull.add(0);
    }

    private void configureColumnMemory() {
        this.symbolMapWriters.setPos(columnCount);
        for (int i = 0; i < columnCount; i++) {
            int type = metadata.getColumnType(i);
            configureColumn(type, metadata.isColumnIndexed(i), i);

            if (ColumnType.isSymbol(type)) {
                final int symbolIndex = denseSymbolMapWriters.size();
                long columnNameTxn = columnVersionWriter.getDefaultColumnNameTxn(i);
                SymbolMapWriter symbolMapWriter = new SymbolMapWriter(
                        configuration,
                        path.trimTo(rootLen),
                        metadata.getColumnName(i),
                        columnNameTxn,
                        txWriter.unsafeReadSymbolTransientCount(symbolIndex),
                        symbolIndex,
                        txWriter
                );

                symbolMapWriters.extendAndSet(i, symbolMapWriter);
                denseSymbolMapWriters.add(symbolMapWriter);
            }
        }
        final int timestampIndex = metadata.getTimestampIndex();
        if (timestampIndex != -1) {
            o3TimestampMem = o3MemColumns.getQuick(getPrimaryColumnIndex(timestampIndex));
            o3TimestampMemCpy = o3MemColumns2.getQuick(getPrimaryColumnIndex(timestampIndex));
        }
    }

    private void configureTimestampSetter() {
        int index = metadata.getTimestampIndex();
        if (index == -1) {
            timestampSetter = value -> {
            };
        } else {
            nullSetters.setQuick(index, NOOP);
            o3NullSetters.setQuick(index, NOOP);
            o3NullSetters2.setQuick(index, NOOP);
            timestampSetter = getPrimaryColumn(index)::putLong;
        }
    }

    private int copyMetadataAndSetIndexAttrs(int columnIndex, int indexedFlag, int indexValueBlockSize) {
        try {
            int index = openMetaSwapFile(ff, ddlMem, path, rootLen, configuration.getMaxSwapFileCount());
            int columnCount = metaMem.getInt(META_OFFSET_COUNT);
            ddlMem.putInt(columnCount);
            ddlMem.putInt(metaMem.getInt(META_OFFSET_PARTITION_BY));
            ddlMem.putInt(metaMem.getInt(META_OFFSET_TIMESTAMP_INDEX));
            copyVersionAndLagValues();
            ddlMem.jumpTo(META_OFFSET_COLUMN_TYPES);
            for (int i = 0; i < columnCount; i++) {
                if (i != columnIndex) {
                    writeColumnEntry(i, false);
                } else {
                    ddlMem.putInt(getColumnType(metaMem, i));
                    long flags = indexedFlag;
                    if (isSequential(metaMem, i)) {
                        flags |= META_FLAG_BIT_SEQUENTIAL;
                    }
                    ddlMem.putLong(flags);
                    ddlMem.putInt(indexValueBlockSize);
                    ddlMem.skip(16);
                }
            }

            long nameOffset = getColumnNameOffset(columnCount);
            for (int i = 0; i < columnCount; i++) {
                CharSequence columnName = metaMem.getStr(nameOffset);
                ddlMem.putStr(columnName);
                nameOffset += Vm.getStorageLength(columnName);
            }
            return index;
        } finally {
            ddlMem.close();
        }
    }

    private long copyMetadataAndUpdateVersion() {
        try {
            int index = openMetaSwapFile(ff, ddlMem, path, rootLen, configuration.getMaxSwapFileCount());
            int columnCount = metaMem.getInt(META_OFFSET_COUNT);

            ddlMem.putInt(columnCount);
            ddlMem.putInt(metaMem.getInt(META_OFFSET_PARTITION_BY));
            ddlMem.putInt(metaMem.getInt(META_OFFSET_TIMESTAMP_INDEX));
            copyVersionAndLagValues();
            ddlMem.jumpTo(META_OFFSET_COLUMN_TYPES);
            for (int i = 0; i < columnCount; i++) {
                writeColumnEntry(i, false);
            }

            long nameOffset = getColumnNameOffset(columnCount);
            for (int i = 0; i < columnCount; i++) {
                CharSequence columnName = metaMem.getStr(nameOffset);
                ddlMem.putStr(columnName);
                nameOffset += Vm.getStorageLength(columnName);
            }
            this.metaSwapIndex = index;
            return nameOffset;
        } finally {
            ddlMem.close();
        }
    }

    private int copyOverwrite(Path to) {
        int res = ff.copy(other, to);
        if (Os.type == Os.WINDOWS && res == -1 && ff.errno() == Files.WINDOWS_ERROR_FILE_EXISTS) {
            // Windows throws an error the destination file already exists, other platforms do not
            if (!ff.remove(to)) {
                // If file is open, return here so that errno is 5 in the error message
                return -1;
            }
            return ff.copy(other, to);
        }
        return res;
    }

    private void copyVersionAndLagValues() {
        ddlMem.putInt(ColumnType.VERSION);
        ddlMem.putInt(metaMem.getInt(META_OFFSET_TABLE_ID));
        ddlMem.putInt(metaMem.getInt(META_OFFSET_MAX_UNCOMMITTED_ROWS));
        ddlMem.putLong(metaMem.getLong(META_OFFSET_COMMIT_LAG));
        ddlMem.putLong(txWriter.getStructureVersion() + 1);
        ddlMem.putBool(metaMem.getBool(META_OFFSET_WAL_ENABLED));
        metadata.setStructureVersion(txWriter.getStructureVersion() + 1);
    }

    /**
     * Creates bitmap index files for a column. This method uses primary column instance as temporary tool to
     * append index data. Therefore, it must be called before primary column is initialized.
     *
     * @param columnName              column name
     * @param indexValueBlockCapacity approximate number of values per index key
     * @param plen                    path length. This is used to trim shared path object to.
     */
    private void createIndexFiles(CharSequence columnName, long columnNameTxn, int indexValueBlockCapacity, int plen, boolean force) {
        try {
            keyFileName(path.trimTo(plen), columnName, columnNameTxn);

            if (!force && ff.exists(path)) {
                return;
            }

            // reuse memory column object to create index and close it at the end
            try {
                ddlMem.smallFile(ff, path, MemoryTag.MMAP_TABLE_WRITER);
                BitmapIndexWriter.initKeyMemory(ddlMem, indexValueBlockCapacity);
            } catch (CairoException e) {
                // looks like we could not create key file properly
                // lets not leave half-baked file sitting around
                LOG.error()
                        .$("could not create index [name=").utf8(path)
                        .$(", errno=").$(e.getErrno())
                        .I$();
                if (!ff.remove(path)) {
                    LOG.critical()
                            .$("could not remove '").utf8(path).$("'. Please remove MANUALLY.")
                            .$("[errno=").$(ff.errno())
                            .I$();
                }
                throw e;
            } finally {
                ddlMem.close();
            }
            if (!ff.touch(valueFileName(path.trimTo(plen), columnName, columnNameTxn))) {
                LOG.error().$("could not create index [name=").$(path)
                        .$(", errno=").$(ff.errno())
                        .I$();
                throw CairoException.critical(ff.errno()).put("could not create index [name=").put(path).put(']');
            }
        } finally {
            path.trimTo(plen);
        }
    }

    private void createSymbolMapWriter(CharSequence name, long columnNameTxn, int symbolCapacity, boolean symbolCacheFlag) {
        MapWriter.createSymbolMapFiles(ff, ddlMem, path, name, columnNameTxn, symbolCapacity, symbolCacheFlag);
        SymbolMapWriter w = new SymbolMapWriter(
                configuration,
                path,
                name,
                columnNameTxn,
                0,
                denseSymbolMapWriters.size(),
                txWriter
        );
        denseSymbolMapWriters.add(w);
        symbolMapWriters.extendAndSet(columnCount, w);
    }

    private boolean createWalSymbolMapping(SymbolMapDiff symbolMapDiff, int columnIndex, IntList symbolMap) {
        final int cleanSymbolCount = symbolMapDiff.getCleanSymbolCount();
        symbolMap.setPos(symbolMapDiff.getSize());

        // This is defensive. It validates that all the symbols used in WAL are set in SymbolMapDiff
        symbolMap.setAll(symbolMapDiff.getSize(), -1);
        final MapWriter mapWriter = symbolMapWriters.get(columnIndex);
        boolean identical = true;

        if (symbolMapDiff.hasNullValue()) {
            mapWriter.updateNullFlag(true);
        }

        SymbolMapDiffEntry entry;
        while ((entry = symbolMapDiff.nextEntry()) != null) {
            final CharSequence symbolValue = entry.getSymbol();
            final int newKey = mapWriter.put(symbolValue);
            identical &= newKey == entry.getKey();
            symbolMap.setQuick(entry.getKey() - cleanSymbolCount, newKey);
        }
        return identical;
    }

    private void doClose(boolean truncate) {
        boolean tx = inTransaction();
        freeSymbolMapWriters();
        freeIndexers();
        Misc.free(txWriter);
        Misc.free(metaMem);
        Misc.free(ddlMem);
        Misc.free(indexMem);
        Misc.free(other);
        Misc.free(todoMem);
        Misc.free(attachMetaMem);
        Misc.free(attachColumnVersionReader);
        Misc.free(attachIndexBuilder);
        Misc.free(columnVersionWriter);
        Misc.free(o3ColumnTopSink);
        Misc.free(o3PartitionUpdateSink);
        Misc.free(slaveTxReader);
        Misc.free(commandQueue);
        updateOperatorImpl = Misc.free(updateOperatorImpl);
        dropIndexOperator = null;
        freeColumns(truncate & !distressed);
        try {
            releaseLock(!truncate | tx | performRecovery | distressed);
        } finally {
            Misc.free(txnScoreboard);
            Misc.free(path);
            Misc.free(o3TimestampMem);
            Misc.free(o3TimestampMemCpy);
            Misc.free(ownMessageBus);
            if (tempMem16b != 0) {
                Unsafe.free(tempMem16b, 16, MemoryTag.NATIVE_TABLE_WRITER);
                tempMem16b = 0;
            }
            LOG.info().$("closed '").utf8(tableName).$('\'').$();
        }
    }

    private void finishMetaSwapUpdate() {

        // rename _meta to _meta.prev
        this.metaPrevIndex = rename(fileOperationRetryCount);
        writeRestoreMetaTodo();

        try {
            // rename _meta.swp to -_meta
            restoreMetaFrom(META_SWAP_FILE_NAME, metaSwapIndex);
        } catch (CairoException ex) {
            try {
                recoverFromTodoWriteFailure(null);
            } catch (CairoException ex2) {
                throwDistressException(ex2);
            }
            throw ex;
        }

        try {
            // open _meta file
            openMetaFile(ff, path, rootLen, metaMem);
        } catch (CairoException err) {
            throwDistressException(err);
        }

        bumpStructureVersion();
        metadata.setTableVersion();
    }

    private void finishO3Append(long o3LagRowCount) {
        if (denseIndexers.size() == 0) {
            populateDenseIndexerList();
        }
        path.trimTo(rootLen);
        // Alright, we finished updating partitions. Now we need to get this writer instance into
        // a consistent state.
        //
        // We start with ensuring append memory is in ready-to-use state. When max timestamp changes we need to
        // move append memory to new set of files. Otherwise, we stay on the same set but advance to append position.
        avoidIndexOnCommit = o3ErrorCount.get() == 0;
        if (o3LagRowCount == 0) {
            clearO3();
            LOG.debug().$("lag segment is empty").$();
        } else {
            // adjust O3 master ref so that virtual row count becomes equal to value of "o3LagRowCount"
            this.o3MasterRef = this.masterRef - o3LagRowCount * 2 + 1;
            LOG.debug().$("adjusted [o3RowCount=").$(getO3RowCount0()).I$();
        }
    }

    private void finishO3Commit(long partitionTimestampHiLimit) {
        if (!o3InError) {
            updateO3ColumnTops();
        }
        if (!isLastPartitionColumnsOpen() || partitionTimestampHi > partitionTimestampHiLimit) {
            openPartition(txWriter.getMaxTimestamp());
        }

        // Data is written out successfully, however, we can still fail to set append position, for
        // example when we ran out of address space and new page cannot be mapped. The "allocate" calls here
        // ensure we can trigger this situation in tests. We should perhaps align our data such that setAppendPosition()
        // will attempt to mmap new page and fail... Then we can remove the 'true' parameter
        try {
            setAppendPosition(txWriter.getTransientRowCount(), true);
        } catch (Throwable e) {
            LOG.critical().$("data is committed but writer failed to update its state `").$(e).$('`').$();
            distressed = true;
            throw e;
        }

        metrics.tableWriter().incrementO3Commits();
    }

    private void freeAndRemoveColumnPair(ObjList<MemoryMA> columns, int pi, int si) {
        Misc.free(columns.getAndSetQuick(pi, NullMemory.INSTANCE));
        Misc.free(columns.getAndSetQuick(si, NullMemory.INSTANCE));
    }

    private void freeAndRemoveO3ColumnPair(ObjList<MemoryCARW> columns, int pi, int si) {
        Misc.free(columns.getAndSetQuick(pi, NullMemory.INSTANCE));
        Misc.free(columns.getAndSetQuick(si, NullMemory.INSTANCE));
    }

    private void freeColumns(boolean truncate) {
        // null check is because this method could be called from the constructor
        if (columns != null) {
            closeAppendMemoryTruncate(truncate);
        }
        Misc.freeObjListAndKeepObjects(o3MemColumns);
        Misc.freeObjListAndKeepObjects(o3MemColumns2);
    }

    private void freeIndexers() {
        if (indexers != null) {
            // Don't change items of indexers, they are re-used
            for (int i = 0, n = indexers.size(); i < n; i++) {
                Misc.free(indexers.getQuick(i));
            }
            denseIndexers.clear();
        }
    }

    private void freeNullSetter(ObjList<Runnable> nullSetters, int columnIndex) {
        nullSetters.setQuick(columnIndex, NOOP);
    }

    private void freeSymbolMapWriters() {
        if (denseSymbolMapWriters != null) {
            for (int i = 0, n = denseSymbolMapWriters.size(); i < n; i++) {
                Misc.freeIfCloseable(denseSymbolMapWriters.getQuick(i));
            }
            denseSymbolMapWriters.clear();
        }

        if (symbolMapWriters != null) {
            symbolMapWriters.clear();
        }
    }

    private long getO3RowCount0() {
        return (masterRef - o3MasterRef + 1) / 2;
    }

    private long getPartitionLo(long timestamp) {
        return partitionFloorMethod.floor(timestamp);
    }

    private MemoryMA getPrimaryColumn(int column) {
        assert column < columnCount : "Column index is out of bounds: " + column + " >= " + columnCount;
        return columns.getQuick(getPrimaryColumnIndex(column));
    }

    private MemoryMA getSecondaryColumn(int column) {
        assert column < columnCount : "Column index is out of bounds: " + column + " >= " + columnCount;
        return columns.getQuick(getSecondaryColumnIndex(column));
    }

    private boolean hasO3() {
        return o3MasterRef > -1;
    }

    private void indexHistoricPartitions(SymbolColumnIndexer indexer, CharSequence columnName, int indexValueBlockSize) {
        long ts = this.txWriter.getMaxTimestamp();
        if (ts > Numbers.LONG_NaN) {
            final int columnIndex = metadata.getColumnIndex(columnName);
            try (final MemoryMR roMem = indexMem) {
                // Index last partition separately
                for (int i = 0, n = txWriter.getPartitionCount() - 1; i < n; i++) {

                    long timestamp = txWriter.getPartitionTimestamp(i);
                    path.trimTo(rootLen);
                    setStateForTimestamp(path, timestamp, false);

                    if (ff.exists(path.$())) {
                        final int plen = path.length();

                        long columnNameTxn = columnVersionWriter.getColumnNameTxn(timestamp, columnIndex);
                        TableUtils.dFile(path.trimTo(plen), columnName, columnNameTxn);

                        if (ff.exists(path)) {

                            path.trimTo(plen);
                            LOG.info().$("indexing [path=").$(path).I$();

                            createIndexFiles(columnName, columnNameTxn, indexValueBlockSize, plen, true);
                            final long partitionSize = txWriter.getPartitionSizeByPartitionTimestamp(timestamp);
                            final long columnTop = columnVersionWriter.getColumnTop(timestamp, columnIndex);

                            if (columnTop > -1L && partitionSize > columnTop) {
                                TableUtils.dFile(path.trimTo(plen), columnName, columnNameTxn);
                                final long columnSize = (partitionSize - columnTop) << ColumnType.pow2SizeOf(ColumnType.INT);
                                roMem.of(ff, path, columnSize, columnSize, MemoryTag.MMAP_TABLE_WRITER);
                                indexer.configureWriter(configuration, path.trimTo(plen), columnName, columnNameTxn, columnTop);
                                indexer.index(roMem, columnTop, partitionSize);
                            }
                        }
                    }
                }
            } finally {
                Misc.free(indexer);
            }
        }
    }

    private void indexLastPartition(SymbolColumnIndexer indexer, CharSequence columnName, long columnNameTxn, int columnIndex, int indexValueBlockSize) {
        final int plen = path.length();

        createIndexFiles(columnName, columnNameTxn, indexValueBlockSize, plen, true);

        final long lastPartitionTs = txWriter.getLastPartitionTimestamp();
        final long columnTop = columnVersionWriter.getColumnTopQuick(lastPartitionTs, columnIndex);

        // set indexer up to continue functioning as normal
        indexer.configureFollowerAndWriter(configuration, path.trimTo(plen), columnName, columnNameTxn, getPrimaryColumn(columnIndex), columnTop);
        indexer.refreshSourceAndIndex(0, txWriter.getTransientRowCount());
    }

    private boolean isLastPartitionColumnsOpen() {
        for (int i = 0; i < columnCount; i++) {
            if (metadata.getColumnType(i) > 0) {
                return columns.getQuick(getPrimaryColumnIndex(i)).isOpen();
            }
        }
        // No columns, doesn't matter
        return true;
    }

    private void lock() {
        try {
            path.trimTo(rootLen);
            lockName(path);
            performRecovery = ff.exists(path);
            this.lockFd = TableUtils.lock(ff, path);
        } finally {
            path.trimTo(rootLen);
        }

        if (this.lockFd == -1L) {
            throw CairoException.critical(ff.errno()).put("Cannot lock table: ").put(path.$());
        }
    }

    private void mmapWalColumns(@Transient Path walPath, int timestampIndex, long rowLo, long rowHi) {
        walMappedColumns.clear();
        int walPathLen = walPath.length();
        final int columnCount = metadata.getColumnCount();

        try {
            for (int columnIndex = 0; columnIndex < columnCount; columnIndex++) {
                int type = metadata.getColumnType(columnIndex);
                o3RowCount = rowHi - rowLo;
                if (type > 0) {
                    int sizeBitsPow2 = ColumnType.pow2SizeOf(type);
                    if (columnIndex == timestampIndex) {
                        sizeBitsPow2 += 1;
                    }

                    if (!ColumnType.isVariableLength(type)) {
                        MemoryCMOR primary = walColumnMemoryPool.pop();

                        dFile(walPath, metadata.getColumnName(columnIndex), -1L);
                        primary.ofOffset(
                                configuration.getFilesFacade(),
                                walPath,
                                rowLo << sizeBitsPow2,
                                rowHi << sizeBitsPow2,
                                MemoryTag.MMAP_TABLE_WRITER,
                                CairoConfiguration.O_NONE
                        );
                        walPath.trimTo(walPathLen);

                        walMappedColumns.add(primary);
                        walMappedColumns.add(null);
                    } else {
                        sizeBitsPow2 = 3;
                        MemoryCMOR fixed = walColumnMemoryPool.pop();
                        MemoryCMOR var = walColumnMemoryPool.pop();

                        iFile(walPath, metadata.getColumnName(columnIndex), -1L);
                        fixed.ofOffset(
                                configuration.getFilesFacade(),
                                walPath,
                                rowLo << sizeBitsPow2,
                                (rowHi + 1) << sizeBitsPow2,
                                MemoryTag.MMAP_TABLE_WRITER,
                                CairoConfiguration.O_NONE
                        );
                        walPath.trimTo(walPathLen);

                        long varOffset = fixed.getLong(rowLo << sizeBitsPow2);
                        long varLen = fixed.getLong(rowHi << sizeBitsPow2) - varOffset;
                        dFile(walPath, metadata.getColumnName(columnIndex), -1L);
                        var.ofOffset(
                                configuration.getFilesFacade(),
                                walPath,
                                varOffset,
                                varOffset + varLen,
                                MemoryTag.MMAP_TABLE_WRITER,
                                CairoConfiguration.O_NONE
                        );
                        walPath.trimTo(walPathLen);

                        walMappedColumns.add(var);
                        walMappedColumns.add(fixed);
                    }
                } else {
                    walMappedColumns.add(null);
                    walMappedColumns.add(null);
                }
            }
        } catch (Throwable th) {
            closeWalColumns();
            throw th;
        }
    }

    private Row newRowO3(long timestamp) {
        LOG.info().$("switched to o3 [table=").utf8(tableName).I$();
        txWriter.beginPartitionSizeUpdate();
        o3OpenColumns();
        o3InError = false;
        o3MasterRef = masterRef;
        rowAction = ROW_ACTION_O3;
        o3TimestampSetter(timestamp);
        return row;
    }

    /**
     * Commits O3 data. Lag is optional. When 0 is specified the entire O3 segment is committed.
     *
     * @param lag interval in microseconds that determines the length of O3 segment that is not going to be
     *            committed to disk. The interval starts at max timestamp of O3 segment and ends <i>lag</i>
     *            microseconds before this timestamp.
     * @return <i>true</i> when commit has is a NOOP, e.g. no data has been committed to disk. <i>false</i> otherwise.
     */
    private boolean o3Commit(long lag) {
        o3RowCount = getO3RowCount0();

        long o3LagRowCount = 0;
        long maxUncommittedRows = metadata.getMaxUncommittedRows();
        final int timestampIndex = metadata.getTimestampIndex();
        this.lastPartitionTimestamp = partitionFloorMethod.floor(partitionTimestampHi);
        // we will check new partitionTimestampHi value against the limit to see if the writer
        // will have to switch partition internally
        long partitionTimestampHiLimit = partitionCeilMethod.ceil(partitionTimestampHi) - 1;
        try {
            o3RowCount += o3MoveUncommitted(timestampIndex);

            // we may need to re-use file descriptors when this partition is the "current" one
            // we cannot open file again due to sharing violation
            //
            // to determine that 'ooTimestampLo' goes into current partition
            // we need to compare 'partitionTimestampHi', which is appropriately truncated to DAY/MONTH/YEAR
            // to this.maxTimestamp, which isn't truncated yet. So we need to truncate it first
            LOG.debug().$("sorting o3 [table=").utf8(tableName).I$();
            final long sortedTimestampsAddr = o3TimestampMem.getAddress();

            // ensure there is enough size
            assert o3TimestampMem.getAppendOffset() == o3RowCount * TIMESTAMP_MERGE_ENTRY_BYTES;
            if (o3RowCount > 600 || !o3QuickSortEnabled) {
                o3TimestampMemCpy.jumpTo(o3TimestampMem.getAppendOffset());
                Vect.radixSortLongIndexAscInPlace(sortedTimestampsAddr, o3RowCount, o3TimestampMemCpy.addressOf(0));
            } else {
                Vect.quickSortLongIndexAscInPlace(sortedTimestampsAddr, o3RowCount);
            }

            // we have three frames:
            // partition logical "lo" and "hi" - absolute bounds (partitionLo, partitionHi)
            // partition actual data "lo" and "hi" (dataLo, dataHi)
            // out of order "lo" and "hi" (indexLo, indexHi)

            long srcOooMax;
            final long o3TimestampMin = getTimestampIndexValue(sortedTimestampsAddr, 0);
            if (o3TimestampMin < Timestamps.O3_MIN_TS) {
                o3InError = true;
                throw CairoException.nonCritical().put("timestamps before 1970-01-01 are not allowed for O3");
            }

            long o3TimestampMax = getTimestampIndexValue(sortedTimestampsAddr, o3RowCount - 1);
            if (o3TimestampMax < Timestamps.O3_MIN_TS) {
                o3InError = true;
                throw CairoException.nonCritical().put("timestamps before 1970-01-01 are not allowed for O3");
            }

            // Safe check of the sort. No known way to reproduce
            assert o3TimestampMin <= o3TimestampMax;

            if (lag > 0) {
                long lagThresholdTimestamp = o3TimestampMax - lag;
                if (lagThresholdTimestamp >= o3TimestampMin) {
                    final long lagThresholdRow = Vect.boundedBinarySearchIndexT(
                            sortedTimestampsAddr,
                            lagThresholdTimestamp,
                            0,
                            o3RowCount - 1,
                            BinarySearch.SCAN_DOWN
                    );
                    o3LagRowCount = o3RowCount - lagThresholdRow - 1;
                    if (o3LagRowCount > maxUncommittedRows) {
                        o3LagRowCount = maxUncommittedRows;
                        srcOooMax = o3RowCount - maxUncommittedRows;
                    } else {
                        srcOooMax = lagThresholdRow + 1;
                    }
                } else {
                    o3LagRowCount = o3RowCount;
                    // This is a scenario where "lag" and "maxUncommitted" values do not work with the data
                    // in that the "lag" is larger than dictated "maxUncommitted". A simple plan here is to
                    // commit half of the lag.
                    if (o3LagRowCount > maxUncommittedRows) {
                        o3LagRowCount = maxUncommittedRows / 2;
                        srcOooMax = o3RowCount - o3LagRowCount;
                    } else {
                        srcOooMax = 0;
                    }
                }
                LOG.info().$("o3 commit lag [table=").utf8(tableName)
                        .$(", maxUncommittedRows=").$(maxUncommittedRows)
                        .$(", o3TimestampMin=").$ts(o3TimestampMin)
                        .$(", o3TimestampMax=").$ts(o3TimestampMax)
                        .$(", lagUs=").$(lag)
                        .$(", lagThresholdTimestamp=").$ts(lagThresholdTimestamp)
                        .$(", o3LagRowCount=").$(o3LagRowCount)
                        .$(", srcOooMax=").$(srcOooMax)
                        .$(", o3RowCount=").$(o3RowCount)
                        .I$();
            } else {
                LOG.debug()
                        .$("o3 commit no lag [table=").utf8(tableName)
                        .$(", o3RowCount=").$(o3RowCount)
                        .I$();
                srcOooMax = o3RowCount;
            }

            if (srcOooMax == 0) {
                return true;
            }

            // we could have moved the "srcOooMax" and hence we re-read the max timestamp
            o3TimestampMax = getTimestampIndexValue(sortedTimestampsAddr, srcOooMax - 1);


            // we are going to use this soon to avoid double-copying lag data
            // final boolean yep = isAppendLastPartitionOnly(sortedTimestampsAddr, o3TimestampMax);

            // reshuffle all columns according to timestamp index
            o3Sort(sortedTimestampsAddr, timestampIndex, o3RowCount);
            LOG.info()
                    .$("sorted [table=").utf8(tableName)
                    .$(", o3RowCount=").$(o3LagRowCount)
                    .I$();

            processO3Block(o3LagRowCount, timestampIndex, sortedTimestampsAddr, srcOooMax, o3TimestampMin, o3TimestampMax, true, 0L);
        } finally {
            finishO3Append(o3LagRowCount);
        }

        finishO3Commit(partitionTimestampHiLimit);
        return false;
    }

    private void o3CommitPartitionAsync(
            AtomicInteger columnCounter,
            long maxTimestamp,
            long sortedTimestampsAddr,
            long srcOooMax,
            long oooTimestampMin,
            long oooTimestampMax,
            long srcOooLo,
            long srcOooHi,
            long partitionTimestamp,
            boolean last,
            long srcDataMax,
            long srcNameTxn,
            O3Basket o3Basket,
            long colTopSinkAddr
    ) {
        long cursor = messageBus.getO3PartitionPubSeq().next();
        if (cursor > -1) {
            O3PartitionTask task = messageBus.getO3PartitionQueue().get(cursor);
            task.of(
                    path,
                    partitionBy,
                    columns,
                    o3Columns,
                    srcOooLo,
                    srcOooHi,
                    srcOooMax,
                    oooTimestampMin,
                    oooTimestampMax,
                    partitionTimestamp,
                    maxTimestamp,
                    srcDataMax,
                    srcNameTxn,
                    last,
                    getTxn(),
                    sortedTimestampsAddr,
                    this,
                    columnCounter,
                    o3Basket,
                    colTopSinkAddr
            );
            messageBus.getO3PartitionPubSeq().done(cursor);
        } else {
            O3PartitionJob.processPartition(
                    path,
                    partitionBy,
                    columns,
                    o3Columns,
                    srcOooLo,
                    srcOooHi,
                    srcOooMax,
                    oooTimestampMin,
                    oooTimestampMax,
                    partitionTimestamp,
                    maxTimestamp,
                    srcDataMax,
                    srcNameTxn,
                    last,
                    getTxn(),
                    sortedTimestampsAddr,
                    this,
                    columnCounter,
                    o3Basket,
                    colTopSinkAddr
            );
        }
    }

    private void o3ConsumePartitionUpdateSink() {
        long size = o3PartitionUpdateSink.size();

        for (long offset = 0; offset < size; offset += PARTITION_UPDATE_SINK_ENTRY_SIZE) {
            long partitionTimestamp = o3PartitionUpdateSink.get(offset);
            long timestampMin = o3PartitionUpdateSink.get(offset + 1);

            if (partitionTimestamp != -1 && timestampMin != -1) {
                long timestampMax = o3PartitionUpdateSink.get(offset + 2);
                long srcOooPartitionLo = o3PartitionUpdateSink.get(offset + 3);
                long srcOooPartitionHi = o3PartitionUpdateSink.get(offset + 4);
                boolean partitionMutates = o3PartitionUpdateSink.get(offset + 5) != 0;
                long srcOooMax = o3PartitionUpdateSink.get(offset + 6);
                long srcDataMax = o3PartitionUpdateSink.get(offset + 7);

                o3PartitionUpdate(
                        timestampMin,
                        timestampMax,
                        partitionTimestamp,
                        srcOooPartitionLo,
                        srcOooPartitionHi,
                        srcOooMax,
                        srcDataMax,
                        partitionMutates
                );

            }
        }
    }

    private void o3ConsumePartitionUpdates() {
        final Sequence partitionSubSeq = messageBus.getO3PartitionSubSeq();
        final RingQueue<O3PartitionTask> partitionQueue = messageBus.getO3PartitionQueue();
        final Sequence openColumnSubSeq = messageBus.getO3OpenColumnSubSeq();
        final RingQueue<O3OpenColumnTask> openColumnQueue = messageBus.getO3OpenColumnQueue();
        final Sequence copySubSeq = messageBus.getO3CopySubSeq();
        final RingQueue<O3CopyTask> copyQueue = messageBus.getO3CopyQueue();

        do {
            long cursor = partitionSubSeq.next();
            if (cursor > -1) {
                final O3PartitionTask partitionTask = partitionQueue.get(cursor);
                if (partitionTask.getTableWriter() == this && o3ErrorCount.get() > 0) {
                    // do we need to free anything on the task?
                    partitionSubSeq.done(cursor);
                    o3ClockDownPartitionUpdateCount();
                    o3CountDownDoneLatch();
                } else {
                    o3ProcessPartitionSafe(partitionSubSeq, cursor, partitionTask);
                }
                continue;
            }

            cursor = openColumnSubSeq.next();
            if (cursor > -1) {
                O3OpenColumnTask openColumnTask = openColumnQueue.get(cursor);
                if (openColumnTask.getTableWriter() == this && o3ErrorCount.get() > 0) {
                    O3CopyJob.closeColumnIdle(
                            openColumnTask.getColumnCounter(),
                            openColumnTask.getTimestampMergeIndexAddr(),
                            openColumnTask.getTimestampMergeIndexSize(),
                            openColumnTask.getSrcTimestampFd(),
                            openColumnTask.getSrcTimestampAddr(),
                            openColumnTask.getSrcTimestampSize(),
                            this
                    );
                    openColumnSubSeq.done(cursor);
                } else {
                    o3OpenColumnSafe(openColumnSubSeq, cursor, openColumnTask);
                }
                continue;
            }

            cursor = copySubSeq.next();
            if (cursor > -1) {
                O3CopyTask copyTask = copyQueue.get(cursor);
                if (copyTask.getTableWriter() == this && o3ErrorCount.get() > 0) {
                    O3CopyJob.copyIdle(
                            copyTask.getColumnCounter(),
                            copyTask.getPartCounter(),
                            copyTask.getTimestampMergeIndexAddr(),
                            copyTask.getTimestampMergeIndexSize(),
                            copyTask.getSrcDataFixFd(),
                            copyTask.getSrcDataFixAddr(),
                            copyTask.getSrcDataFixSize(),
                            copyTask.getSrcDataVarFd(),
                            copyTask.getSrcDataVarAddr(),
                            copyTask.getSrcDataVarSize(),
                            copyTask.getDstFixFd(),
                            copyTask.getDstFixAddr(),
                            copyTask.getDstFixSize(),
                            copyTask.getDstVarFd(),
                            copyTask.getDstVarAddr(),
                            copyTask.getDstVarSize(),
                            copyTask.getSrcTimestampFd(),
                            copyTask.getSrcTimestampAddr(),
                            copyTask.getSrcTimestampSize(),
                            copyTask.getDstKFd(),
                            copyTask.getDstVFd(),
                            this
                    );
                    copySubSeq.done(cursor);
                } else {
                    o3CopySafe(cursor);
                }
            }
        } while (this.o3PartitionUpdRemaining.get() > 0);

        if (o3ErrorCount.get() == 0) {
            o3ConsumePartitionUpdateSink();
        }
    }

    private void o3CopySafe(
            long cursor
    ) {
        final O3CopyTask task = messageBus.getO3CopyQueue().get(cursor);
        try {
            O3CopyJob.copy(
                    task,
                    cursor,
                    messageBus.getO3CopySubSeq()
            );
        } catch (CairoException | CairoError e) {
            LOG.error().$((Sinkable) e).$();
        } catch (Throwable e) {
            LOG.error().$(e).$();
        }
    }

    private void o3MoveLag0(
            int columnIndex,
            final int columnType,
            long o3LagRowCount,
            long o3RowCount
    ) {
        if (columnIndex > -1) {
            MemoryARW o3DataMem = o3MemColumns.get(getPrimaryColumnIndex(columnIndex));
            MemoryARW o3IndexMem = o3MemColumns.get(getSecondaryColumnIndex(columnIndex));

            long size;
            long sourceOffset;
            final int shl = ColumnType.pow2SizeOf(columnType);
            if (null == o3IndexMem) {
                // Fixed size column
                sourceOffset = o3RowCount << shl;
                size = o3LagRowCount << shl;
            } else {
                // Var size column
                sourceOffset = o3IndexMem.getLong(o3RowCount * 8);
                size = o3DataMem.getAppendOffset() - sourceOffset;
                // move count + 1 rows, to make sure index column remains n+1
                // the data is copied back to start of the buffer, no need to set size first
                O3Utils.shiftCopyFixedSizeColumnData(
                        sourceOffset,
                        o3IndexMem.addressOf(o3RowCount * 8),
                        0,
                        o3LagRowCount, // No need to do +1 here, hi is inclusive
                        o3IndexMem.addressOf(0)
                );
                // adjust append position of the index column to
                // maintain n+1 number of entries
                o3IndexMem.jumpTo(o3LagRowCount * 8 + 8);
            }

            Vect.memmove(o3DataMem.addressOf(0), o3DataMem.addressOf(sourceOffset), size);
            // the data is copied back to start of the buffer, no need to set size first
            o3DataMem.jumpTo(size);
        } else {
            // Special case, designated timestamp column
            // Move values and set index to  0..o3LagRowCount
            final long sourceOffset = o3RowCount * 16;
            final long mergeMemAddr = o3TimestampMem.getAddress();
            Vect.shiftTimestampIndex(mergeMemAddr + sourceOffset, o3LagRowCount, mergeMemAddr);
            o3TimestampMem.jumpTo(o3LagRowCount * 16);
        }
    }

    private long o3MoveUncommitted(final int timestampIndex) {
        final long committedRowCount = txWriter.unsafeCommittedFixedRowCount() + txWriter.unsafeCommittedTransientRowCount();
        final long rowsAdded = txWriter.getRowCount() - committedRowCount;
        final long transientRowCount = txWriter.getTransientRowCount();
        final long transientRowsAdded = Math.min(transientRowCount, rowsAdded);
        if (transientRowsAdded > 0) {
            LOG.debug()
                    .$("o3 move uncommitted [table=").utf8(tableName)
                    .$(", transientRowsAdded=").$(transientRowsAdded)
                    .I$();
            final long committedTransientRowCount = transientRowCount - transientRowsAdded;
            return o3ScheduleMoveUncommitted0(
                    timestampIndex,
                    transientRowsAdded,
                    committedTransientRowCount
            );
        }
        return 0;
    }

    private void o3MoveUncommitted0(
            int colIndex,
            int columnType,
            long committedTransientRowCount,
            long transientRowsAdded
    ) {
        if (colIndex > -1) {
            MemoryMA srcDataMem = getPrimaryColumn(colIndex);
            int shl = ColumnType.pow2SizeOf(columnType);
            long srcFixOffset;
            final MemoryARW o3DataMem = o3MemColumns.get(getPrimaryColumnIndex(colIndex));
            final MemoryARW o3IndexMem = o3MemColumns.get(getSecondaryColumnIndex(colIndex));

            long extendedSize;
            long dstVarOffset = o3DataMem.getAppendOffset();

            final long columnTop = columnTops.getQuick(colIndex);

            if (columnTop > 0) {
                LOG.debug()
                        .$("move uncommitted [columnTop=").$(columnTop)
                        .$(", columnIndex=").$(colIndex)
                        .$(", committedTransientRowCount=").$(committedTransientRowCount)
                        .$(", transientRowsAdded=").$(transientRowsAdded)
                        .I$();
            }

            if (null == o3IndexMem) {
                // Fixed size
                extendedSize = transientRowsAdded << shl;
                srcFixOffset = (committedTransientRowCount - columnTop) << shl;
            } else {
                // Var size
                final int indexShl = 3; // ColumnType.pow2SizeOf(ColumnType.LONG);
                final MemoryMA srcFixMem = getSecondaryColumn(colIndex);
                long sourceOffset = (committedTransientRowCount - columnTop) << indexShl;

                // the size includes trailing LONG
                long sourceLen = (transientRowsAdded + 1) << indexShl;
                long dstAppendOffset = o3IndexMem.getAppendOffset();

                // ensure memory is available
                o3IndexMem.jumpTo(dstAppendOffset + (transientRowsAdded << indexShl));
                long alignedExtraLen;
                long srcAddress = srcFixMem.map(sourceOffset, sourceLen);
                boolean locallyMapped = srcAddress == 0;

                if (!locallyMapped) {
                    alignedExtraLen = 0;
                } else {
                    // Linux requires the mmap offset to be page aligned
                    final long alignedOffset = Files.floorPageSize(sourceOffset);
                    alignedExtraLen = sourceOffset - alignedOffset;
                    srcAddress = mapRO(ff, srcFixMem.getFd(), sourceLen + alignedExtraLen, alignedOffset, MemoryTag.MMAP_TABLE_WRITER);
                }

                final long srcVarOffset = Unsafe.getUnsafe().getLong(srcAddress + alignedExtraLen);
                O3Utils.shiftCopyFixedSizeColumnData(
                        srcVarOffset - dstVarOffset,
                        srcAddress + alignedExtraLen + Long.BYTES,
                        0,
                        transientRowsAdded - 1,
                        // copy uncommitted index over the trailing LONG
                        o3IndexMem.addressOf(dstAppendOffset)
                );

                if (locallyMapped) {
                    // If memory mapping was mapped specially for this move, close it
                    ff.munmap(srcAddress, sourceLen + alignedExtraLen, MemoryTag.MMAP_TABLE_WRITER);
                }

                extendedSize = srcDataMem.getAppendOffset() - srcVarOffset;
                srcFixOffset = srcVarOffset;
                srcFixMem.jumpTo(sourceOffset + Long.BYTES);
            }

            o3DataMem.jumpTo(dstVarOffset + extendedSize);
            long appendAddress = o3DataMem.addressOf(dstVarOffset);
            long sourceAddress = srcDataMem.map(srcFixOffset, extendedSize);
            if (sourceAddress != 0) {
                Vect.memcpy(appendAddress, sourceAddress, extendedSize);
            } else {
                // Linux requires the mmap offset to be page aligned
                long alignedOffset = Files.floorPageSize(srcFixOffset);
                long alignedExtraLen = srcFixOffset - alignedOffset;
                sourceAddress = mapRO(ff, srcDataMem.getFd(), extendedSize + alignedExtraLen, alignedOffset, MemoryTag.MMAP_TABLE_WRITER);
                Vect.memcpy(appendAddress, sourceAddress + alignedExtraLen, extendedSize);
                ff.munmap(sourceAddress, extendedSize + alignedExtraLen, MemoryTag.MMAP_TABLE_WRITER);
            }
            srcDataMem.jumpTo(srcFixOffset);
        } else {
            // Timestamp column
            colIndex = -colIndex - 1;
            int shl = ColumnType.pow2SizeOf(ColumnType.TIMESTAMP);
            MemoryMA srcDataMem = getPrimaryColumn(colIndex);
            // this cannot have "top"
            long srcFixOffset = committedTransientRowCount << shl;
            long srcFixLen = transientRowsAdded << shl;
            long alignedExtraLen;
            long address = srcDataMem.map(srcFixOffset, srcFixLen);
            boolean locallyMapped = address == 0;

            // column could not provide necessary length of buffer
            // because perhaps its internal buffer is not big enough
            if (!locallyMapped) {
                alignedExtraLen = 0;
            } else {
                // Linux requires the mmap offset to be page aligned
                long alignedOffset = Files.floorPageSize(srcFixOffset);
                alignedExtraLen = srcFixOffset - alignedOffset;
                address = mapRO(ff, srcDataMem.getFd(), srcFixLen + alignedExtraLen, alignedOffset, MemoryTag.MMAP_TABLE_WRITER);
            }

            for (long n = 0; n < transientRowsAdded; n++) {
                long ts = Unsafe.getUnsafe().getLong(address + alignedExtraLen + (n << shl));
                // putLong128(hi, lo)
                // written in memory as lo then hi
                o3TimestampMem.putLongLong(ts, o3RowCount + n);
            }

            if (locallyMapped) {
                ff.munmap(address, srcFixLen + alignedExtraLen, MemoryTag.MMAP_TABLE_WRITER);
            }

            srcDataMem.jumpTo(srcFixOffset);
        }
    }

    private void o3OpenColumnSafe(Sequence openColumnSubSeq, long cursor, O3OpenColumnTask openColumnTask) {
        try {
            O3OpenColumnJob.openColumn(openColumnTask, cursor, openColumnSubSeq);
        } catch (CairoException | CairoError e) {
            LOG.error().$((Sinkable) e).$();
        } catch (Throwable e) {
            LOG.error().$(e).$();
        }
    }

    private void o3OpenColumns() {
        for (int i = 0; i < columnCount; i++) {
            if (metadata.getColumnType(i) > 0) {
                MemoryARW mem1 = o3MemColumns.getQuick(getPrimaryColumnIndex(i));
                mem1.jumpTo(0);
                MemoryARW mem2 = o3MemColumns.getQuick(getSecondaryColumnIndex(i));
                if (mem2 != null) {
                    mem2.jumpTo(0);
                    mem2.putLong(0);
                }
            }
        }
        activeColumns = o3MemColumns;
        activeNullSetters = o3NullSetters;
        LOG.debug().$("switched partition to memory").$();
    }

    private void o3PartitionUpdate(
            long timestampMin,
            long timestampMax,
            long partitionTimestamp,
            long srcOooPartitionLo,
            long srcOooPartitionHi,
            long srcOooMax,
            long srcDataMax,
            boolean partitionMutates
    ) {
        this.txWriter.minTimestamp = Math.min(timestampMin, this.txWriter.minTimestamp);
        final long partitionSize = srcDataMax + srcOooPartitionHi - srcOooPartitionLo + 1;
        final long rowDelta = srcOooPartitionHi - srcOooMax;
        final int partitionIndex = txWriter.findAttachedPartitionIndexByLoTimestamp(partitionTimestamp);
        if (partitionTimestamp == lastPartitionTimestamp) {
            if (partitionMutates) {
                closeActivePartition(true);
            } else if (rowDelta < -1) {
                closeActivePartition(partitionSize);
            } else {
                setAppendPosition(partitionSize, false);
            }
        }

        LOG.debug().$("o3 partition update [timestampMin=").$ts(timestampMin)
                .$(", timestampMax=").$ts(timestampMax)
                .$(", last=").$(partitionTimestamp == lastPartitionTimestamp)
                .$(", partitionTimestamp=").$ts(partitionTimestamp)
                .$(", srcOooPartitionLo=").$(srcOooPartitionLo)
                .$(", srcOooPartitionHi=").$(srcOooPartitionHi)
                .$(", srcOooMax=").$(srcOooMax)
                .$(", srcDataMax=").$(srcDataMax)
                .$(", partitionMutates=").$(partitionMutates)
                .$(", lastPartitionTimestamp=").$(lastPartitionTimestamp)
                .$(", partitionSize=").$(partitionSize)
                .I$();

        if (partitionMutates) {
            final long srcDataTxn = txWriter.getPartitionNameTxnByIndex(partitionIndex);
            LOG.info()
                    .$("merged partition [table=`").utf8(tableName)
                    .$("`, ts=").$ts(partitionTimestamp)
                    .$(", txn=").$(txWriter.txn).I$();
            txWriter.updatePartitionSizeAndTxnByIndex(partitionIndex, partitionSize);
            o3PartitionRemoveCandidates.add(partitionTimestamp, srcDataTxn);
            txWriter.bumpPartitionTableVersion();
        } else {
            if (partitionTimestamp != lastPartitionTimestamp) {
                txWriter.bumpPartitionTableVersion();
            }
            txWriter.updatePartitionSizeByIndex(partitionIndex, partitionTimestamp, partitionSize);
        }
    }

    private void o3ProcessPartitionRemoveCandidates() {
        try {
            final int n = o3PartitionRemoveCandidates.size();
            if (n > 0) {
                o3ProcessPartitionRemoveCandidates0(n);
            }
        } finally {
            o3PartitionRemoveCandidates.clear();
        }
    }

    private void o3ProcessPartitionRemoveCandidates0(int n) {
        boolean anyReadersBeforeCommittedTxn = checkScoreboardHasReadersBeforeLastCommittedTxn();
        // This flag will determine to schedule O3PartitionPurgeJob at the end or all done already.
        boolean scheduleAsyncPurge = anyReadersBeforeCommittedTxn;

        if (!anyReadersBeforeCommittedTxn) {
            for (int i = 0; i < n; i += 2) {
                try {
                    final long timestamp = o3PartitionRemoveCandidates.getQuick(i);
                    final long txn = o3PartitionRemoveCandidates.getQuick(i + 1);
                    setPathForPartition(
                            other,
                            partitionBy,
                            timestamp,
                            false
                    );
                    TableUtils.txnPartitionConditionally(other, txn);
                    other.$();
                    if (ff.isSoftLink(other)) {
                        // in windows ^ ^ will return false, but that is ok as the behaviour
                        // is to delete the link, not the contents of the target. in *nix
                        // systems we can simply unlink, which deletes the link and leaves
                        // the contents of the target intact
                        if (ff.unlink(other) == 0) {
                            LOG.info().$("purged by unlink [path=").$(other).I$();
                            return;
                        } else {
                            LOG.error().$("failed to unlink, will delete [path=").$(other).I$();
                        }
                    }
                    long errno = ff.rmdir(other);
                    if (errno == 0 || errno == -1) {
                        // Successfully deleted or async purge has already swept it up
                        LOG.info().$("purged [path=").$(other).I$();
                    } else {
                        LOG.info()
                                .$("could not purge partition version, async purge will be scheduled [path=")
                                .$(other)
                                .$(", errno=").$(errno).I$();
                        scheduleAsyncPurge = true;
                    }
                } finally {
                    other.trimTo(rootLen);
                }
            }
        }

        if (scheduleAsyncPurge) {
            // Any more complicated case involve looking at what folders are present on disk before removing
            // do it async in O3PartitionPurgeJob
            if (schedulePurgeO3Partitions(messageBus, systemTableName, partitionBy)) {
                LOG.info().$("scheduled to purge partitions").$(", table=").utf8(tableName).I$();
            } else {
                LOG.error().$("could not queue for purge, queue is full [table=").utf8(tableName).I$();
            }
        }
    }

    private void o3ProcessPartitionSafe(Sequence partitionSubSeq, long cursor, O3PartitionTask partitionTask) {
        try {
            O3PartitionJob.processPartition(partitionTask, cursor, partitionSubSeq);
        } catch (CairoException | CairoError e) {
            LOG.error().$((Sinkable) e).$();
        } catch (Throwable e) {
            LOG.error().$(e).$();
        }
    }

    private long o3ScheduleMoveUncommitted0(int timestampIndex, long transientRowsAdded, long committedTransientRowCount) {
        if (transientRowsAdded > 0) {
            final Sequence pubSeq = this.messageBus.getO3CallbackPubSeq();
            final RingQueue<O3CallbackTask> queue = this.messageBus.getO3CallbackQueue();
            o3PendingCallbackTasks.clear();
            o3DoneLatch.reset();
            int queuedCount = 0;

            for (int colIndex = 0; colIndex < columnCount; colIndex++) {
                int columnType = metadata.getColumnType(colIndex);
                if (columnType > 0) {
                    int columnIndex = colIndex != timestampIndex ? colIndex : -colIndex - 1;

                    long cursor = pubSeq.next();

                    // Pass column index as -1 when it's designated timestamp column to o3 move method
                    if (cursor > -1) {
                        try {
                            final O3CallbackTask task = queue.get(cursor);
                            task.of(
                                    o3DoneLatch,
                                    columnIndex,
                                    columnType,
                                    committedTransientRowCount,
                                    transientRowsAdded,
                                    this.o3MoveUncommittedRef
                            );

                            o3PendingCallbackTasks.add(task);
                        } finally {
                            queuedCount++;
                            pubSeq.done(cursor);
                        }
                    } else {
                        o3MoveUncommitted0(columnIndex, columnType, committedTransientRowCount, transientRowsAdded);
                    }
                }
            }

            for (int n = o3PendingCallbackTasks.size() - 1; n > -1; n--) {
                final O3CallbackTask task = o3PendingCallbackTasks.getQuick(n);
                if (task.tryLock()) {
                    O3CallbackJob.runCallbackWithCol(
                            task,
                            -1,
                            null
                    );
                }
            }

            o3DoneLatch.await(queuedCount);
        }
        txWriter.resetToLastPartition(committedTransientRowCount);
        return transientRowsAdded;
    }

    private void o3SetAppendOffset(
            int columnIndex,
            final int columnType,
            long o3RowCount
    ) {
        if (columnIndex != metadata.getTimestampIndex()) {
            MemoryARW o3DataMem = o3MemColumns.get(getPrimaryColumnIndex(columnIndex));
            MemoryARW o3IndexMem = o3MemColumns.get(getSecondaryColumnIndex(columnIndex));

            long size;
            if (null == o3IndexMem) {
                // Fixed size column
                size = o3RowCount << ColumnType.pow2SizeOf(columnType);
            } else {
                // Var size column
                if (o3RowCount > 0) {
                    size = o3IndexMem.getLong(o3RowCount * 8);
                } else {
                    size = 0;
                }
                o3IndexMem.jumpTo((o3RowCount + 1) * 8);
            }

            o3DataMem.jumpTo(size);
        } else {
            // Special case, designated timestamp column
            o3TimestampMem.jumpTo(o3RowCount * 16);
        }
    }

    private void o3ShiftLagRowsUp(int timestampIndex, long o3LagRowCount, long o3RowCount) {
        o3PendingCallbackTasks.clear();

        final Sequence pubSeq = this.messageBus.getO3CallbackPubSeq();
        final RingQueue<O3CallbackTask> queue = this.messageBus.getO3CallbackQueue();

        o3DoneLatch.reset();
        int queuedCount = 0;
        for (int colIndex = 0; colIndex < columnCount; colIndex++) {
            int columnType = metadata.getColumnType(colIndex);
            int columnIndex = colIndex != timestampIndex ? colIndex : -colIndex - 1;
            long cursor = pubSeq.next();

            // Pass column index as -1 when it's designated timestamp column to o3 move method
            if (cursor > -1 && columnType > 0) {
                try {
                    final O3CallbackTask task = queue.get(cursor);
                    task.of(
                            o3DoneLatch,
                            columnIndex,
                            columnType,
                            o3LagRowCount,
                            o3RowCount,
                            this.o3MoveLagRef
                    );

                    o3PendingCallbackTasks.add(task);
                } finally {
                    queuedCount++;
                    pubSeq.done(cursor);
                }
            } else if (columnType > 0) {
                o3MoveLag0(columnIndex, columnType, o3LagRowCount, o3RowCount);
            }
        }

        for (int n = o3PendingCallbackTasks.size() - 1; n > -1; n--) {
            final O3CallbackTask task = o3PendingCallbackTasks.getQuick(n);
            if (task.tryLock()) {
                O3CallbackJob.runCallbackWithCol(
                        task,
                        -1,
                        null
                );
            }
        }

        o3DoneLatch.await(queuedCount);
    }

    private void o3Sort(long mergedTimestamps, int timestampIndex, long rowCount) {
        o3PendingCallbackTasks.clear();

        final Sequence pubSeq = this.messageBus.getO3CallbackPubSeq();
        final RingQueue<O3CallbackTask> queue = this.messageBus.getO3CallbackQueue();

        o3DoneLatch.reset();
        int queuedCount = 0;
        for (int i = 0; i < columnCount; i++) {
            final int type = metadata.getColumnType(i);
            if (timestampIndex != i && type > 0) {
                long cursor = pubSeq.next();
                if (cursor > -1) {
                    try {
                        final O3CallbackTask task = queue.get(cursor);
                        task.of(
                                o3DoneLatch,
                                i,
                                type,
                                mergedTimestamps,
                                rowCount,
                                ColumnType.isVariableLength(type) ? oooSortVarColumnRef : oooSortFixColumnRef
                        );
                        o3PendingCallbackTasks.add(task);
                    } finally {
                        queuedCount++;
                        pubSeq.done(cursor);
                    }
                } else {
                    o3SortColumn(mergedTimestamps, i, type, rowCount);
                }
            }
        }

        for (int n = o3PendingCallbackTasks.size() - 1; n > -1; n--) {
            final O3CallbackTask task = o3PendingCallbackTasks.getQuick(n);
            if (task.tryLock()) {
                O3CallbackJob.runCallbackWithCol(
                        task,
                        -1,
                        null
                );
            }
        }

        o3DoneLatch.await(queuedCount);
        swapO3ColumnsExcept(timestampIndex);
    }

    private void o3SortColumn(long mergedTimestamps, int i, int type, long rowCount) {
        if (ColumnType.isVariableLength(type)) {
            o3SortVarColumn(i, type, mergedTimestamps, rowCount);
        } else {
            o3SortFixColumn(i, type, mergedTimestamps, rowCount);
        }
    }

    private void o3SortFixColumn(
            int columnIndex,
            final int columnType,
            long mergedTimestampsAddr,
            long valueCount
    ) {
        final int columnOffset = getPrimaryColumnIndex(columnIndex);
        final MemoryCR mem = o3Columns.getQuick(columnOffset);
        final MemoryCARW mem2 = o3MemColumns2.getQuick(columnOffset);
        final int shl = ColumnType.pow2SizeOf(columnType);
        final long src = mem.addressOf(0);
        mem2.jumpTo(valueCount << shl);
        final long tgtDataAddr = mem2.addressOf(0);
        switch (shl) {
            case 0:
                Vect.indexReshuffle8Bit(src, tgtDataAddr, mergedTimestampsAddr, valueCount);
                break;
            case 1:
                Vect.indexReshuffle16Bit(src, tgtDataAddr, mergedTimestampsAddr, valueCount);
                break;
            case 2:
                Vect.indexReshuffle32Bit(src, tgtDataAddr, mergedTimestampsAddr, valueCount);
                break;
            case 3:
                Vect.indexReshuffle64Bit(src, tgtDataAddr, mergedTimestampsAddr, valueCount);
                break;
            case 4:
                Vect.indexReshuffle128Bit(src, tgtDataAddr, mergedTimestampsAddr, valueCount);
                break;
            case 5:
                Vect.indexReshuffle256Bit(src, tgtDataAddr, mergedTimestampsAddr, valueCount);
                break;
            default:
                assert false : "col type is unsupported";
                break;
        }
    }

    private void o3SortVarColumn(
            int columnIndex,
            int columnType,
            long mergedTimestampsAddr,
            long valueCount
    ) {
        final int primaryIndex = getPrimaryColumnIndex(columnIndex);
        final int secondaryIndex = primaryIndex + 1;
        final MemoryCR dataMem = o3Columns.getQuick(primaryIndex);
        final MemoryCR indexMem = o3Columns.getQuick(secondaryIndex);
        final MemoryCARW dataMem2 = o3MemColumns2.getQuick(primaryIndex);
        final MemoryCARW indexMem2 = o3MemColumns2.getQuick(secondaryIndex);
        // ensure we have enough memory allocated
        final long srcDataAddr = dataMem.addressOf(0);
        final long srcIndxAddr = indexMem.addressOf(0);
        // exclude the trailing offset from shuffling
        final long tgtDataAddr = dataMem2.resize(dataMem.size());
        final long tgtIndxAddr = indexMem2.resize(valueCount * Long.BYTES);

        assert srcDataAddr != 0;
        assert srcIndxAddr != 0;
        assert tgtDataAddr != 0;
        assert tgtIndxAddr != 0;

        // add max offset so that we do not have conditionals inside loop
        final long offset = Vect.sortVarColumn(
                mergedTimestampsAddr,
                valueCount,
                srcDataAddr,
                srcIndxAddr,
                tgtDataAddr,
                tgtIndxAddr
        );
        dataMem2.jumpTo(offset);
        indexMem2.jumpTo(valueCount * Long.BYTES);
        indexMem2.putLong(offset);
    }

    private void o3TimestampSetter(long timestamp) {
        // putLong128(hi, lo)
        // written in memory as lo then hi
        o3TimestampMem.putLongLong(timestamp, getO3RowCount0());
    }

    private void openColumnFiles(CharSequence name, long columnNameTxn, int columnIndex, int pathTrimToLen) {
        MemoryMA mem1 = getPrimaryColumn(columnIndex);
        MemoryMA mem2 = getSecondaryColumn(columnIndex);

        try {
            mem1.of(ff,
                    dFile(path.trimTo(pathTrimToLen), name, columnNameTxn),
                    configuration.getDataAppendPageSize(),
                    -1,
                    MemoryTag.MMAP_TABLE_WRITER,
                    configuration.getWriterFileOpenOpts(),
                    Files.POSIX_MADV_RANDOM
            );
            if (mem2 != null) {
                mem2.of(
                        ff,
                        iFile(path.trimTo(pathTrimToLen), name, columnNameTxn),
                        configuration.getDataAppendPageSize(),
                        -1,
                        MemoryTag.MMAP_TABLE_WRITER,
                        configuration.getWriterFileOpenOpts(),
                        Files.POSIX_MADV_RANDOM
                );
            }
        } finally {
            path.trimTo(pathTrimToLen);
        }
    }

    private void openFirstPartition(long timestamp) {
        final long ts = repairDataGaps(timestamp);
        openPartition(ts);
        populateDenseIndexerList();
        setAppendPosition(txWriter.getTransientRowCount(), false);
        if (performRecovery) {
            performRecovery();
        }
        txWriter.openFirstPartition(ts);
    }

    private void openNewColumnFiles(CharSequence name, boolean indexFlag, int indexValueBlockCapacity) {
        try {
            // open column files
            long partitionTimestamp = txWriter.getLastPartitionTimestamp();
            setStateForTimestamp(path, partitionTimestamp, false);
            final int plen = path.length();
            final int columnIndex = columnCount - 1;

            // Adding column in the current transaction.
            long columnNameTxn = getTxn();

            // index must be created before column is initialised because
            // it uses primary column object as temporary tool
            if (indexFlag) {
                createIndexFiles(name, columnNameTxn, indexValueBlockCapacity, plen, true);
            }

            openColumnFiles(name, columnNameTxn, columnIndex, plen);
            if (txWriter.getTransientRowCount() > 0) {
                // write top offset to column version file
                columnVersionWriter.upsert(txWriter.getLastPartitionTimestamp(), columnIndex, columnNameTxn, txWriter.getTransientRowCount());
            }

            if (indexFlag) {
                ColumnIndexer indexer = indexers.getQuick(columnIndex);
                assert indexer != null;
                indexers.getQuick(columnIndex).configureFollowerAndWriter(configuration, path.trimTo(plen), name, columnNameTxn, getPrimaryColumn(columnIndex), txWriter.getTransientRowCount());
            }

            // configure append position for variable length columns
            MemoryMA mem2 = getSecondaryColumn(columnCount - 1);
            if (mem2 != null) {
                mem2.putLong(0);
            }
        } finally {
            path.trimTo(rootLen);
        }
    }

    private void openPartition(long timestamp) {
        try {
            setStateForTimestamp(path, timestamp, true);
            int plen = path.length();
            if (ff.mkdirs(path.slash$(), mkDirMode) != 0) {
                throw CairoException.critical(ff.errno()).put("Cannot create directory: ").put(path);
            }

            assert columnCount > 0;

            long partitionTimestamp = txWriter.getPartitionTimestampLo(timestamp);
            for (int i = 0; i < columnCount; i++) {
                if (metadata.getColumnType(i) > 0) {
                    final CharSequence name = metadata.getColumnName(i);
                    long columnNameTxn = columnVersionWriter.getColumnNameTxn(partitionTimestamp, i);
                    final ColumnIndexer indexer = metadata.isColumnIndexed(i) ? indexers.getQuick(i) : null;
                    final long columnTop;

                    // prepare index writer if column requires indexing
                    if (indexer != null) {
                        // we have to create files before columns are open
                        // because we are reusing MAMemoryImpl object from columns list
                        createIndexFiles(name, columnNameTxn, metadata.getIndexValueBlockCapacity(i), plen, txWriter.getTransientRowCount() < 1);
                        indexer.closeSlider();
                    }

                    openColumnFiles(name, columnNameTxn, i, plen);
                    columnTop = columnVersionWriter.getColumnTopQuick(partitionTimestamp, i);
                    columnTops.extendAndSet(i, columnTop);

                    if (indexer != null) {
                        indexer.configureFollowerAndWriter(configuration, path, name, columnNameTxn, getPrimaryColumn(i), columnTop);
                    }
                }
            }
            populateDenseIndexerList();
            LOG.info().$("switched partition [path='").$(path).$('\'').I$();
        } catch (Throwable e) {
            distressed = true;
            throw e;
        } finally {
            path.trimTo(rootLen);
        }
    }

    private long openTodoMem() {
        path.concat(TODO_FILE_NAME).$();
        try {
            if (ff.exists(path)) {
                long fileLen = ff.length(path);
                if (fileLen < 32) {
                    throw CairoException.critical(0).put("corrupt ").put(path);
                }

                todoMem.smallFile(ff, path, MemoryTag.MMAP_TABLE_WRITER);
                this.todoTxn = todoMem.getLong(0);
                // check if _todo_ file is consistent, if not, we just ignore its contents and reset hash
                if (todoMem.getLong(24) != todoTxn) {
                    todoMem.putLong(8, configuration.getDatabaseIdLo());
                    todoMem.putLong(16, configuration.getDatabaseIdHi());
                    Unsafe.getUnsafe().storeFence();
                    todoMem.putLong(24, todoTxn);
                    return 0;
                }

                return todoMem.getLong(32);
            } else {
                TableUtils.resetTodoLog(ff, path, rootLen, todoMem);
                todoTxn = 0;
                return 0;
            }
        } finally {
            path.trimTo(rootLen);
        }
    }

    private void performRecovery() {
        rollbackIndexes();
        rollbackSymbolTables();
        performRecovery = false;
    }

    private void populateDenseIndexerList() {
        denseIndexers.clear();
        for (int i = 0, n = indexers.size(); i < n; i++) {
            ColumnIndexer indexer = indexers.getQuick(i);
            if (indexer != null) {
                denseIndexers.add(indexer);
            }
        }
        indexCount = denseIndexers.size();
    }

    private void processAsyncWriterCommand(
            AsyncWriterCommand asyncWriterCommand,
            TableWriterTask cmd,
            long cursor,
            Sequence sequence,
            boolean contextAllowsAnyStructureChanges
    ) {
        final int cmdType = cmd.getType();
        final long correlationId = cmd.getInstance();
        final long tableId = cmd.getTableId();

        int errorCode = 0;
        CharSequence errorMsg = null;
        long affectedRowsCount = 0;
        try {
            publishTableWriterEvent(cmdType, tableId, correlationId, AsyncWriterCommand.Error.OK, null, 0L, TSK_BEGIN);
            LOG.info()
                    .$("received async cmd [type=").$(cmdType)
                    .$(", tableName=").utf8(tableName)
                    .$(", tableId=").$(tableId)
                    .$(", correlationId=").$(correlationId)
                    .$(", cursor=").$(cursor)
                    .I$();
            asyncWriterCommand = asyncWriterCommand.deserialize(cmd);
            affectedRowsCount = asyncWriterCommand.apply(this, contextAllowsAnyStructureChanges);
        } catch (ReaderOutOfDateException ex) {
            LOG.info()
                    .$("cannot complete async cmd, reader is out of date [type=").$(cmdType)
                    .$(", tableName=").utf8(tableName)
                    .$(", tableId=").$(tableId)
                    .$(", correlationId=").$(correlationId)
                    .I$();
            errorCode = READER_OUT_OF_DATE;
            errorMsg = ex.getMessage();
        } catch (AlterTableContextException ex) {
            LOG.info()
                    .$("cannot complete async cmd, table structure change is not allowed [type=").$(cmdType)
                    .$(", tableName=").utf8(tableName)
                    .$(", tableId=").$(tableId)
                    .$(", correlationId=").$(correlationId)
                    .I$();
            errorCode = STRUCTURE_CHANGE_NOT_ALLOWED;
            errorMsg = "async cmd cannot change table structure while writer is busy";
        } catch (CairoException ex) {
            errorCode = CAIRO_ERROR;
            errorMsg = ex.getFlyweightMessage();
        } catch (Throwable ex) {
            LOG.error().$("error on processing async cmd [type=").$(cmdType)
                    .$(", tableName=").utf8(tableName)
                    .$(", ex=").$(ex)
                    .I$();
            errorCode = UNEXPECTED_ERROR;
            errorMsg = ex.getMessage();
        } finally {
            sequence.done(cursor);
        }
        publishTableWriterEvent(cmdType, tableId, correlationId, errorCode, errorMsg, affectedRowsCount, TSK_COMPLETE);
    }

    private void processCommandQueue(boolean contextAllowsAnyStructureChanges) {
        long cursor;
        while ((cursor = commandSubSeq.next()) > -1) {
            TableWriterTask cmd = commandQueue.get(cursor);
            processCommandQueue(cmd, commandSubSeq, cursor, contextAllowsAnyStructureChanges);
        }
    }

    private void processO3Block(
            final long o3LagRowCount,
            int timestampIndex,
            long sortedTimestampsAddr,
            final long srcOooMax,
            long o3TimestampMin,
            long o3TimestampMax,
            boolean flattenTimestamp,
            long rowLo
    ) {
        o3ErrorCount.set(0);
        o3PartitionRemoveCandidates.clear();
        o3ColumnCounters.clear();
        o3BasketPool.clear();

        // move uncommitted is liable to change max timestamp
        // however we need to identify last partition before max timestamp skips to NULL for example
        final long maxTimestamp = txWriter.getMaxTimestamp();
        final long transientRowCount = txWriter.transientRowCount;

        this.o3DoneLatch.reset();
        this.o3PartitionUpdRemaining.set(0);
        boolean success = true;
        int latchCount = 0;
        long srcOoo = rowLo;
        int pCount = 0;
        try {
            // We do not know upfront which partition is going to be last because this is
            // a single pass over the data. Instead, we will update transient row count in a rolling
            // manner, assuming the partition marked "last" is the last and then for a new partition
            // we move prevTransientRowCount into the "fixedRowCount" sum and set new value on the
            // transientRowCount
            long prevTransientRowCount = transientRowCount;

            resizeColumnTopSink(o3TimestampMin, o3TimestampMax);
            resizePartitionUpdateSink(o3TimestampMin, o3TimestampMax);

            // One loop iteration per partition.
            while (srcOoo < srcOooMax) {
                try {
                    final long srcOooLo = srcOoo;
                    final long o3Timestamp = getTimestampIndexValue(sortedTimestampsAddr, srcOoo);
                    final long srcOooHi;
                    // keep ceil inclusive in the interval
                    final long srcOooTimestampCeil = partitionCeilMethod.ceil(o3Timestamp) - 1;
                    if (srcOooTimestampCeil < o3TimestampMax) {
                        srcOooHi = Vect.boundedBinarySearchIndexT(
                                sortedTimestampsAddr,
                                srcOooTimestampCeil,
                                srcOoo,
                                srcOooMax - 1,
                                BinarySearch.SCAN_DOWN
                        );
                    } else {
                        srcOooHi = srcOooMax - 1;
                    }

                    final long partitionTimestamp = partitionFloorMethod.floor(o3Timestamp);

                    // This partition is the last partition.
                    final boolean last = partitionTimestamp == lastPartitionTimestamp;

                    srcOoo = srcOooHi + 1;

                    final long srcDataMax;
                    final long srcNameTxn;
                    final int partitionIndex = txWriter.findAttachedPartitionIndexByLoTimestamp(partitionTimestamp);
                    if (partitionIndex > -1) {
                        if (last) {
                            srcDataMax = transientRowCount;
                        } else {
                            srcDataMax = getPartitionSizeByIndex(partitionIndex);
                        }
                        srcNameTxn = getPartitionNameTxnByIndex(partitionIndex);
                    } else {
                        srcDataMax = 0;
                        // A version needed to housekeep dropped partitions
                        // When partition created without O3 merge, use `txn-1` as partition version.
                        // `txn` version is used when partition is merged. Both `txn-1` and `txn` can
                        // be written within the same commit when new partition initially written in order
                        // and then O3 triggers a merge of the partition.
                        srcNameTxn = txWriter.getTxn() - 1;
                    }

                    // We're appending onto the last partition.
                    final boolean append = last && (srcDataMax == 0 || o3Timestamp >= maxTimestamp);

                    // Number of rows to insert from the O3 segment into this partition.
                    final long srcOooBatchRowSize = srcOooHi - srcOooLo + 1;

                    // Final partition size after current insertions.
                    final long partitionSize = srcDataMax + srcOooBatchRowSize;

                    pCount++;

                    LOG.info().
                            $("o3 partition task [table=").utf8(tableName)
                            .$(", srcOooLo=").$(srcOooLo)
                            .$(", srcOooHi=").$(srcOooHi)
                            .$(", srcOooMax=").$(srcOooMax)
                            .$(", o3RowCount=").$(o3RowCount)
                            .$(", o3LagRowCount=").$(o3LagRowCount)
                            .$(", srcDataMax=").$(srcDataMax)
                            .$(", o3TimestampMin=").$ts(o3TimestampMin)
                            .$(", o3Timestamp=").$ts(o3Timestamp)
                            .$(", o3TimestampMax=").$ts(o3TimestampMax)
                            .$(", partitionTimestamp=").$ts(partitionTimestamp)
                            .$(", partitionIndex=").$(partitionIndex)
                            .$(", partitionSize=").$(partitionSize)
                            .$(", maxTimestamp=").$ts(maxTimestamp)
                            .$(", last=").$(last)
                            .$(", append=").$(append)
                            .$(", pCount=").$(pCount)
                            .$(", flattenTimestamp=").$(flattenTimestamp)
                            .$(", memUsed=").$(Unsafe.getMemUsed())
                            .I$();

                    if (partitionTimestamp < lastPartitionTimestamp) {
                        // increment fixedRowCount by number of rows old partition incremented
                        this.txWriter.fixedRowCount += partitionSize - srcDataMax;
                    } else if (partitionTimestamp == lastPartitionTimestamp) {
                        // this is existing "last" partition, we can set the size directly
                        prevTransientRowCount = partitionSize;
                    } else {
                        // this is potentially a new last partition
                        this.txWriter.fixedRowCount += prevTransientRowCount;
                        prevTransientRowCount = partitionSize;
                    }

                    o3PartitionUpdRemaining.incrementAndGet();
                    final O3Basket o3Basket = o3BasketPool.next();
                    o3Basket.ensureCapacity(columnCount, indexCount);

                    AtomicInteger columnCounter = o3ColumnCounters.next();

                    // async partition processing set this counter to the column count
                    // and then manages issues if publishing of column tasks fails
                    // mid-column-count.
                    latchCount++;

                    if (append) {
                        // we are appending last partition, make sure it has been mapped!
                        // this also might fail, make sure exception is trapped and partitions are
                        // counted down correctly
                        try {
                            setAppendPosition(srcDataMax, false);
                        } catch (Throwable e) {
                            o3BumpErrorCount();
                            o3ClockDownPartitionUpdateCount();
                            o3CountDownDoneLatch();
                            throw e;
                        }

                        columnCounter.set(TableUtils.compressColumnCount(metadata));
                        Path pathToPartition = Path.getThreadLocal(this.path);
                        TableUtils.setPathForPartition(pathToPartition, partitionBy, o3TimestampMin, false);
                        TableUtils.txnPartitionConditionally(pathToPartition, srcNameTxn);
                        final int plen = pathToPartition.length();
                        int columnsPublished = 0;
                        for (int i = 0; i < columnCount; i++) {
                            final int columnType = metadata.getColumnType(i);
                            if (columnType < 0) {
                                continue;
                            }
                            final int colOffset = TableWriter.getPrimaryColumnIndex(i);
                            final boolean notTheTimestamp = i != timestampIndex;
                            final CharSequence columnName = metadata.getColumnName(i);
                            final int indexBlockCapacity = metadata.isColumnIndexed(i) ? metadata.getIndexValueBlockCapacity(i) : -1;
                            final BitmapIndexWriter indexWriter = indexBlockCapacity > -1 ? getBitmapIndexWriter(i) : null;
                            final MemoryR oooMem1 = o3Columns.getQuick(colOffset);
                            final MemoryR oooMem2 = o3Columns.getQuick(colOffset + 1);
                            final MemoryMA mem1 = columns.getQuick(colOffset);
                            final MemoryMA mem2 = columns.getQuick(colOffset + 1);
                            final long srcDataTop = getColumnTop(i);
                            final long srcOooFixAddr;
                            final long srcOooVarAddr;
                            final MemoryMA dstFixMem;
                            final MemoryMA dstVarMem;
                            if (!ColumnType.isVariableLength(columnType)) {
                                srcOooFixAddr = oooMem1.addressOf(0);
                                srcOooVarAddr = 0;
                                dstFixMem = mem1;
                                dstVarMem = null;
                            } else {
                                srcOooFixAddr = oooMem2.addressOf(0);
                                srcOooVarAddr = oooMem1.addressOf(0);
                                dstFixMem = mem2;
                                dstVarMem = mem1;
                            }

                            columnsPublished++;
                            try {
                                O3OpenColumnJob.appendLastPartition(
                                        pathToPartition,
                                        plen,
                                        columnName,
                                        columnCounter,
                                        notTheTimestamp ? columnType : ColumnType.setDesignatedTimestampBit(columnType, true),
                                        srcOooFixAddr,
                                        srcOooVarAddr,
                                        srcOooLo,
                                        srcOooHi,
                                        srcOooMax,
                                        o3TimestampMin,
                                        o3TimestampMax,
                                        partitionTimestamp,
                                        srcDataTop,
                                        srcDataMax,
                                        indexBlockCapacity,
                                        dstFixMem,
                                        dstVarMem,
                                        this,
                                        indexWriter,
                                        getColumnNameTxn(partitionTimestamp, i)
                                );
                            } catch (Throwable e) {
                                if (columnCounter.addAndGet(columnsPublished - columnCount) == 0) {
                                    o3ClockDownPartitionUpdateCount();
                                    o3CountDownDoneLatch();
                                }
                                throw e;
                            }
                        }

                        addPhysicallyWrittenRows(srcOooBatchRowSize);
                    } else {
                        if (flattenTimestamp && o3RowCount > 0) {
                            Vect.flattenIndex(sortedTimestampsAddr, o3RowCount);
                            flattenTimestamp = false;
                        }

                        // To collect column top values from o3 partition tasks add them to pre-allocated array of longs
                        // use o3ColumnTopSink LongList and allocate columns + 1 longs per partition
                        // then set first value to partition timestamp
                        long colTopSinkIndex = (long) (pCount - 1) * (metadata.getColumnCount() + 1);
                        long columnTopSinkAddress = colTopSinkIndex * Long.BYTES;
                        long columnTopPartitionSinkAddr = o3ColumnTopSink.getAddress() + columnTopSinkAddress;
                        assert columnTopPartitionSinkAddr + (columnCount + 1L) * Long.BYTES <= o3ColumnTopSink.getAddress() + o3ColumnTopSink.size() * Long.BYTES;

                        o3ColumnTopSink.set(colTopSinkIndex, partitionTimestamp);
                        o3CommitPartitionAsync(
                                columnCounter,
                                maxTimestamp,
                                sortedTimestampsAddr,
                                srcOooMax,
                                o3TimestampMin,
                                o3TimestampMax,
                                srcOooLo,
                                srcOooHi,
                                partitionTimestamp,
                                last,
                                srcDataMax,
                                srcNameTxn,
                                o3Basket,
                                columnTopPartitionSinkAddr + Long.BYTES
                        );
                    }
                } catch (CairoException | CairoError e) {
                    LOG.error().$((Sinkable) e).$();
                    success = false;
                    throw e;
                }
            }

            // at this point we should know the last partition row count
            this.txWriter.transientRowCount = prevTransientRowCount;
            this.partitionTimestampHi = Math.max(this.partitionTimestampHi, o3TimestampMax);
            this.txWriter.updateMaxTimestamp(Math.max(txWriter.getMaxTimestamp(), o3TimestampMax));
        } catch (Throwable th) {
            LOG.error().$(th).$();
            throw th;
        } finally {
            // we are stealing work here it is possible we get exception from this method
            LOG.debug()
                    .$("o3 expecting updates [table=").utf8(tableName)
                    .$(", partitionsPublished=").$(pCount)
                    .I$();

            o3ConsumePartitionUpdates();
            o3DoneLatch.await(latchCount);

            o3InError = !success || o3ErrorCount.get() > 0;
            if (success && o3ErrorCount.get() > 0) {
                //noinspection ThrowFromFinallyBlock
                throw CairoException.critical(0).put("bulk update failed and will be rolled back");
            }
        }

        if (o3LagRowCount > 0) {
            o3ShiftLagRowsUp(timestampIndex, o3LagRowCount, srcOooMax);
        }
    }

    private void publishTableWriterEvent(int cmdType, long tableId, long correlationId, int errorCode, CharSequence errorMsg, long affectedRowsCount, int eventType) {
        long pubCursor;
        do {
            pubCursor = messageBus.getTableWriterEventPubSeq().next();
            if (pubCursor == -2) {
                Os.pause();
            }
        } while (pubCursor < -1);

        if (pubCursor > -1) {
            try {
                final TableWriterTask event = messageBus.getTableWriterEventQueue().get(pubCursor);
                event.of(eventType, tableId, tableName);
                event.putInt(errorCode);
                if (errorCode != AsyncWriterCommand.Error.OK) {
                    event.putStr(errorMsg);
                } else {
                    event.putLong(affectedRowsCount);
                }
                event.setInstance(correlationId);
            } finally {
                messageBus.getTableWriterEventPubSeq().done(pubCursor);
            }

            // Log result
            if (eventType == TSK_COMPLETE) {
                LogRecord lg = LOG.info()
                        .$("published async command complete event [type=").$(cmdType)
                        .$(",tableName=").utf8(tableName)
                        .$(",tableId=").$(tableId)
                        .$(",correlationId=").$(correlationId);
                if (errorCode != AsyncWriterCommand.Error.OK) {
                    lg.$(",errorCode=").$(errorCode).$(",errorMsg=").$(errorMsg);
                }
                lg.I$();
            }
        } else {
            // Queue is full
            LOG.error()
                    .$("could not publish sync command complete event [type=").$(cmdType)
                    .$(",tableName=").utf8(tableName)
                    .$(",tableId=").$(tableId)
                    .$(",correlationId=").$(correlationId)
                    .I$();
        }
    }

    private long readMinTimestamp(long partitionTimestamp) {
        setStateForTimestamp(other, partitionTimestamp, false);
        try {
            dFile(other, metadata.getColumnName(metadata.getTimestampIndex()), COLUMN_NAME_TXN_NONE);
            if (ff.exists(other)) {
                // read min timestamp value
                final long fd = TableUtils.openRO(ff, other, LOG);
                try {
                    return TableUtils.readLongOrFail(
                            ff,
                            fd,
                            0,
                            tempMem16b,
                            other
                    );
                } finally {
                    ff.close(fd);
                }
            } else {
                throw CairoException.critical(0).put("Partition does not exist [path=").put(other).put(']');
            }
        } finally {
            other.trimTo(rootLen);
        }
    }

    private void readPartitionMinMax(FilesFacade ff, long partitionTimestamp, Path path, CharSequence columnName, long partitionSize) {
        dFile(path, columnName, COLUMN_NAME_TXN_NONE);
        final long fd = TableUtils.openRO(ff, path, LOG);
        try {
            attachMinTimestamp = ff.readULong(fd, 0);
            attachMaxTimestamp = ff.readULong(fd, (partitionSize - 1) * ColumnType.sizeOf(ColumnType.TIMESTAMP));
            if (attachMinTimestamp < 0 || attachMaxTimestamp < 0) {
                throw CairoException.critical(ff.errno())
                        .put("cannot read min, max timestamp from the column [path=").put(path)
                        .put(", partitionSizeRows=").put(partitionSize)
                        .put(", errno=").put(ff.errno()).put(']');
            }
            if (partitionFloorMethod.floor(attachMinTimestamp) != partitionTimestamp
                    || partitionFloorMethod.floor(attachMaxTimestamp) != partitionTimestamp) {
                throw CairoException.critical(0)
                        .put("invalid timestamp column data in detached partition, data does not match partition directory name [path=").put(path)
                        .put(", minTimestamp=").ts(attachMinTimestamp)
                        .put(", maxTimestamp=").ts(attachMaxTimestamp).put(']');
            }
        } finally {
            ff.close(fd);
        }
    }

    // Scans timestamp file
    // returns size of partition detected, e.g. size of monotonic increase
    // of timestamp longs read from 0 offset to the end of the file
    // It also writes min and max values found in detachedMinTimestamp and detachedMaxTimestamp
    private long readPartitionSizeMinMax(FilesFacade ff, long partitionTimestamp, Path path, CharSequence columnName) {
        int pathLen = path.length();
        try {
            path.concat(TXN_FILE_NAME).$();
            if (ff.exists(path)) {
                if (attachTxReader == null) {
                    attachTxReader = new TxReader(ff);
                }
                attachTxReader.ofRO(path, partitionBy);
                attachTxReader.unsafeLoadAll();

                try {
                    path.trimTo(pathLen);
                    long partitionSize = attachTxReader.getPartitionSizeByPartitionTimestamp(partitionTimestamp);
                    if (partitionSize <= 0) {
                        throw CairoException.nonCritical()
                                .put("partition is not preset in detached txn file [path=")
                                .put(path).put(", partitionSize=").put(partitionSize).put(']');
                    }

                    // Read min and max timestamp values from the file
                    readPartitionMinMax(ff, partitionTimestamp, path.trimTo(pathLen), columnName, partitionSize);
                    return partitionSize;
                } finally {
                    Misc.free(attachTxReader);
                }
            }

            // No txn file found, scan the file to get min, max timestamp
            // Scan forward while value increases

            dFile(path.trimTo(pathLen), columnName, COLUMN_NAME_TXN_NONE);
            final long fd = TableUtils.openRO(ff, path, LOG);
            try {
                long fileSize = ff.length(fd);
                if (fileSize <= 0) {
                    throw CairoException.critical(ff.errno())
                            .put("timestamp column is too small to attach the partition [path=")
                            .put(path).put(", fileSize=").put(fileSize).put(']');
                }
                long mappedMem = mapRO(ff, fd, fileSize, MemoryTag.MMAP_DEFAULT);
                try {
                    long maxTimestamp = partitionTimestamp;
                    long size = 0L;

                    for (long ptr = mappedMem, hi = mappedMem + fileSize; ptr < hi; ptr += Long.BYTES) {
                        long ts = Unsafe.getUnsafe().getLong(ptr);
                        if (ts >= maxTimestamp) {
                            maxTimestamp = ts;
                            size++;
                        } else {
                            break;
                        }
                    }
                    if (size > 0) {
                        attachMinTimestamp = Unsafe.getUnsafe().getLong(mappedMem);
                        attachMaxTimestamp = maxTimestamp;
                    }
                    return size;
                } finally {
                    ff.munmap(mappedMem, fileSize, MemoryTag.MMAP_DEFAULT);
                }
            } finally {
                ff.close(fd);
            }
        } finally {
            path.trimTo(pathLen);
        }
    }

    private int readTodo() {
        long todoCount;
        try {
            // This is first FS call to the table directory.
            // If table is removed / renamed this should fail with table does not exist.
            todoCount = openTodoMem();
        } catch (CairoException ex) {
            if (ex.errno == 2) {
                throw CairoException.nonCritical().put("table does not exist [table=").put(this.tableName).put(']');
            }
            throw ex;
        }
        int todo;
        if (todoCount > 0) {
            todo = (int) todoMem.getLong(40);
        } else {
            todo = -1;
        }
        return todo;
    }

    private void rebuildAttachedPartitionColumnIndex(long partitionTimestamp, long partitionSize, Path path, CharSequence columnName) {
        if (attachIndexBuilder == null) {
            attachIndexBuilder = new IndexBuilder();

            // no need to pass table name, full partition name will be specified
            attachIndexBuilder.of("", configuration);
        }

        attachIndexBuilder.reindexColumn(
                attachColumnVersionReader,
                // use metadata instead of detachedMetadata to get correct value block capacity
                // detachedMetadata does not have the column
                metadata,
                metadata.getColumnIndex(columnName),
                path,
                -1L,
                partitionTimestamp,
                partitionSize
        );
    }

    private void recoverFromMetaRenameFailure(CharSequence columnName) {
        openMetaFile(ff, path, rootLen, metaMem);
    }

    private void recoverFromSwapRenameFailure(CharSequence columnName) {
        recoverFromTodoWriteFailure(columnName);
        clearTodoLog();
    }

    private void recoverFromSymbolMapWriterFailure(CharSequence columnName) {
        removeSymbolMapFilesQuiet(columnName, getTxn());
        removeMetaFile();
        recoverFromSwapRenameFailure(columnName);
    }

    private void recoverFromTodoWriteFailure(CharSequence columnName) {
        restoreMetaFrom(META_PREV_FILE_NAME, metaPrevIndex);
        openMetaFile(ff, path, rootLen, metaMem);
    }

    private void recoverOpenColumnFailure(CharSequence columnName) {
        final int index = columnCount - 1;
        removeMetaFile();
        removeLastColumn();
        columnCount--;
        recoverFromSwapRenameFailure(columnName);
        removeSymbolMapWriter(index);
    }

    private void releaseLock(boolean distressed) {
        if (lockFd != -1L) {
            ff.close(lockFd);
            if (distressed) {
                return;
            }

            try {
                lockName(path);
                removeOrException(ff, path);
            } finally {
                path.trimTo(rootLen);
            }
        }
    }

    private ReadOnlyObjList<? extends MemoryCR> remapWalSymbols(SymbolMapDiffCursor symbolMapDiffCursor, long rowLo, long rowHi, Path walPath) {
        ObjList<MemoryCR> o3ColumnOverrides = null;

        if (symbolMapDiffCursor != null) {
            SymbolMapDiff symbolMapDiff;
            while ((symbolMapDiff = symbolMapDiffCursor.nextSymbolMapDiff()) != null) {
                int columnIndex = symbolMapDiff.getColumnIndex();
                int columnType = metadata.getColumnType(columnIndex);
                if (columnType == -ColumnType.SYMBOL) {
                    // Scroll the cursor, don't apply, symbol is deleted
                    while (symbolMapDiff.nextEntry() != null) ;
                    continue;
                }

                if (!ColumnType.isSymbol(columnType)) {
                    // TODO: throw specific WAL exception to indicate that WAL transaction is invalid
                    throw CairoException.critical(0).put("WAL column and table writer column types don't match [columnIndex=").put(columnIndex)
                            .put(", walPath=").put(walPath)
                            .put(']');
                }
                boolean identical = createWalSymbolMapping(symbolMapDiff, columnIndex, symbolRewriteMap);

                if (!identical) {
                    MemoryCR o3SymbolColumn = o3Columns.getQuick(getPrimaryColumnIndex(columnIndex));

                    final MemoryCARW symbolColumnDest;
                    if (o3SymbolColumn instanceof MemoryCARW) {
                        // The column is already in RAM, so we rewrite it
                        symbolColumnDest = (MemoryCARW) o3SymbolColumn;
                    } else {
                        // Column is read-only mapped memory, so we need to take in RAM column and remap values into it
                        if (o3ColumnOverrides == null) {
                            // Copy list of columns to change symbol columns to be from RAM columns and
                            // other to be mapped memory
                            o3ColumnOverrides = new ObjList<>(o3Columns.size());
                            for (int c = 0; c < o3Columns.size(); c++) {
                                o3ColumnOverrides.add(o3Columns.getQuick(c));
                            }
                        }

                        symbolColumnDest = o3MemColumns.get(getPrimaryColumnIndex(columnIndex));
                        symbolColumnDest.jumpTo(rowHi << 2);
                        o3ColumnOverrides.setQuick(getPrimaryColumnIndex(columnIndex), symbolColumnDest);
                    }

                    final int cleanSymbolCount = symbolMapDiff.getCleanSymbolCount();
                    for (long rowId = rowLo; rowId < rowHi; rowId++) {
                        long offset = rowId << 2;

                        int symKey = o3SymbolColumn.getInt(offset);
                        assert (symKey >= 0 || symKey == SymbolTable.VALUE_IS_NULL);
                        if (symKey >= cleanSymbolCount) {
                            int newKey = symbolRewriteMap.getQuick(symKey - cleanSymbolCount);
                            if (newKey < 0) {
                                // This symbol was not mapped in the WAL
                                // The WAL is invalid
                                // TODO: throw specific WAL exception to indicate that WAL transaction is invalid
                                throw CairoException.critical(0).put("WAL symbol key not mapped [columnIndex=").put(columnIndex)
                                        .put(", columnKey=").put(symKey)
                                        .put(", walPath=").put(walPath)
                                        .put(", walRowId=").put(rowId)
                                        .put(']');
                            }
                            symKey = newKey;
                        }
                        symbolColumnDest.putInt(offset, symKey);
                    }
                }
            }
        }

        if (o3ColumnOverrides == null) {
            // Columns copied in place.
            return o3Columns;
        }
        return o3ColumnOverrides;
    }

    private void removeColumn(int columnIndex) {
        final int pi = getPrimaryColumnIndex(columnIndex);
        final int si = getSecondaryColumnIndex(columnIndex);
        freeNullSetter(nullSetters, columnIndex);
        freeNullSetter(o3NullSetters, columnIndex);
        freeNullSetter(o3NullSetters2, columnIndex);
        freeAndRemoveColumnPair(columns, pi, si);
        freeAndRemoveO3ColumnPair(o3MemColumns, pi, si);
        freeAndRemoveO3ColumnPair(o3MemColumns2, pi, si);
        if (columnIndex < indexers.size()) {
            Misc.free(indexers.getAndSetQuick(columnIndex, null));
            populateDenseIndexerList();
        }
    }

    private void removeColumnFiles(CharSequence columnName, int columnIndex, int columnType) {
        try {
            for (int i = txWriter.getPartitionCount() - 1; i > -1L; i--) {
                long partitionTimestamp = txWriter.getPartitionTimestamp(i);
                long partitionNameTxn = txWriter.getPartitionNameTxn(i);
                removeColumnFilesInPartition(columnName, columnIndex, partitionTimestamp, partitionNameTxn);
            }
            if (!PartitionBy.isPartitioned(partitionBy)) {
                removeColumnFilesInPartition(columnName, columnIndex, txWriter.getLastPartitionTimestamp(), -1L);
            }

            long columnNameTxn = columnVersionWriter.getDefaultColumnNameTxn(columnIndex);
            if (ColumnType.isSymbol(columnType)) {
                removeFileAndOrLog(ff, offsetFileName(path.trimTo(rootLen), columnName, columnNameTxn));
                removeFileAndOrLog(ff, charFileName(path.trimTo(rootLen), columnName, columnNameTxn));
                removeFileAndOrLog(ff, keyFileName(path.trimTo(rootLen), columnName, columnNameTxn));
                removeFileAndOrLog(ff, valueFileName(path.trimTo(rootLen), columnName, columnNameTxn));
            }
        } finally {
            path.trimTo(rootLen);
        }
    }

    private void removeColumnFilesInPartition(CharSequence columnName, int columnIndex, long partitionTimestamp, long partitionNameTxn) {
        setPathForPartition(path, partitionBy, partitionTimestamp, false);
        txnPartitionConditionally(path, partitionNameTxn);
        int plen = path.length();
        long columnNameTxn = columnVersionWriter.getColumnNameTxn(partitionTimestamp, columnIndex);
        removeFileAndOrLog(ff, dFile(path, columnName, columnNameTxn));
        removeFileAndOrLog(ff, iFile(path.trimTo(plen), columnName, columnNameTxn));
        removeFileAndOrLog(ff, keyFileName(path.trimTo(plen), columnName, columnNameTxn));
        removeFileAndOrLog(ff, valueFileName(path.trimTo(plen), columnName, columnNameTxn));
        path.trimTo(rootLen);
    }

    private int removeColumnFromMeta(int index) {
        try {
            int metaSwapIndex = openMetaSwapFile(ff, ddlMem, path, rootLen, fileOperationRetryCount);
            int timestampIndex = metaMem.getInt(META_OFFSET_TIMESTAMP_INDEX);
            ddlMem.putInt(columnCount);
            ddlMem.putInt(partitionBy);

            if (timestampIndex == index) {
                ddlMem.putInt(-1);
            } else {
                ddlMem.putInt(timestampIndex);
            }
            copyVersionAndLagValues();
            ddlMem.jumpTo(META_OFFSET_COLUMN_TYPES);

            for (int i = 0; i < columnCount; i++) {
                writeColumnEntry(i, i == index);
            }

            long nameOffset = getColumnNameOffset(columnCount);
            for (int i = 0; i < columnCount; i++) {
                CharSequence columnName = metaMem.getStr(nameOffset);
                ddlMem.putStr(columnName);
                nameOffset += Vm.getStorageLength(columnName);
            }

            return metaSwapIndex;
        } finally {
            ddlMem.close();
        }
    }

    private void removeIndexFiles(CharSequence columnName, int columnIndex) {
        try {
            for (int i = txWriter.getPartitionCount() - 1; i > -1L; i--) {
                long partitionTimestamp = txWriter.getPartitionTimestamp(i);
                long partitionNameTxn = txWriter.getPartitionNameTxn(i);
                removeIndexFilesInPartition(columnName, columnIndex, partitionTimestamp, partitionNameTxn);
            }
            if (!PartitionBy.isPartitioned(partitionBy)) {
                removeColumnFilesInPartition(columnName, columnIndex, txWriter.getLastPartitionTimestamp(), -1L);
            }
        } finally {
            path.trimTo(rootLen);
        }
    }

    private void removeIndexFilesInPartition(CharSequence columnName, int columnIndex, long partitionTimestamp, long partitionNameTxn) {
        setPathForPartition(path, partitionBy, partitionTimestamp, false);
        txnPartitionConditionally(path, partitionNameTxn);
        int plen = path.length();
        long columnNameTxn = columnVersionWriter.getColumnNameTxn(partitionTimestamp, columnIndex);
        removeFileAndOrLog(ff, keyFileName(path.trimTo(plen), columnName, columnNameTxn));
        removeFileAndOrLog(ff, valueFileName(path.trimTo(plen), columnName, columnNameTxn));
        path.trimTo(rootLen);
    }

    private void removeLastColumn() {
        removeColumn(columnCount - 1);
    }

    private void removeMetaFile() {
        try {
            path.concat(META_FILE_NAME).$();
            if (ff.exists(path) && !ff.remove(path)) {
                throw CairoException.critical(ff.errno()).put("Recovery failed. Cannot remove: ").put(path);
            }
        } finally {
            path.trimTo(rootLen);
        }
    }

    private void removeNonAttachedPartitions() {
        LOG.info().$("purging non attached partitions [path=").$(path.$()).I$();
        try {
            ff.iterateDir(path.$(), removePartitionDirsNotAttached);
        } finally {
            path.trimTo(rootLen);
        }
    }

    private void removePartitionDirectories() {
        try {
            ff.iterateDir(path.$(), removePartitionDirectories);
        } finally {
            path.trimTo(rootLen);
        }
    }

    private void removePartitionDirectories0(long pUtf8NameZ, int type) {
        if (Files.isDir(pUtf8NameZ, type)) {
            path.trimTo(rootLen);
            path.concat(pUtf8NameZ).$();
            if (!Chars.endsWith(path, DETACHED_DIR_MARKER) &&
                    !Chars.endsWith(path, SEQ_DIR) && !Chars.equals(path, rootLen + 1, rootLen + 1 + WAL_NAME_BASE.length(), WAL_NAME_BASE, 0, WAL_NAME_BASE.length())) {
                if (ff.rmdir(path) != 0) {
                    LOG.info().$("could not remove [path=").$(path).$(", errno=").$(ff.errno()).I$();
                }
            }
        }
    }

    private void removePartitionDirsNotAttached(long pUtf8NameZ, int type) {
        if (Files.isDir(pUtf8NameZ, type, fileNameSink)) {

            if (
                    Chars.endsWith(fileNameSink, DETACHED_DIR_MARKER)
                            || Chars.endsWith(fileNameSink, configuration.getAttachPartitionSuffix())
                            || Chars.startsWith(fileNameSink, WAL_NAME_BASE)
                            || Chars.startsWith(fileNameSink, SEQ_DIR)
            ) {
                // Do not remove detached partitions, wal and sequencer directories
                // They are probably about to be attached.
                return;
            }

            try {
                long txn = 0;
                int txnSep = Chars.indexOf(fileNameSink, '.');
                if (txnSep < 0) {
                    txnSep = fileNameSink.length();
                } else {
                    txn = Numbers.parseLong(fileNameSink, txnSep + 1, fileNameSink.length());
                }
                long dirTimestamp = partitionDirFmt.parse(fileNameSink, 0, txnSep, null);
                if (txn <= txWriter.txn &&
                        (txWriter.attachedPartitionsContains(dirTimestamp) || txWriter.isActivePartition(dirTimestamp))) {
                    return;
                }
            } catch (NumericException ignore) {
                // not a date?
                // ignore exception and leave the directory
                path.trimTo(rootLen);
                path.concat(pUtf8NameZ).$();
                LOG.error().$("invalid partition directory inside table folder: ").utf8(path).$();
                return;
            }
            path.trimTo(rootLen);
            path.concat(pUtf8NameZ).$();
            int errno;
            if ((errno = ff.rmdir(path)) == 0) {
                LOG.info().$("removed partition dir: ").$(path).$();
            } else {
                LOG.error().$("cannot remove: ").$(path).$(" [errno=").$(errno).I$();
            }
        }
    }

    private void removeSymbolMapFilesQuiet(CharSequence name, long columnNamTxn) {
        try {
            removeFileAndOrLog(ff, offsetFileName(path.trimTo(rootLen), name, columnNamTxn));
            removeFileAndOrLog(ff, charFileName(path.trimTo(rootLen), name, columnNamTxn));
            removeFileAndOrLog(ff, keyFileName(path.trimTo(rootLen), name, columnNamTxn));
            removeFileAndOrLog(ff, valueFileName(path.trimTo(rootLen), name, columnNamTxn));
        } finally {
            path.trimTo(rootLen);
        }
    }

    private void removeSymbolMapWriter(int index) {
        MapWriter writer = symbolMapWriters.getAndSetQuick(index, NullMapWriter.INSTANCE);
        if (writer != null && writer != NullMapWriter.INSTANCE) {
            int symColIndex = denseSymbolMapWriters.remove(writer);
            // Shift all subsequent symbol indexes by 1 back
            while (symColIndex < denseSymbolMapWriters.size()) {
                MapWriter w = denseSymbolMapWriters.getQuick(symColIndex);
                w.setSymbolIndexInTxWriter(symColIndex);
                symColIndex++;
            }
            Misc.freeIfCloseable(writer);
        }
    }

    private int rename(int retries) {
        try {
            int index = 0;
            other.concat(META_PREV_FILE_NAME).$();
            path.concat(META_FILE_NAME).$();
            int l = other.length();

            do {
                if (index > 0) {
                    other.trimTo(l);
                    other.put('.').put(index);
                    other.$();
                }

                if (ff.exists(other) && !ff.remove(other)) {
                    LOG.info().$("could not remove target of rename '").$(path).$("' to '").$(other).$(" [errno=").$(ff.errno()).I$();
                    index++;
                    continue;
                }

                if (ff.rename(path, other) != Files.FILES_RENAME_OK) {
                    LOG.info().$("could not rename '").$(path).$("' to '").$(other).$(" [errno=").$(ff.errno()).I$();
                    index++;
                    continue;
                }

                return index;

            } while (index < retries);

            throw CairoException.critical(0).put("could not rename ").put(path).put(". Max number of attempts reached [").put(index).put("]. Last target was: ").put(other);
        } finally {
            path.trimTo(rootLen);
            other.trimTo(rootLen);
        }
    }

    private void renameColumnFiles(CharSequence columnName, int columnIndex, CharSequence newName, int columnType) {
        try {
            for (int i = txWriter.getPartitionCount() - 1; i > -1L; i--) {
                long partitionTimestamp = txWriter.getPartitionTimestamp(i);
                long partitionNameTxn = txWriter.getPartitionNameTxn(i);
                renameColumnFiles(columnName, columnIndex, newName, partitionTimestamp, partitionNameTxn);
            }
            if (!PartitionBy.isPartitioned(partitionBy)) {
                renameColumnFiles(columnName, columnIndex, newName, txWriter.getLastPartitionTimestamp(), -1L);
            }

            long columnNameTxn = columnVersionWriter.getDefaultColumnNameTxn(columnIndex);
            if (ColumnType.isSymbol(columnType)) {
                renameFileOrLog(ff, offsetFileName(path.trimTo(rootLen), columnName, columnNameTxn), offsetFileName(other.trimTo(rootLen), newName, columnNameTxn));
                renameFileOrLog(ff, charFileName(path.trimTo(rootLen), columnName, columnNameTxn), charFileName(other.trimTo(rootLen), newName, columnNameTxn));
                renameFileOrLog(ff, keyFileName(path.trimTo(rootLen), columnName, columnNameTxn), keyFileName(other.trimTo(rootLen), newName, columnNameTxn));
                renameFileOrLog(ff, valueFileName(path.trimTo(rootLen), columnName, columnNameTxn), valueFileName(other.trimTo(rootLen), newName, columnNameTxn));
            }
        } finally {
            path.trimTo(rootLen);
            other.trimTo(rootLen);
        }
    }

    private void renameColumnFiles(CharSequence columnName, int columnIndex, CharSequence newName, long partitionTimestamp, long partitionNameTxn) {
        setPathForPartition(path, partitionBy, partitionTimestamp, false);
        setPathForPartition(other, partitionBy, partitionTimestamp, false);
        txnPartitionConditionally(path, partitionNameTxn);
        txnPartitionConditionally(other, partitionNameTxn);
        int plen = path.length();
        long columnNameTxn = columnVersionWriter.getColumnNameTxn(partitionTimestamp, columnIndex);
        renameFileOrLog(ff, dFile(path.trimTo(plen), columnName, columnNameTxn), dFile(other.trimTo(plen), newName, columnNameTxn));
        renameFileOrLog(ff, iFile(path.trimTo(plen), columnName, columnNameTxn), iFile(other.trimTo(plen), newName, columnNameTxn));
        renameFileOrLog(ff, keyFileName(path.trimTo(plen), columnName, columnNameTxn), keyFileName(other.trimTo(plen), newName, columnNameTxn));
        renameFileOrLog(ff, valueFileName(path.trimTo(plen), columnName, columnNameTxn), valueFileName(other.trimTo(plen), newName, columnNameTxn));
        path.trimTo(rootLen);
        other.trimTo(rootLen);
    }

    private int renameColumnFromMeta(int index, CharSequence newName) {
        try {
            int metaSwapIndex = openMetaSwapFile(ff, ddlMem, path, rootLen, fileOperationRetryCount);
            int timestampIndex = metaMem.getInt(META_OFFSET_TIMESTAMP_INDEX);
            ddlMem.putInt(columnCount);
            ddlMem.putInt(partitionBy);
            ddlMem.putInt(timestampIndex);
            copyVersionAndLagValues();
            ddlMem.jumpTo(META_OFFSET_COLUMN_TYPES);

            for (int i = 0; i < columnCount; i++) {
                writeColumnEntry(i, false);
            }

            long nameOffset = getColumnNameOffset(columnCount);
            for (int i = 0; i < columnCount; i++) {
                CharSequence columnName = metaMem.getStr(nameOffset);
                nameOffset += Vm.getStorageLength(columnName);

                if (i == index && getColumnType(metaMem, i) > 0) {
                    columnName = newName;
                }
                ddlMem.putStr(columnName);
            }

            return metaSwapIndex;
        } finally {
            ddlMem.close();
        }
    }

    private void renameMetaToMetaPrev(CharSequence columnName) {
        try {
            this.metaPrevIndex = rename(fileOperationRetryCount);
        } catch (CairoException e) {
            runFragile(RECOVER_FROM_META_RENAME_FAILURE, columnName, e);
        }
    }

    private void renameSwapMetaToMeta(CharSequence columnName) {
        // rename _meta.swp to _meta
        try {
            restoreMetaFrom(META_SWAP_FILE_NAME, metaSwapIndex);
        } catch (CairoException e) {
            runFragile(RECOVER_FROM_SWAP_RENAME_FAILURE, columnName, e);
        }
    }

    private long repairDataGaps(final long timestamp) {
        if (txWriter.getMaxTimestamp() != Numbers.LONG_NaN && PartitionBy.isPartitioned(partitionBy)) {
            long fixedRowCount = 0;
            long lastTimestamp = -1;
            long transientRowCount = this.txWriter.getTransientRowCount();
            long maxTimestamp = this.txWriter.getMaxTimestamp();
            try {
                final long tsLimit = partitionFloorMethod.floor(this.txWriter.getMaxTimestamp());
                for (long ts = getPartitionLo(txWriter.getMinTimestamp()); ts < tsLimit; ts = partitionCeilMethod.ceil(ts)) {
                    path.trimTo(rootLen);
                    setStateForTimestamp(path, ts, false);
                    int p = path.length();

                    long partitionSize = txWriter.getPartitionSizeByPartitionTimestamp(ts);
                    if (partitionSize >= 0 && ff.exists(path.$())) {
                        fixedRowCount += partitionSize;
                        lastTimestamp = ts;
                    } else {
                        Path other = Path.getThreadLocal2(path.trimTo(p).$());
                        TableUtils.oldPartitionName(other, getTxn());
                        if (ff.exists(other.$())) {
                            if (ff.rename(other, path) != Files.FILES_RENAME_OK) {
                                LOG.error().$("could not rename [from=").$(other).$(", to=").$(path).I$();
                                throw new CairoError("could not restore directory, see log for details");
                            } else {
                                LOG.info().$("restored [path=").$(path).I$();
                            }
                        } else {
                            LOG.debug().$("missing partition [name=").$(path.trimTo(p).$()).I$();
                        }
                    }
                }

                if (lastTimestamp > -1) {
                    path.trimTo(rootLen);
                    setStateForTimestamp(path, tsLimit, false);
                    if (!ff.exists(path.$())) {
                        Path other = Path.getThreadLocal2(path);
                        TableUtils.oldPartitionName(other, getTxn());
                        if (ff.exists(other.$())) {
                            if (ff.rename(other, path) != Files.FILES_RENAME_OK) {
                                LOG.error().$("could not rename [from=").$(other).$(", to=").$(path).I$();
                                throw new CairoError("could not restore directory, see log for details");
                            } else {
                                LOG.info().$("restored [path=").$(path).I$();
                            }
                        } else {
                            LOG.error().$("last partition does not exist [name=").$(path).I$();
                            // ok, create last partition we discovered the active
                            // 1. read its size
                            path.trimTo(rootLen);
                            setStateForTimestamp(path, lastTimestamp, false);
                            int p = path.length();
                            transientRowCount = txWriter.getPartitionSizeByPartitionTimestamp(lastTimestamp);


                            // 2. read max timestamp
                            TableUtils.dFile(path.trimTo(p), metadata.getColumnName(metadata.getTimestampIndex()), COLUMN_NAME_TXN_NONE);
                            maxTimestamp = TableUtils.readLongAtOffset(ff, path, tempMem16b, (transientRowCount - 1) * Long.BYTES);
                            fixedRowCount -= transientRowCount;
                            txWriter.removeAttachedPartitions(txWriter.getMaxTimestamp());
                            LOG.info()
                                    .$("updated active partition [name=").$(path.trimTo(p).$())
                                    .$(", maxTimestamp=").$ts(maxTimestamp)
                                    .$(", transientRowCount=").$(transientRowCount)
                                    .$(", fixedRowCount=").$(txWriter.getFixedRowCount())
                                    .I$();
                        }
                    }
                }
            } finally {
                path.trimTo(rootLen);
            }

            final long expectedSize = txWriter.unsafeReadFixedRowCount();
            if (expectedSize != fixedRowCount || maxTimestamp != this.txWriter.getMaxTimestamp()) {
                LOG.info()
                        .$("actual table size has been adjusted [name=`").utf8(tableName).$('`')
                        .$(", expectedFixedSize=").$(expectedSize)
                        .$(", actualFixedSize=").$(fixedRowCount)
                        .I$();

                txWriter.reset(fixedRowCount, transientRowCount, maxTimestamp, defaultCommitMode, denseSymbolMapWriters);
                return maxTimestamp;
            }
        }

        return timestamp;
    }

    private void repairMetaRename(int index) {
        try {
            path.concat(META_PREV_FILE_NAME);
            if (index > 0) {
                path.put('.').put(index);
            }
            path.$();

            if (ff.exists(path)) {
                LOG.info().$("Repairing metadata from: ").$(path).$();
                if (ff.exists(other.concat(META_FILE_NAME).$()) && !ff.remove(other)) {
                    throw CairoException.critical(ff.errno()).put("Repair failed. Cannot replace ").put(other);
                }

                if (ff.rename(path, other) != Files.FILES_RENAME_OK) {
                    throw CairoException.critical(ff.errno()).put("Repair failed. Cannot rename ").put(path).put(" -> ").put(other);
                }
            }
        } finally {
            path.trimTo(rootLen);
            other.trimTo(rootLen);
        }

        clearTodoLog();
    }

    private void repairTruncate() {
        LOG.info().$("repairing abnormally terminated truncate on ").$(path).$();
        if (PartitionBy.isPartitioned(partitionBy)) {
            removePartitionDirectories();
        }
        txWriter.truncate(columnVersionWriter.getVersion());
        clearTodoLog();
    }

    private void resizeColumnTopSink(long o3TimestampMin, long o3TimestampMax) {
        long maxPartitionsAffected = (o3TimestampMax - o3TimestampMin) / PartitionBy.getPartitionTimeIntervalFloor(partitionBy) + 2;
        long size = maxPartitionsAffected * (metadata.getColumnCount() + 1);
        if (o3ColumnTopSink == null) {
            o3ColumnTopSink = new DirectLongList(size, MemoryTag.NATIVE_O3);
        }
        o3ColumnTopSink.setCapacity(size);
        o3ColumnTopSink.setPos(size);
        o3ColumnTopSink.zero(-1L);
    }

    private void resizePartitionUpdateSink(long o3TimestampMin, long o3TimestampMax) {
        int maxPartitionsAffected = (int) ((o3TimestampMax - o3TimestampMin) / PartitionBy.getPartitionTimeIntervalFloor(partitionBy) + 2);
        int size = maxPartitionsAffected * PARTITION_UPDATE_SINK_ENTRY_SIZE;
        if (o3PartitionUpdateSink == null) {
            o3PartitionUpdateSink = new DirectLongList(size, MemoryTag.NATIVE_O3);
        }
        o3PartitionUpdateSink.setCapacity(size);
        o3PartitionUpdateSink.setPos(size);
        o3PartitionUpdateSink.zero(-1);
        o3PartitionUpdateSink.set(0, partitionFloorMethod.floor(o3TimestampMin));
    }

    private void restoreMetaFrom(CharSequence fromBase, int fromIndex) {
        try {
            path.concat(fromBase);
            if (fromIndex > 0) {
                path.put('.').put(fromIndex);
            }
            path.$();

            TableUtils.renameOrFail(ff, path, other.concat(META_FILE_NAME).$());
        } finally {
            path.trimTo(rootLen);
            other.trimTo(rootLen);
        }
    }

    private void rollbackIndexes() {
        final long maxRow = txWriter.getTransientRowCount() - 1;
        for (int i = 0, n = denseIndexers.size(); i < n; i++) {
            ColumnIndexer indexer = denseIndexers.getQuick(i);
            long fd = indexer.getFd();
            if (fd > -1) {
                LOG.info().$("recovering index [fd=").$(fd).I$();
                indexer.rollback(maxRow);
            }
        }
    }

    private void rollbackSymbolTables() {
        int expectedMapWriters = txWriter.unsafeReadSymbolColumnCount();
        for (int i = 0; i < expectedMapWriters; i++) {
            denseSymbolMapWriters.getQuick(i).rollback(txWriter.unsafeReadSymbolWriterIndexOffset(i));
        }
    }

    private void rowAppend(ObjList<Runnable> activeNullSetters) {
        if ((masterRef & 1) != 0) {
            for (int i = 0; i < columnCount; i++) {
                if (rowValueIsNotNull.getQuick(i) < masterRef) {
                    activeNullSetters.getQuick(i).run();
                }
            }
            masterRef++;
        }
    }

    private void runFragile(FragileCode fragile, CharSequence columnName, CairoException e) {
        try {
            fragile.run(columnName);
        } catch (CairoException err) {
            LOG.error().$("DOUBLE ERROR: 1st: {").$((Sinkable) e).$('}').$();
            throwDistressException(err);
        }
        throw e;
    }

    private void safeDeletePartitionDir(long timestamp, long partitionNameTxn) {
        // Call O3 methods to remove check TxnScoreboard and remove partition directly
        o3PartitionRemoveCandidates.clear();
        o3PartitionRemoveCandidates.add(timestamp, partitionNameTxn);
        o3ProcessPartitionRemoveCandidates();
    }

    private void setAppendPosition(final long position, boolean doubleAllocate) {
        for (int i = 0; i < columnCount; i++) {
            // stop calculating oversize as soon as we find first over-sized column
            setColumnSize(i, position, doubleAllocate);
        }
    }

    private void setColumnSize(int columnIndex, long size, boolean doubleAllocate) {
        MemoryMA mem1 = getPrimaryColumn(columnIndex);
        MemoryMA mem2 = getSecondaryColumn(columnIndex);
        int type = metadata.getColumnType(columnIndex);
        if (type > 0) { // Not deleted
            final long pos = size - columnTops.getQuick(columnIndex);
            if (pos > 0) {
                // subtract column top
                final long m1pos;
                switch (ColumnType.tagOf(type)) {
                    case ColumnType.BINARY:
                    case ColumnType.STRING:
                        assert mem2 != null;
                        if (doubleAllocate) {
                            mem2.allocate(pos * Long.BYTES + Long.BYTES);
                        }
                        // Jump to the number of records written to read length of var column correctly
                        mem2.jumpTo(pos * Long.BYTES);
                        m1pos = Unsafe.getUnsafe().getLong(mem2.getAppendAddress());
                        // Jump to the end of file to correctly trim the file
                        mem2.jumpTo((pos + 1) * Long.BYTES);
                        break;
                    default:
                        m1pos = pos << ColumnType.pow2SizeOf(type);
                        break;
                }
                if (doubleAllocate) {
                    mem1.allocate(m1pos);
                }
                mem1.jumpTo(m1pos);
            } else {
                mem1.jumpTo(0);
                if (mem2 != null) {
                    mem2.jumpTo(0);
                    mem2.putLong(0);
                }
            }
        }
    }

    private void setO3AppendPosition(final long position) {
        for (int i = 0; i < columnCount; i++) {
            int columnType = metadata.getColumnType(i);
            if (columnType > 0) {
                o3SetAppendOffset(i, columnType, position);
            }
        }
    }

    private void setRowValueNotNull(int columnIndex) {
        assert rowValueIsNotNull.getQuick(columnIndex) != masterRef;
        rowValueIsNotNull.setQuick(columnIndex, masterRef);
    }

    /**
     * Sets path member variable to partition directory for the given timestamp and
     * partitionLo and partitionHi to partition interval in millis. These values are
     * determined based on input timestamp and value of partitionBy. For any given
     * timestamp this method will determine either day, month or year interval timestamp falls to.
     * Partition directory name is ISO string of interval start.
     * <p>
     * Because this method modifies "path" member variable, be sure path is trimmed to original
     * state within try..finally block.
     *
     * @param path                    path instance to modify
     * @param timestamp               to determine interval for
     * @param updatePartitionInterval flag indicating that partition interval partitionLo and
     */
    private void setStateForTimestamp(Path path, long timestamp, boolean updatePartitionInterval) {
        final long partitionTimestampHi = TableUtils.setPathForPartition(path, partitionBy, timestamp, true);
        // When partition is create a txn name must always be set to purge dropped partitions.
        // When partition is created outside O3 merge use `txn-1` as the version
        long partitionTxnName = PartitionBy.isPartitioned(partitionBy) ? txWriter.getTxn() - 1 : -1;
        TableUtils.txnPartitionConditionally(
                path,
                txWriter.getPartitionNameTxnByPartitionTimestamp(partitionTimestampHi, partitionTxnName)
        );
        if (updatePartitionInterval) {
            this.partitionTimestampHi = partitionTimestampHi;
        }
    }

    private void swapMetaFile(CharSequence columnName) {
        // close _meta so we can rename it
        metaMem.close();
        // validate new meta
        validateSwapMeta(columnName);
        // rename _meta to _meta.prev
        renameMetaToMetaPrev(columnName);
        // after we moved _meta to _meta.prev
        // we have to have _todo to restore _meta should anything go wrong
        writeRestoreMetaTodo(columnName);
        // rename _meta.swp to -_meta
        renameSwapMetaToMeta(columnName);
        try {
            // open _meta file
            openMetaFile(ff, path, rootLen, metaMem);
            // remove _todo
            clearTodoLog();

        } catch (CairoException err) {
            throwDistressException(err);
        }
        bumpStructureVersion();
    }

    private void swapO3ColumnsExcept(int timestampIndex) {
        ObjList<MemoryCARW> temp = o3MemColumns;
        o3MemColumns = o3MemColumns2;
        o3MemColumns2 = temp;

        // Swap timestamp column back, timestamp column is not sorted, it's the sort key.
        final int timestampMemoryIndex = getPrimaryColumnIndex(timestampIndex);
        o3MemColumns2.setQuick(
                timestampMemoryIndex,
                o3MemColumns.getAndSetQuick(timestampMemoryIndex, o3MemColumns2.getQuick(timestampMemoryIndex))
        );
        o3Columns = o3MemColumns;
        activeColumns = o3MemColumns;

        ObjList<Runnable> tempNullSetters = o3NullSetters;
        o3NullSetters = o3NullSetters2;
        o3NullSetters2 = tempNullSetters;
        activeNullSetters = o3NullSetters;
    }

    private void switchPartition(long timestamp) {
        // Before partition can be switched we need to index records
        // added so far. Index writers will start point to different
        // files after switch.
        updateIndexes();
        txWriter.switchPartitions(timestamp);
        openPartition(timestamp);
        setAppendPosition(0, false);
    }

    private void syncColumns(int commitMode) {
        final boolean async = commitMode == CommitMode.ASYNC;
        for (int i = 0; i < columnCount; i++) {
            columns.getQuick(i * 2).sync(async);
            final MemoryMA m2 = columns.getQuick(i * 2 + 1);
            if (m2 != null) {
                m2.sync(false);
            }
        }
    }

    private void throwDistressException(CairoException cause) {
        LOG.critical().$("writer error [table=").utf8(tableName).$(", e=").$((Sinkable) cause).I$();
        this.distressed = true;
        throw new CairoError(cause);
    }

    private void updateIndexes() {
        if (indexCount == 0 || avoidIndexOnCommit) {
            avoidIndexOnCommit = false;
            return;
        }
        updateIndexesSlow();
    }

    private void updateIndexesParallel(long lo, long hi) {
        indexSequences.clear();
        indexLatch.setCount(indexCount);
        final int nParallelIndexes = indexCount - 1;
        final Sequence indexPubSequence = this.messageBus.getIndexerPubSequence();
        final RingQueue<ColumnIndexerTask> indexerQueue = this.messageBus.getIndexerQueue();

        LOG.info().$("parallel indexing [table=").utf8(tableName)
                .$(", indexCount=").$(indexCount)
                .$(", rowCount=").$(hi - lo)
                .I$();
        int serialIndexCount = 0;

        // we are going to index last column in this thread while other columns are on the queue
        OUT:
        for (int i = 0; i < nParallelIndexes; i++) {

            long cursor = indexPubSequence.next();
            if (cursor == -1) {
                // queue is full, process index in the current thread
                indexAndCountDown(denseIndexers.getQuick(i), lo, hi, indexLatch);
                serialIndexCount++;
                continue;
            }

            if (cursor == -2) {
                // CAS issue, retry
                do {
                    Os.pause();
                    cursor = indexPubSequence.next();
                    if (cursor == -1) {
                        indexAndCountDown(denseIndexers.getQuick(i), lo, hi, indexLatch);
                        serialIndexCount++;
                        continue OUT;
                    }
                } while (cursor < 0);
            }

            final ColumnIndexerTask queueItem = indexerQueue.get(cursor);
            final ColumnIndexer indexer = denseIndexers.getQuick(i);
            final long sequence = indexer.getSequence();
            queueItem.indexer = indexer;
            queueItem.lo = lo;
            queueItem.hi = hi;
            queueItem.countDownLatch = indexLatch;
            queueItem.sequence = sequence;
            indexSequences.add(sequence);
            indexPubSequence.done(cursor);
        }

        // index last column while other columns are brewing on the queue
        indexAndCountDown(denseIndexers.getQuick(indexCount - 1), lo, hi, indexLatch);
        serialIndexCount++;

        // At this point we have re-indexed our column and if things are flowing nicely
        // all other columns should have been done by other threads. Instead of actually
        // waiting we gracefully check latch count.
        if (!indexLatch.await(configuration.getWorkStealTimeoutNanos())) {
            // other columns are still in-flight, we must attempt to steal work from other threads
            for (int i = 0; i < nParallelIndexes; i++) {
                ColumnIndexer indexer = denseIndexers.getQuick(i);
                if (indexer.tryLock(indexSequences.getQuick(i))) {
                    indexAndCountDown(indexer, lo, hi, indexLatch);
                    serialIndexCount++;
                }
            }
            // wait for the ones we cannot steal
            indexLatch.await();
        }

        // reset lock on completed indexers
        boolean distressed = false;
        for (int i = 0; i < indexCount; i++) {
            ColumnIndexer indexer = denseIndexers.getQuick(i);
            distressed = distressed | indexer.isDistressed();
        }

        if (distressed) {
            throwDistressException(null);
        }

        LOG.info().$("parallel indexing done [serialCount=").$(serialIndexCount).I$();
    }

    private void updateIndexesSerially(long lo, long hi) {
        LOG.info().$("serial indexing [table=").utf8(tableName)
                .$(", indexCount=").$(indexCount)
                .$(", rowCount=").$(hi - lo)
                .I$();
        for (int i = 0, n = denseIndexers.size(); i < n; i++) {
            try {
                denseIndexers.getQuick(i).refreshSourceAndIndex(lo, hi);
            } catch (CairoException e) {
                // this is pretty severe, we hit some sort of limit
                throwDistressException(e);
            }
        }
        LOG.info().$("serial indexing done [table=").utf8(tableName).I$();
    }

    private void updateIndexesSlow() {
        final long hi = txWriter.getTransientRowCount();
        final long lo = txWriter.getAppendedPartitionCount() == 1 ? hi - txWriter.getLastTxSize() : 0;
        if (indexCount > 1 && parallelIndexerEnabled && hi - lo > configuration.getParallelIndexThreshold()) {
            updateIndexesParallel(lo, hi);
        } else {
            updateIndexesSerially(lo, hi);
        }
    }

    private void updateMaxTimestamp(long timestamp) {
        txWriter.updateMaxTimestamp(timestamp);
        this.timestampSetter.accept(timestamp);
    }

    private void updateMetaStructureVersion() {
        try {
            copyMetadataAndUpdateVersion();
            finishMetaSwapUpdate();
            clearTodoLog();
        } finally {
            ddlMem.close();
        }
    }

    private void updateO3ColumnTops() {
        int columnCount = metadata.getColumnCount();
        int increment = columnCount + 1;

        for (int partitionOffset = 0, n = (int) o3ColumnTopSink.size(); partitionOffset < n; partitionOffset += increment) {
            long partitionTimestamp = o3ColumnTopSink.get(partitionOffset);
            if (partitionTimestamp > -1) {
                for (int column = 0; column < columnCount; column++) {
                    long colTop = o3ColumnTopSink.get(partitionOffset + column + 1);
                    if (colTop > -1L) {
                        // Upsert even when colTop value is 0.
                        // TableReader uses the record to determine if the column is supposed to be present for the partition.
                        columnVersionWriter.upsertColumnTop(partitionTimestamp, column, colTop);
                    }
                }
            }
        }
    }

    private void validateSwapMeta(CharSequence columnName) {
        try {
            try {
                path.concat(META_SWAP_FILE_NAME);
                if (metaSwapIndex > 0) {
                    path.put('.').put(metaSwapIndex);
                }
                metaMem.smallFile(ff, path.$(), MemoryTag.MMAP_TABLE_WRITER);
                validationMap.clear();
                validateMeta(metaMem, validationMap, ColumnType.VERSION);
            } finally {
                metaMem.close();
                path.trimTo(rootLen);
            }
        } catch (CairoException e) {
            runFragile(RECOVER_FROM_META_RENAME_FAILURE, columnName, e);
        }
    }

    private void writeColumnEntry(int i, boolean markDeleted) {
        int columnType = getColumnType(metaMem, i);
        // When column is deleted it's written to metadata with negative type
        if (markDeleted) {
            columnType = -Math.abs(columnType);
        }
        ddlMem.putInt(columnType);

        long flags = 0;
        if (isColumnIndexed(metaMem, i)) {
            flags |= META_FLAG_BIT_INDEXED;
        }

        if (isSequential(metaMem, i)) {
            flags |= META_FLAG_BIT_SEQUENTIAL;
        }
        ddlMem.putLong(flags);
        ddlMem.putInt(getIndexBlockCapacity(metaMem, i));
        ddlMem.skip(16);
    }

    private void writeRestoreMetaTodo(CharSequence columnName) {
        try {
            writeRestoreMetaTodo();
        } catch (CairoException e) {
            runFragile(RECOVER_FROM_TODO_WRITE_FAILURE, columnName, e);
        }
    }

    private void writeRestoreMetaTodo() {
        todoMem.putLong(0, ++todoTxn); // write txn, reader will first read txn at offset 24 and then at offset 0
        Unsafe.getUnsafe().storeFence(); // make sure we do not write hash before writing txn (view from another thread)
        todoMem.putLong(8, configuration.getDatabaseIdLo()); // write out our instance hashes
        todoMem.putLong(16, configuration.getDatabaseIdHi());
        Unsafe.getUnsafe().storeFence();
        todoMem.putLong(32, 1);
        todoMem.putLong(40, TODO_RESTORE_META);
        todoMem.putLong(48, metaPrevIndex);
        Unsafe.getUnsafe().storeFence();
        todoMem.putLong(24, todoTxn);
        todoMem.jumpTo(56);
    }

    static void indexAndCountDown(ColumnIndexer indexer, long lo, long hi, SOCountDownLatch latch) {
        try {
            indexer.refreshSourceAndIndex(lo, hi);
        } catch (CairoException e) {
            indexer.distress();
            LOG.critical().$("index error [fd=").$(indexer.getFd()).$(']').$('{').$((Sinkable) e).$('}').$();
        } finally {
            latch.countDown();
        }
    }

    void closeActivePartition(boolean truncate) {
        LOG.info().$("closing last partition [table=").utf8(tableName).I$();
        closeAppendMemoryTruncate(truncate);
        freeIndexers();
    }

    void closeActivePartition(long size) {
        for (int i = 0; i < columnCount; i++) {
            // stop calculating oversize as soon as we find first over-sized column
            setColumnSize(i, size, false);
            Misc.free(getPrimaryColumn(i));
            Misc.free(getSecondaryColumn(i));
        }
        Misc.freeObjList(denseIndexers);
        denseIndexers.clear();
    }

    BitmapIndexWriter getBitmapIndexWriter(int columnIndex) {
        return indexers.getQuick(columnIndex).getWriter();
    }

    long getColumnTop(int columnIndex) {
        return columnTops.getQuick(columnIndex);
    }

    ColumnVersionReader getColumnVersionReader() {
        return columnVersionWriter;
    }

    CairoConfiguration getConfiguration() {
        return configuration;
    }

    Sequence getO3CopyPubSeq() {
        return messageBus.getO3CopyPubSeq();
    }

    RingQueue<O3CopyTask> getO3CopyQueue() {
        return messageBus.getO3CopyQueue();
    }

    Sequence getO3OpenColumnPubSeq() {
        return messageBus.getO3OpenColumnPubSeq();
    }

    RingQueue<O3OpenColumnTask> getO3OpenColumnQueue() {
        return messageBus.getO3OpenColumnQueue();
    }

    long getPartitionNameTxnByIndex(int index) {
        return txWriter.getPartitionNameTxnByIndex(index);
    }

    long getPartitionSizeByIndex(int index) {
        return txWriter.getPartitionSizeByIndex(index);
    }

    TxReader getTxReader() {
        return txWriter;
    }

    boolean isSymbolMapWriterCached(int columnIndex) {
        return symbolMapWriters.getQuick(columnIndex).isCached();
    }

    void o3ClockDownPartitionUpdateCount() {
        o3PartitionUpdRemaining.decrementAndGet();
    }

    void o3CountDownDoneLatch() {
        o3DoneLatch.countDown();
    }

    void o3NotifyPartitionUpdate(
            long timestampMin,
            long timestampMax,
            long partitionTimestamp,
            long srcOooPartitionLo,
            long srcOooPartitionHi,
            boolean partitionMutates,
            long srcOooMax,
            long srcDataMax
    ) {
        long basePartitionTs = o3PartitionUpdateSink.get(0);
        int partitionSinkIndex = (int) ((partitionTimestamp - basePartitionTs) / PartitionBy.getPartitionTimeIntervalFloor(partitionBy));
        int offset = partitionSinkIndex * PARTITION_UPDATE_SINK_ENTRY_SIZE;

        o3PartitionUpdateSink.set(offset, partitionTimestamp);
        o3PartitionUpdateSink.set(offset + 1, timestampMin);
        o3PartitionUpdateSink.set(offset + 2, timestampMax);
        o3PartitionUpdateSink.set(offset + 3, srcOooPartitionLo);
        o3PartitionUpdateSink.set(offset + 4, srcOooPartitionHi);
        o3PartitionUpdateSink.set(offset + 5, partitionMutates ? 1 : 0);
        o3PartitionUpdateSink.set(offset + 6, srcOooMax);
        o3PartitionUpdateSink.set(offset + 7, srcDataMax);

        o3ClockDownPartitionUpdateCount();
    }

    boolean preferDirectIO() {
        return directIOFlag;
    }

    void purgeUnusedPartitions() {
        if (PartitionBy.isPartitioned(partitionBy)) {
            removeNonAttachedPartitions();
        }
    }

    void rowCancel() {
        if ((masterRef & 1) == 0) {
            return;
        }

        if (hasO3()) {
            final long o3RowCount = getO3RowCount0();
            if (o3RowCount > 0) {
                // O3 mode and there are some rows.
                masterRef--;
                setO3AppendPosition(o3RowCount);
            } else {
                // Cancelling first row in o3, reverting to non-o3
                setO3AppendPosition(0);
                masterRef--;
                clearO3();
            }
            rowValueIsNotNull.fill(0, columnCount, masterRef);
            return;
        }

        long dirtyMaxTimestamp = txWriter.getMaxTimestamp();
        long dirtyTransientRowCount = txWriter.getTransientRowCount();
        long rollbackToMaxTimestamp = txWriter.cancelToMaxTimestamp();
        long rollbackToTransientRowCount = txWriter.cancelToTransientRowCount();

        // dirty timestamp should be 1 because newRow() increments it
        if (dirtyTransientRowCount == 1) {
            if (PartitionBy.isPartitioned(partitionBy)) {
                // we have to undo creation of partition
                closeActivePartition(false);
                if (removeDirOnCancelRow) {
                    try {
                        setStateForTimestamp(path, dirtyMaxTimestamp, false);
                        int errno;
                        if ((errno = ff.rmdir(path.$())) != 0) {
                            throw CairoException.critical(errno).put("Cannot remove directory: ").put(path);
                        }
                        removeDirOnCancelRow = false;
                    } finally {
                        path.trimTo(rootLen);
                    }
                }

                // open old partition
                if (rollbackToMaxTimestamp > Long.MIN_VALUE) {
                    try {
                        openPartition(rollbackToMaxTimestamp);
                        setAppendPosition(rollbackToTransientRowCount, false);
                    } catch (Throwable e) {
                        freeColumns(false);
                        throw e;
                    }
                } else {
                    rowAction = ROW_ACTION_OPEN_PARTITION;
                }

                // undo counts
                removeDirOnCancelRow = true;
                txWriter.cancelRow();
            } else {
                txWriter.cancelRow();
                // we only have one partition, jump to start on every column
                for (int i = 0; i < columnCount; i++) {
                    getPrimaryColumn(i).jumpTo(0L);
                    MemoryMA mem = getSecondaryColumn(i);
                    if (mem != null) {
                        mem.jumpTo(0L);
                        mem.putLong(0L);
                    }
                }
            }
        } else {
            txWriter.cancelRow();
            // we are staying within same partition, prepare append positions for row count
            boolean rowChanged = metadata.getTimestampIndex() >= 0; // adding new row already writes timestamp
            if (!rowChanged) {
                // verify if any of the columns have been changed
                // if not - we don't have to do
                for (int i = 0; i < columnCount; i++) {
                    if (rowValueIsNotNull.getQuick(i) == masterRef) {
                        rowChanged = true;
                        break;
                    }
                }
            }

            // is no column has been changed we take easy option and do nothing
            if (rowChanged) {
                setAppendPosition(dirtyTransientRowCount - 1, false);
            }
        }
        rowValueIsNotNull.fill(0, columnCount, --masterRef);
        txWriter.transientRowCount--;
    }

    @FunctionalInterface
    public interface ExtensionListener {
        void onTableExtended(long timestamp);
    }

    @FunctionalInterface
    private interface FragileCode {
        void run(CharSequence columnName);
    }

    @FunctionalInterface
    public interface O3ColumnUpdateMethod {
        void run(
                int columnIndex,
                final int columnType,
                long mergedTimestampsAddr,
                long valueCount
        );
    }

    public interface Row {

        void append();

        void cancel();

        void putBin(int columnIndex, long address, long len);

        void putBin(int columnIndex, BinarySequence sequence);

        void putBool(int columnIndex, boolean value);

        void putByte(int columnIndex, byte value);

        void putChar(int columnIndex, char value);

        default void putDate(int columnIndex, long value) {
            putLong(columnIndex, value);
        }

        void putDouble(int columnIndex, double value);

        void putFloat(int columnIndex, float value);

        void putGeoHash(int columnIndex, long value);

        void putGeoHashDeg(int index, double lat, double lon);

        void putGeoStr(int columnIndex, CharSequence value);

        void putInt(int columnIndex, int value);

        void putLong(int columnIndex, long value);

        void putLong128LittleEndian(int columnIndex, long first, long second);

        void putLong256(int columnIndex, long l0, long l1, long l2, long l3);

        void putLong256(int columnIndex, Long256 value);

        void putLong256(int columnIndex, CharSequence hexString);

        void putLong256(int columnIndex, @NotNull CharSequence hexString, int start, int end);

        void putShort(int columnIndex, short value);

        void putStr(int columnIndex, CharSequence value);

        void putStr(int columnIndex, char value);

        void putStr(int columnIndex, CharSequence value, int pos, int len);

        void putSym(int columnIndex, CharSequence value);

        void putSym(int columnIndex, char value);

        default void putSymIndex(int columnIndex, int key) {
            putInt(columnIndex, key);
        }

        default void putTimestamp(int columnIndex, long value) {
            putLong(columnIndex, value);
        }
    }

    private class RowImpl implements Row {
        @Override
        public void append() {
            rowAppend(activeNullSetters);
        }

        @Override
        public void cancel() {
            rowCancel();
        }

        @Override
        public void putBin(int columnIndex, long address, long len) {
            getSecondaryColumn(columnIndex).putLong(getPrimaryColumn(columnIndex).putBin(address, len));
            setRowValueNotNull(columnIndex);
        }

        @Override
        public void putBin(int columnIndex, BinarySequence sequence) {
            getSecondaryColumn(columnIndex).putLong(getPrimaryColumn(columnIndex).putBin(sequence));
            setRowValueNotNull(columnIndex);
        }

        @Override
        public void putBool(int columnIndex, boolean value) {
            getPrimaryColumn(columnIndex).putBool(value);
            setRowValueNotNull(columnIndex);
        }

        @Override
        public void putByte(int columnIndex, byte value) {
            getPrimaryColumn(columnIndex).putByte(value);
            setRowValueNotNull(columnIndex);
        }

        @Override
        public void putChar(int columnIndex, char value) {
            getPrimaryColumn(columnIndex).putChar(value);
            setRowValueNotNull(columnIndex);
        }

        @Override
        public void putDouble(int columnIndex, double value) {
            getPrimaryColumn(columnIndex).putDouble(value);
            setRowValueNotNull(columnIndex);
        }

        @Override
        public void putFloat(int columnIndex, float value) {
            getPrimaryColumn(columnIndex).putFloat(value);
            setRowValueNotNull(columnIndex);
        }

        @Override
        public void putGeoHash(int index, long value) {
            int type = metadata.getColumnType(index);
            WriterRowUtils.putGeoHash(index, value, type, this);
        }

        @Override
        public void putGeoHashDeg(int index, double lat, double lon) {
            int type = metadata.getColumnType(index);
            WriterRowUtils.putGeoHash(index, GeoHashes.fromCoordinatesDegUnsafe(lat, lon, ColumnType.getGeoHashBits(type)), type, this);
        }

        @Override
        public void putGeoStr(int index, CharSequence hash) {
            final int type = metadata.getColumnType(index);
            WriterRowUtils.putGeoStr(index, hash, type, this);
        }

        @Override
        public void putInt(int columnIndex, int value) {
            getPrimaryColumn(columnIndex).putInt(value);
            setRowValueNotNull(columnIndex);
        }

        @Override
        public void putLong(int columnIndex, long value) {
            getPrimaryColumn(columnIndex).putLong(value);
            setRowValueNotNull(columnIndex);
        }

        @Override
        public void putLong128LittleEndian(int columnIndex, long hi, long lo) {
            MemoryA primaryColumn = getPrimaryColumn(columnIndex);
            primaryColumn.putLong(lo);
            primaryColumn.putLong(hi);
            setRowValueNotNull(columnIndex);
        }

        @Override
        public void putLong256(int columnIndex, long l0, long l1, long l2, long l3) {
            getPrimaryColumn(columnIndex).putLong256(l0, l1, l2, l3);
            setRowValueNotNull(columnIndex);
        }

        @Override
        public void putLong256(int columnIndex, Long256 value) {
            getPrimaryColumn(columnIndex).putLong256(value.getLong0(), value.getLong1(), value.getLong2(), value.getLong3());
            setRowValueNotNull(columnIndex);
        }

        @Override
        public void putLong256(int columnIndex, CharSequence hexString) {
            getPrimaryColumn(columnIndex).putLong256(hexString);
            setRowValueNotNull(columnIndex);
        }

        @Override
        public void putLong256(int columnIndex, @NotNull CharSequence hexString, int start, int end) {
            getPrimaryColumn(columnIndex).putLong256(hexString, start, end);
            setRowValueNotNull(columnIndex);
        }

        @Override
        public void putShort(int columnIndex, short value) {
            getPrimaryColumn(columnIndex).putShort(value);
            setRowValueNotNull(columnIndex);
        }

        @Override
        public void putStr(int columnIndex, CharSequence value) {
            getSecondaryColumn(columnIndex).putLong(getPrimaryColumn(columnIndex).putStr(value));
            setRowValueNotNull(columnIndex);
        }

        @Override
        public void putStr(int columnIndex, char value) {
            getSecondaryColumn(columnIndex).putLong(getPrimaryColumn(columnIndex).putStr(value));
            setRowValueNotNull(columnIndex);
        }

        @Override
        public void putStr(int columnIndex, CharSequence value, int pos, int len) {
            getSecondaryColumn(columnIndex).putLong(getPrimaryColumn(columnIndex).putStr(value, pos, len));
            setRowValueNotNull(columnIndex);
        }

        @Override
        public void putSym(int columnIndex, CharSequence value) {
            getPrimaryColumn(columnIndex).putInt(symbolMapWriters.getQuick(columnIndex).put(value));
            setRowValueNotNull(columnIndex);
        }

        @Override
        public void putSym(int columnIndex, char value) {
            getPrimaryColumn(columnIndex).putInt(symbolMapWriters.getQuick(columnIndex).put(value));
            setRowValueNotNull(columnIndex);
        }

        private MemoryA getPrimaryColumn(int columnIndex) {
            return activeColumns.getQuick(getPrimaryColumnIndex(columnIndex));
        }

        private MemoryA getSecondaryColumn(int columnIndex) {
            return activeColumns.getQuick(getSecondaryColumnIndex(columnIndex));
        }
    }
}<|MERGE_RESOLUTION|>--- conflicted
+++ resolved
@@ -910,18 +910,6 @@
                 return AttachDetachStatus.DETACH_ERR_MISSING_PARTITION_DIR;
             }
 
-<<<<<<< HEAD
-            detachedPath.of(configuration.getRoot()).concat(systemTableName);
-            int detachedRootLen = detachedPath.length();
-            // detachedPath: detached partition folder
-            if (!ff.exists(detachedPath.slash$())) {
-                // the detached and standard folders can have different roots
-                // (server.conf: cairo.sql.detached.root)
-                if (0 != ff.mkdirs(detachedPath, mkDirMode)) {
-                    LOG.error().$("could no create detached partition folder [errno=").$(ff.errno())
-                            .$(", path=").$(detachedPath).I$();
-                    return AttachDetachStatus.DETACH_ERR_MKDIR;
-=======
             final int detachedPathLen;
             AttachDetachStatus attachDetachStatus;
             if (ff.isSoftLink(path)) {
@@ -930,7 +918,7 @@
                 LOG.info().$("detaching partition via unlink [path=").$(path).I$();
             } else {
 
-                detachedPath.of(configuration.getRoot()).concat(tableName);
+                detachedPath.of(configuration.getRoot()).concat(systemTableName);
                 int detachedRootLen = detachedPath.length();
                 // detachedPath: detached partition folder
                 if (!ff.exists(detachedPath.slash$())) {
@@ -948,7 +936,6 @@
                 if (ff.exists(detachedPath)) {
                     LOG.error().$("detached partition folder already exist [path=").$(detachedPath).I$();
                     return AttachDetachStatus.DETACH_ERR_ALREADY_DETACHED;
->>>>>>> 442352ae
                 }
 
                 // Hard link partition folder recursive to partition.detached
