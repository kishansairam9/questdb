/*******************************************************************************
 *     ___                  _   ____  ____
 *    / _ \ _   _  ___  ___| |_|  _ \| __ )
 *   | | | | | | |/ _ \/ __| __| | | |  _ \
 *   | |_| | |_| |  __/\__ \ |_| |_| | |_) |
 *    \__\_\\__,_|\___||___/\__|____/|____/
 *
 *  Copyright (c) 2014-2019 Appsicle
 *  Copyright (c) 2019-2022 QuestDB
 *
 *  Licensed under the Apache License, Version 2.0 (the "License");
 *  you may not use this file except in compliance with the License.
 *  You may obtain a copy of the License at
 *
 *  http://www.apache.org/licenses/LICENSE-2.0
 *
 *  Unless required by applicable law or agreed to in writing, software
 *  distributed under the License is distributed on an "AS IS" BASIS,
 *  WITHOUT WARRANTIES OR CONDITIONS OF ANY KIND, either express or implied.
 *  See the License for the specific language governing permissions and
 *  limitations under the License.
 *
 ******************************************************************************/

package io.questdb.cairo;

import io.questdb.cairo.sql.TableRecordMetadata;
import io.questdb.cairo.vm.Vm;
import io.questdb.cairo.vm.api.MemoryMR;
import io.questdb.std.Chars;

class TableWriterMetadata extends AbstractRecordMetadata implements TableRecordMetadata {
<<<<<<< HEAD
    private final String systemTableName;
    private int tableId;
=======
    private final String tableName;
    private long commitLag;
    private int maxUncommittedRows;
>>>>>>> 24e45f2e
    private int metaFileSize;
    private long structureVersion;
    private int symbolMapCount;
    private int tableId;
    private int version;
    private boolean walEnabled;

    public TableWriterMetadata(String systemTableName, MemoryMR metaMem) {
        this.systemTableName = systemTableName;
        reload(metaMem);
    }

    @Override
    public void close() {
        // nothing to release
    }

    @Override
    public long getCommitLag() {
        return commitLag;
    }

<<<<<<< HEAD
    @Override
    public String getSystemTableName() {
        return systemTableName;
=======
    public int getFileDataSize() {
        return metaFileSize;
>>>>>>> 24e45f2e
    }

    @Override
    public int getMaxUncommittedRows() {
        return maxUncommittedRows;
    }

    @Override
    public long getStructureVersion() {
        return structureVersion;
    }

    public int getSymbolMapCount() {
        return symbolMapCount;
    }

    @Override
    public int getTableId() {
        return tableId;
    }

    @Override
    public String getTableName() {
        return tableName;
    }

    public int getTableVersion() {
        return version;
    }

    @Override
    public boolean isWalEnabled() {
        return walEnabled;
    }

    public final void reload(MemoryMR metaMem) {
        this.columnCount = metaMem.getInt(TableUtils.META_OFFSET_COUNT);
        this.columnNameIndexMap.clear();
        this.version = metaMem.getInt(TableUtils.META_OFFSET_VERSION);
        this.tableId = metaMem.getInt(TableUtils.META_OFFSET_TABLE_ID);
        this.maxUncommittedRows = metaMem.getInt(TableUtils.META_OFFSET_MAX_UNCOMMITTED_ROWS);
        this.commitLag = metaMem.getLong(TableUtils.META_OFFSET_COMMIT_LAG);
        TableUtils.validateMeta(metaMem, columnNameIndexMap, ColumnType.VERSION);
        this.timestampIndex = metaMem.getInt(TableUtils.META_OFFSET_TIMESTAMP_INDEX);
        this.columnMetadata.clear();
        this.structureVersion = metaMem.getLong(TableUtils.META_OFFSET_STRUCTURE_VERSION);
        this.walEnabled = metaMem.getBool(TableUtils.META_OFFSET_WAL_ENABLED);

        long offset = TableUtils.getColumnNameOffset(columnCount);
        this.symbolMapCount = 0;
        columnNameIndexMap.clear();
        // don't create strings in this loop, we already have them in columnNameIndexMap
        for (int i = 0; i < columnCount; i++) {
            CharSequence name = metaMem.getStr(offset);
            assert name != null;
            int type = TableUtils.getColumnType(metaMem, i);
            String nameStr = Chars.toString(name);
            columnMetadata.add(
                    new TableColumnMetadata(
                            nameStr,
                            type,
                            TableUtils.isColumnIndexed(metaMem, i),
                            TableUtils.getIndexBlockCapacity(metaMem, i),
                            true,
                            null,
                            i
                    )
            );
            columnNameIndexMap.put(nameStr, i);
            if (ColumnType.isSymbol(type)) {
                symbolMapCount++;
            }
            offset += Vm.getStorageLength(name);
        }
        metaFileSize = (int) offset;
    }

    public void setCommitLag(long micros) {
        this.commitLag = micros;
    }

    public void setMaxUncommittedRows(int rows) {
        this.maxUncommittedRows = rows;
    }

    public void setStructureVersion(long value) {
        this.structureVersion = value;
    }

    public void setTableVersion() {
        version = ColumnType.VERSION;
    }

    void addColumn(CharSequence name, int type, boolean indexFlag, int indexValueBlockCapacity, int columnIndex) {
        String str = name.toString();
        columnNameIndexMap.put(str, columnMetadata.size());
        columnMetadata.add(
                new TableColumnMetadata(
                        str,
                        type,
                        indexFlag,
                        indexValueBlockCapacity,
                        true,
                        null,
                        columnIndex
                )
        );
        columnCount++;
        if (ColumnType.isSymbol(type)) {
            symbolMapCount++;
        }
    }

    void clearTimestampIndex() {
        this.timestampIndex = -1;
    }

    void removeColumn(int columnIndex) {
        TableColumnMetadata deletedMeta = columnMetadata.getQuick(columnIndex);
        if (ColumnType.isSymbol(deletedMeta.getType())) {
            symbolMapCount--;
        }
        deletedMeta.markDeleted();
        columnNameIndexMap.remove(deletedMeta.getName());
    }

    void renameColumn(CharSequence name, CharSequence newName) {
        final int columnIndex = columnNameIndexMap.removeEntry(name);
        String newNameStr = Chars.toString(newName);
        columnNameIndexMap.put(newNameStr, columnIndex);

        TableColumnMetadata oldColumnMetadata = columnMetadata.get(columnIndex);
        oldColumnMetadata.setName(newNameStr);
    }
}<|MERGE_RESOLUTION|>--- conflicted
+++ resolved
@@ -30,14 +30,9 @@
 import io.questdb.std.Chars;
 
 class TableWriterMetadata extends AbstractRecordMetadata implements TableRecordMetadata {
-<<<<<<< HEAD
     private final String systemTableName;
-    private int tableId;
-=======
-    private final String tableName;
     private long commitLag;
     private int maxUncommittedRows;
->>>>>>> 24e45f2e
     private int metaFileSize;
     private long structureVersion;
     private int symbolMapCount;
@@ -60,14 +55,8 @@
         return commitLag;
     }
 
-<<<<<<< HEAD
-    @Override
-    public String getSystemTableName() {
-        return systemTableName;
-=======
     public int getFileDataSize() {
         return metaFileSize;
->>>>>>> 24e45f2e
     }
 
     @Override
@@ -85,13 +74,13 @@
     }
 
     @Override
-    public int getTableId() {
-        return tableId;
+    public String getSystemTableName() {
+        return systemTableName;
     }
 
     @Override
-    public String getTableName() {
-        return tableName;
+    public int getTableId() {
+        return tableId;
     }
 
     public int getTableVersion() {
