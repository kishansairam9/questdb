--- conflicted
+++ resolved
@@ -68,11 +68,8 @@
 
     /**
      * Refreshes value of the Table Token to the one it was created with.
-<<<<<<< HEAD
-=======
      *
      * @param tableToken new value of the Table Token to update to
->>>>>>> a656df3c
      */
     void updateTableToken(TableToken tableToken);
 }