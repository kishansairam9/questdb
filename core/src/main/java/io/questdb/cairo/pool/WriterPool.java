/*******************************************************************************
 *     ___                  _   ____  ____
 *    / _ \ _   _  ___  ___| |_|  _ \| __ )
 *   | | | | | | |/ _ \/ __| __| | | |  _ \
 *   | |_| | |_| |  __/\__ \ |_| |_| | |_) |
 *    \__\_\\__,_|\___||___/\__|____/|____/
 *
 *  Copyright (c) 2014-2019 Appsicle
 *  Copyright (c) 2019-2022 QuestDB
 *
 *  Licensed under the Apache License, Version 2.0 (the "License");
 *  you may not use this file except in compliance with the License.
 *  You may obtain a copy of the License at
 *
 *  http://www.apache.org/licenses/LICENSE-2.0
 *
 *  Unless required by applicable law or agreed to in writing, software
 *  distributed under the License is distributed on an "AS IS" BASIS,
 *  WITHOUT WARRANTIES OR CONDITIONS OF ANY KIND, either express or implied.
 *  See the License for the specific language governing permissions and
 *  limitations under the License.
 *
 ******************************************************************************/

package io.questdb.cairo.pool;

import io.questdb.MessageBus;
import io.questdb.Metrics;
import io.questdb.cairo.*;
import io.questdb.cairo.pool.ex.EntryLockedException;
import io.questdb.cairo.pool.ex.PoolClosedException;
import io.questdb.cairo.sql.AsyncWriterCommand;
import io.questdb.log.Log;
import io.questdb.log.LogFactory;
import io.questdb.log.LogRecord;
import io.questdb.std.ConcurrentHashMap;
import io.questdb.std.Os;
import io.questdb.std.Unsafe;
import io.questdb.std.datetime.microtime.MicrosecondClock;
import io.questdb.std.str.Path;
import io.questdb.std.str.StringSink;
import org.jetbrains.annotations.NotNull;
import org.jetbrains.annotations.Nullable;
import org.jetbrains.annotations.TestOnly;

import java.util.Iterator;

/**
 * This class maintains cache of open writers to avoid OS overhead of
 * opening and closing files. While doing so it abides by the same
 * rule as non-pooled writers: there can only be one TableWriter instance
 * for any given table name.
 * <p>
 * This implementation is thread-safe. Writer allocated by one thread
 * cannot be used by any other threads until it is released. This factory
 * will be returning NULL when writer is already in use and cached
 * instance of writer otherwise. Writers are released back to pool via
 * standard writer.close() call.
 * <p>
 * Writers that have been idle for some time can be expunged from pool
 * by calling Job.run() method asynchronously. Pool implementation is
 * guaranteeing thread-safety of this method at all times.
 * <p>
 * This factory can be closed via close() call. This method is also
 * thread-safe and is guarantying that all open writers will be eventually
 * closed.
 */
public class WriterPool extends AbstractPool {
    public static final String OWNERSHIP_REASON_NONE = null;
    public static final String OWNERSHIP_REASON_UNKNOWN = "unknown";
    public static final String OWNERSHIP_REASON_RELEASED = "released";
    static final String OWNERSHIP_REASON_MISSING = "missing or owned by other process";
    static final String OWNERSHIP_REASON_WRITER_ERROR = "writer error";
    private static final Log LOG = LogFactory.getLog(WriterPool.class);
    private final static long ENTRY_OWNER = Unsafe.getFieldOffset(Entry.class, "owner");
    private static final long QUEUE_PROCESSING_OWNER = -2L;
    private final ConcurrentHashMap<Entry> entries = new ConcurrentHashMap<>();
    private final CairoConfiguration configuration;
    private final MicrosecondClock clock;
    private final CharSequence root;
    @NotNull
    private final MessageBus messageBus;
    @NotNull
    private final Metrics metrics;
    private final CairoEngine engine;

    /**
     * Pool constructor. WriterPool root directory is passed via configuration.
     *
     * @param engine  CairoEngine instance
     * @param metrics metrics instance to be used by table writers.
     */
    public WriterPool(@NotNull CairoEngine engine, @NotNull Metrics metrics) {
        this(engine, engine.getConfiguration(), metrics);
    }

    public WriterPool(@NotNull CairoEngine engine, @NotNull CairoConfiguration configuration, @NotNull Metrics metrics) {
        super(configuration, configuration.getInactiveWriterTTL());
        this.engine = engine;
        this.configuration = configuration;
<<<<<<< HEAD
        this.messageBus = engine.getMessageBus();
        this.clock = this.configuration.getMicrosecondClock();
        this.root = this.configuration.getRoot();
        this.path.concat(this.root);
        this.rootLen = this.path.length();
=======
        this.messageBus = messageBus;
        this.clock = configuration.getMicrosecondClock();
        this.root = configuration.getRoot();
>>>>>>> 7019ea08
        this.metrics = metrics;
        notifyListener(Thread.currentThread().getId(), null, PoolListener.EV_POOL_OPEN);
    }

    /**
     * <p>
     * Creates or retrieves existing TableWriter from pool. Because of TableWriter compliance with <b>single
     * writer model</b> pool ensures there is single TableWriter instance for given table name. Table name is unique in
     * context of <b>root</b>, and pool instance covers single root.
     * </p>
     * Exceptions thrown:
     * <ul>
     * <li>{@link EntryUnavailableException}: When TableWriter from this pool is used by another thread.
     * In this case, application can retry getting writer from pool again at any time.</li>
     * <li>{@link CairoException}: When table is locked outside of pool, which includes same or different process.
     * In this case, application has to call {@link #releaseAll(long)} before retrying for TableWriter.</li>
     * </ul>
     *
     * @param tableName  name of the table
     * @param lockReason description of where or why lock is held
     * @return cached TableWriter instance.
     */
    public TableWriter get(CharSequence tableName, String lockReason) {
        return getWriterEntry(tableName, lockReason, null);
    }

    /**
     * Counts busy writers in pool.
     *
     * @return number of busy writer instances.
     */
    @TestOnly
    public int getBusyCount() {
        int count = 0;
        for (Entry e : entries.values()) {
            if (e.owner != UNALLOCATED) {
                count++;
            }
        }
        return count;
    }

    /**
     * Returns writer from the pool or sends writer command
     *
     * @param tableName          name of the table
     * @param lockReason         reason for the action
     * @param asyncWriterCommand command to write to TableWriterTask
     * @return null if command is published or TableWriter instance if writer is available
     */
    public TableWriter getWriterOrPublishCommand(
            CharSequence tableName,
            String lockReason,
            @NotNull AsyncWriterCommand asyncWriterCommand
    ) {
        while (true) {
            try {
                return getWriterEntry(tableName, lockReason, asyncWriterCommand);
            } catch (EntryUnavailableException ex) {
                // means retry in this context
            }
        }
    }

    /**
     * Locks writer. Locking operation is always non-blocking. Lock is usually successful
     * when writer is in pool or owned by calling thread, in which case
     * writer instance is closed. Lock will also succeed when writer does not exist.
     * This will prevent from writer being created before it is unlocked.
     * <p>
     * Lock fails immediately with {@link EntryUnavailableException} when writer is used by another thread and with
     * {@link PoolClosedException} when pool is closed.
     * </p>
     * <p>
     * Lock is beneficial before table directory is renamed or deleted.
     * </p>
     *
     * @param tableName  table name
     * @param lockReason description of where or why lock is held
     * @return true if lock was successful, false otherwise
     */
    public String lock(CharSequence tableName, String lockReason) {
        checkClosed();

        long thread = Thread.currentThread().getId();

        Entry e = entries.get(tableName);
        if (e == null) {
            // We are racing to create new writer!
            e = new Entry(clock.getTicks());
            Entry other = entries.putIfAbsent(tableName, e);
            if (other == null) {
                if (lockAndNotify(thread, e, tableName, lockReason)) {
                    return OWNERSHIP_REASON_NONE;
                } else {
                    entries.remove(tableName);
                    return reinterpretOwnershipReason(e.ownershipReason);
                }
            } else {
                e = other;
            }
        }

        // try to change owner
        if ((Unsafe.cas(e, ENTRY_OWNER, UNALLOCATED, thread) /*|| Unsafe.cas(e, ENTRY_OWNER, thread, thread)*/)) {
            closeWriter(thread, e, PoolListener.EV_LOCK_CLOSE, PoolConstants.CR_NAME_LOCK);
            if (lockAndNotify(thread, e, tableName, lockReason)) {
                return OWNERSHIP_REASON_NONE;
            }
            return reinterpretOwnershipReason(e.ownershipReason);
        }

        LOG.error().$("could not lock, busy [table=`").utf8(tableName).$("`, owner=").$(e.owner).$(", thread=").$(thread).$(']').$();
        notifyListener(thread, tableName, PoolListener.EV_LOCK_BUSY);
        return reinterpretOwnershipReason(e.ownershipReason);
    }

    public int size() {
        return entries.size();
    }

    public void unlock(String systemTableName) {
        unlock(systemTableName, null, false);
    }

    public void unlock(String systemTableName, @Nullable TableWriter writer, boolean newTable) {
        long thread = Thread.currentThread().getId();

        Entry e = entries.get(systemTableName);
        if (e == null) {
            notifyListener(thread, systemTableName, PoolListener.EV_NOT_LOCKED);
            return;
        }

        if (e.owner == thread) {
            if (e.writer != null) {
                // When entry is locked, writer must be null, however if writer is not null,
                // calling thread must be trying to unlock writer that hasn't been locked.
                // This qualifies for "illegal state".
                notifyListener(thread, systemTableName, PoolListener.EV_NOT_LOCKED);
                throw CairoException.critical(0).put("Writer ").put(systemTableName).put(" is not locked");
            }

            if (newTable) {
                // Note that the TableUtils.createTable method will create files, but on some OS's these files
                // will not immediately become visible on all threads, only in this thread will they definitely
                // be visible. To prevent spurious file system errors (or even allowing the same table to be
                // created twice), we cache the writer in the WriterPool whose access via the engine is thread safe.
                assert writer == null && e.lockFd != -1;
                LOG.info().$("created [table=`").utf8(systemTableName).$("`, thread=").$(thread).$(']').$();
                String tableName = engine.getTableNameBySystemName(systemTableName);
                writer = new TableWriter(configuration, tableName, systemTableName, messageBus, null, false, e, root, metrics);
            }

            if (writer == null) {
                // unlock must remove entry because pool does not deal with null writer

                if (e.lockFd != -1L) {
                    ff.close(e.lockFd);
<<<<<<< HEAD
                    path.trimTo(rootLen);
                    path.concat(systemTableName);
=======
                    Path path = Path.getThreadLocal(root).concat(name);
>>>>>>> 7019ea08
                    TableUtils.lockName(path);
                    if (!ff.remove(path)) {
                        LOG.error().$("could not remove [file=").$(path).$(']').$();
                    }
                }
                entries.remove(systemTableName);
            } else {
                e.writer = writer;
                writer.setLifecycleManager(e);
                writer.transferLock(e.lockFd);
                e.lockFd = -1;
                e.ownershipReason = OWNERSHIP_REASON_NONE;
                Unsafe.getUnsafe().storeFence();
                Unsafe.getUnsafe().putOrderedLong(e, ENTRY_OWNER, UNALLOCATED);
            }
            notifyListener(thread, systemTableName, PoolListener.EV_UNLOCKED);
            LOG.debug().$("unlocked [table=`").utf8(systemTableName).$("`, thread=").$(thread).I$();
        } else {
            notifyListener(thread, systemTableName, PoolListener.EV_NOT_LOCK_OWNER);
            throw CairoException.critical(0).put("Not lock owner of ").put(systemTableName);
        }
    }

    private void addCommandToWriterQueue(Entry e, AsyncWriterCommand asyncWriterCommand, long thread) {
        TableWriter writer;
        while ((writer = e.writer) == null && e.owner != UNALLOCATED) {
            Os.pause();
        }
        if (writer == null) {
            // Retry from very beginning
            throw EntryUnavailableException.instance("please retry");
        }
        // Mark command as being executed asynchronously and publish it.
        asyncWriterCommand.startAsync();
        writer.publishAsyncWriterCommand(asyncWriterCommand);

        // Make sure writer does not go to the pool with command in the queue
        // Wait until writer is either in the pool or out
        while (e.owner == QUEUE_PROCESSING_OWNER) {
            Os.pause();
        }

        // If the writer is suddenly in the pool, lock it and call tick to process command queue
        if (Unsafe.cas(e, ENTRY_OWNER, UNALLOCATED, thread)) {
            // Writer became available straight after setting items in the queue.
            // Don't leave it unprocessed
            try {
                writer.tick(true);
            } finally {
                Unsafe.cas(e, ENTRY_OWNER, thread, UNALLOCATED);
            }
        }
    }

    private void assertLockReasonIsNone(String lockReason) {
        if (lockReason == OWNERSHIP_REASON_NONE) {
            throw new NullPointerException();
        }
    }

    private void checkClosed() {
        if (isClosed()) {
            LOG.info().$("is closed").$();
            throw PoolClosedException.INSTANCE;
        }
    }

    private TableWriter checkClosedAndGetWriter(CharSequence tableName, Entry e, String lockReason) {
        assertLockReasonIsNone(lockReason);
        if (isClosed()) {
            // pool closed, but we somehow managed to lock writer
            // make sure that interceptor cleared to allow calling thread close writer normally
            LOG.info().$('\'').utf8(tableName).$("' born free").$();
            return e.goodbye();
        }
        e.ownershipReason = lockReason;
        return logAndReturn(e, PoolListener.EV_GET);
    }

    /**
     * Closes writer pool. When pool is closed only writers that are in pool are proactively released. Writers that
     * are outside of pool will close when their close() method is invoked.
     * <p>
     * After pool is closed it will notify listener with #EV_POOL_CLOSED event.
     * </p>
     */
    @Override
    protected void closePool() {
        super.closePool();
        LOG.info().$("closed").$();
    }

    @Override
    protected boolean releaseAll(long deadline) {
        long thread = Thread.currentThread().getId();
        boolean removed = false;
        final int reason;

        if (deadline == Long.MAX_VALUE) {
            reason = PoolConstants.CR_POOL_CLOSE;
        } else {
            reason = PoolConstants.CR_IDLE;
        }

        Iterator<Entry> iterator = entries.values().iterator();
        while (iterator.hasNext()) {
            Entry e = iterator.next();
            // lastReleaseTime is volatile, which makes
            // order of conditions important
            if ((deadline > e.lastReleaseTime && e.owner == UNALLOCATED)) {
                // looks like this writer is unallocated and can be released
                // Lock with negative 3-based owner thread id to indicate it's that next
                // allocating thread can wait until the entry is released.
                // Avoid negative thread id clashing with UNALLOCATED and QUEUE_PROCESSING values
                if (Unsafe.cas(e, ENTRY_OWNER, UNALLOCATED, -thread - 3)) {
                    // lock successful
                    closeWriter(thread, e, PoolListener.EV_EXPIRE, reason);
                    iterator.remove();
                    removed = true;
                }
            } else if (e.lockFd != -1L && deadline == Long.MAX_VALUE) {
                // do not release locks unless pool is shutting down, which is
                // indicated via deadline to be Long.MAX_VALUE
                if (ff.close(e.lockFd)) {
                    e.lockFd = -1L;
                    iterator.remove();
                    removed = true;
                }
            } else if (e.ex != null) {
                LOG.info().$("purging entry for failed to allocate writer").$();
                iterator.remove();
                removed = true;
            }
        }
        return removed;
    }

    private void closeWriter(long thread, Entry e, short ev, int reason) {
        TableWriter w = e.writer;
        if (w != null) {
            CharSequence name = e.writer.getSystemTableName();
            w.setLifecycleManager(DefaultLifecycleManager.INSTANCE);
            w.close();
            e.writer = null;
            e.ownershipReason = OWNERSHIP_REASON_RELEASED;
            LOG.info().$("closed [table=`").utf8(name).$("`, reason=").$(PoolConstants.closeReasonText(reason)).$(", by=").$(thread).$(']').$();
            notifyListener(thread, name, ev);
        }
    }

    int countFreeWriters() {
        int count = 0;
        for (Entry e : entries.values()) {
            final long owner = e.owner;
            if (owner == UNALLOCATED) {
                count++;
            } else {
                LOG.info().$("'").utf8(e.writer.getTableName()).$("' is still busy [owner=").$(owner).$(']').$();
            }
        }
        return count;
    }

    private TableWriter createWriter(CharSequence systemTableName, Entry e, long thread, String lockReason) {
        StringSink tableName = Misc.getThreadLocalBuilder();
        tableName.put(systemTableName);
        TableUtils.convertSystemToTableName(tableName);

        try {
            checkClosed();
            LOG.info().$("open [table=`").utf8(tableName).$("`, thread=").$(thread).$(']').$();
            e.writer = new TableWriter(configuration, tableName, systemTableName, messageBus, null, true, e, root, metrics);
            e.ownershipReason = lockReason;
            return logAndReturn(e, PoolListener.EV_CREATE);
        } catch (CairoException ex) {
            LogRecord record = ex.isCritical() ? LOG.critical() : LOG.error();
            record.$("could not open [table=`").utf8(systemTableName)
                    .$("`, thread=").$(e.owner)
                    .$(", ex=").utf8(ex.getFlyweightMessage())
                    .$(", errno=").$(ex.getErrno())
                    .$(']').$();
            e.ex = ex;
            e.ownershipReason = OWNERSHIP_REASON_WRITER_ERROR;
            e.owner = UNALLOCATED;
            notifyListener(e.owner, tableName, PoolListener.EV_CREATE_EX);
            throw ex;
        }
    }

    private TableWriter getWriterEntry(
            CharSequence tableName,
            String lockReason,
            @Nullable AsyncWriterCommand asyncWriterCommand
    ) {
        assert null != lockReason;
        checkClosed();

        long thread = Thread.currentThread().getId();

        while (true) {
            Entry e = entries.get(tableName);
            if (e == null) {
                // We are racing to create new writer!
                e = new Entry(clock.getTicks());
                Entry other = entries.putIfAbsent(tableName, e);
                if (other == null) {
                    // race won
                    return createWriter(tableName, e, thread, lockReason);
                } else {
                    e = other;
                }
            }

            long owner = e.owner;
            // try to change owner
            if (Unsafe.cas(e, ENTRY_OWNER, UNALLOCATED, thread)) {
                // in an extreme race condition it is possible that e.writer will be null
                // in this case behaviour should be identical to entry missing entirely
                if (e.writer == null) {
                    return createWriter(tableName, e, thread, lockReason);
                }
                return checkClosedAndGetWriter(tableName, e, lockReason);
            } else {
                if (owner < 0) {
                    // writer is about to be released from the pool by release method.
                    // try again, it should become available soon.
                    Os.pause();
                    continue;
                }
                if (owner == thread) {
                    if (e.lockFd != -1L) {
                        throw EntryLockedException.instance(reinterpretOwnershipReason(e.ownershipReason));
                    }

                    if (e.ex != null) {
                        notifyListener(thread, tableName, PoolListener.EV_EX_RESEND);
                        // this writer failed to allocate by this very thread
                        // ensure consistent response
                        entries.remove(tableName);
                        throw e.ex;
                    }
                }
                if (asyncWriterCommand != null) {
                    addCommandToWriterQueue(e, asyncWriterCommand, thread);
                    return null;
                }

                String reason = reinterpretOwnershipReason(e.ownershipReason);
                LOG.info().$("busy [table=`").utf8(tableName)
                        .$("`, owner=").$(owner)
                        .$(", thread=").$(thread)
                        .$(", reason=").$(reason)
                        .I$();
                throw EntryUnavailableException.instance(reason);
            }
        }
    }

    private boolean lockAndNotify(long thread, Entry e, CharSequence systemTableName, String lockReason) {
        assertLockReasonIsNone(lockReason);
<<<<<<< HEAD
        path.trimTo(rootLen);
        path.concat(systemTableName);
=======
        Path path = Path.getThreadLocal(root).concat(tableName);
>>>>>>> 7019ea08
        TableUtils.lockName(path);
        e.lockFd = TableUtils.lock(ff, path);
        if (e.lockFd == -1L) {
            LOG.error().$("could not lock [table=`").utf8(systemTableName).$("`, thread=").$(thread).$(']').$();
            e.ownershipReason = OWNERSHIP_REASON_MISSING;
            e.owner = UNALLOCATED;
            return false;
        }
        LOG.debug().$("locked [table=`").utf8(systemTableName).$("`, thread=").$(thread).$(']').$();
        notifyListener(thread, systemTableName, PoolListener.EV_LOCK_SUCCESS);
        e.ownershipReason = lockReason;
        return true;
    }

    private TableWriter logAndReturn(Entry e, short event) {
        LOG.info().$(">> [table=`").utf8(e.writer.getSystemTableName()).$("`, thread=").$(e.owner).$(']').$();
        notifyListener(e.owner, e.writer.getSystemTableName(), event);
        return e.writer;
    }

    private String reinterpretOwnershipReason(String providedReason) {
        // we cannot always guarantee that ownership reason is set
        // allocating writer and setting "reason" are non-atomic
        // therefore we could be in a situation where we can be confident writer is locked
        // but reason has not yet caught up. In this case we do not really know the reason
        // but not to confuse the caller, we have to provide a non-null value
        return providedReason == OWNERSHIP_REASON_NONE ? OWNERSHIP_REASON_UNKNOWN : providedReason;
    }

    private boolean returnToPool(Entry e) {
        final long thread = Thread.currentThread().getId();
        final CharSequence name = e.writer.getSystemTableName();
        try {
            e.writer.rollback();

            if (e.owner != UNALLOCATED) {
                e.owner = QUEUE_PROCESSING_OWNER;
            }
            // We can apply structure changes with ALTER TABLE and do UPDATE(s) before the writer returned to the pool
            e.writer.tick(true);
        } catch (Throwable ex) {
            // We are here because of a systemic issues of some kind
            // one of the known issues is "disk is full" so we could not roll back properly.
            // In this case we just close TableWriter
            entries.remove(name);
            closeWriter(thread, e, PoolListener.EV_LOCK_CLOSE, PoolConstants.CR_DISTRESSED);
            return true;
        }

        if (e.owner != UNALLOCATED) {
            LOG.info().$("<< [table=`").utf8(name).$("`, thread=").$(thread).$(']').$();

            e.ownershipReason = OWNERSHIP_REASON_NONE;
            e.lastReleaseTime = configuration.getMicrosecondClock().getTicks();
            Unsafe.getUnsafe().storeFence();
            Unsafe.getUnsafe().putOrderedLong(e, ENTRY_OWNER, UNALLOCATED);

            if (isClosed()) {
                // when pool is closed it could be busy releasing writer
                // to avoid race condition try to grab the writer before declaring it a
                // free agent
                if (Unsafe.cas(e, ENTRY_OWNER, UNALLOCATED, thread)) {
                    e.writer = null;
                    notifyListener(thread, name, PoolListener.EV_OUT_OF_POOL_CLOSE);
                    return false;
                }
            }

            notifyListener(thread, name, PoolListener.EV_RETURN);
        } else {
            LOG.critical().$("orphaned [table=`").utf8(name).$("`]").$();
            notifyListener(thread, name, PoolListener.EV_UNEXPECTED_CLOSE);
        }
        return true;
    }

    private class Entry implements LifecycleManager {
        // owner thread id or -1 if writer is available for hire
        private volatile long owner = Thread.currentThread().getId();
        private volatile String ownershipReason = OWNERSHIP_REASON_NONE;
        private TableWriter writer;
        // time writer was last released
        private volatile long lastReleaseTime;
        private CairoException ex = null;
        private volatile long lockFd = -1L;

        public Entry(long lastReleaseTime) {
            this.lastReleaseTime = lastReleaseTime;
        }

        @Override
        public boolean close() {
            return !WriterPool.this.returnToPool(this);
        }

        public TableWriter goodbye() {
            TableWriter w = writer;
            if (writer != null) {
                writer.setLifecycleManager(DefaultLifecycleManager.INSTANCE);
                writer = null;
            }
            return w;
        }
    }
}<|MERGE_RESOLUTION|>--- conflicted
+++ resolved
@@ -98,17 +98,9 @@
         super(configuration, configuration.getInactiveWriterTTL());
         this.engine = engine;
         this.configuration = configuration;
-<<<<<<< HEAD
         this.messageBus = engine.getMessageBus();
         this.clock = this.configuration.getMicrosecondClock();
         this.root = this.configuration.getRoot();
-        this.path.concat(this.root);
-        this.rootLen = this.path.length();
-=======
-        this.messageBus = messageBus;
-        this.clock = configuration.getMicrosecondClock();
-        this.root = configuration.getRoot();
->>>>>>> 7019ea08
         this.metrics = metrics;
         notifyListener(Thread.currentThread().getId(), null, PoolListener.EV_POOL_OPEN);
     }
@@ -268,12 +260,7 @@
 
                 if (e.lockFd != -1L) {
                     ff.close(e.lockFd);
-<<<<<<< HEAD
-                    path.trimTo(rootLen);
-                    path.concat(systemTableName);
-=======
-                    Path path = Path.getThreadLocal(root).concat(name);
->>>>>>> 7019ea08
+                    Path path = Path.getThreadLocal(root).concat(systemTableName);
                     TableUtils.lockName(path);
                     if (!ff.remove(path)) {
                         LOG.error().$("could not remove [file=").$(path).$(']').$();
@@ -534,12 +521,7 @@
 
     private boolean lockAndNotify(long thread, Entry e, CharSequence systemTableName, String lockReason) {
         assertLockReasonIsNone(lockReason);
-<<<<<<< HEAD
-        path.trimTo(rootLen);
-        path.concat(systemTableName);
-=======
-        Path path = Path.getThreadLocal(root).concat(tableName);
->>>>>>> 7019ea08
+        Path path = Path.getThreadLocal(root).concat(systemTableName);
         TableUtils.lockName(path);
         e.lockFd = TableUtils.lock(ff, path);
         if (e.lockFd == -1L) {
