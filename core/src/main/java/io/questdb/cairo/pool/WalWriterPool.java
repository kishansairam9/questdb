--- conflicted
+++ resolved
@@ -52,19 +52,14 @@
         private Entry<WalWriterTenant> entry;
         private AbstractMultiTenantPool<WalWriterTenant> pool;
 
-<<<<<<< HEAD
-        public WalWriterTenant(AbstractMultiTenantPool<WalWriterTenant> pool, Entry<WalWriterTenant> entry, int index, String systemTableName, String tableName, TableSequencerAPI tableSequencerAPI) {
-            super(pool.getConfiguration(), systemTableName, tableName, tableSequencerAPI);
-=======
         public WalWriterTenant(
                 AbstractMultiTenantPool<WalWriterTenant> pool,
                 Entry<WalWriterTenant> entry,
                 int index,
-                String tableName,
+                String systemTableName, String tableName,
                 TableSequencerAPI tableSequencerAPI
         ) {
-            super(pool.getConfiguration(), tableName, tableSequencerAPI);
->>>>>>> af9a0963
+            super(pool.getConfiguration(), systemTableName, tableName, tableSequencerAPI);
             this.pool = pool;
             this.entry = entry;
             this.index = index;
