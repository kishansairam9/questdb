--- conflicted
+++ resolved
@@ -40,21 +40,15 @@
     }
 
     @Override
-<<<<<<< HEAD
     protected MetadataTenant newTenant(String systemTableName, Entry<MetadataTenant> entry, int index) {
         String tableName = tableSequencerAPI.getTableNameBySystemName(systemTableName);
         if (tableName != null) {
             if (tableSequencerAPI.isWalSystemName(systemTableName)) {
-                return new SequencerMetadataTenant(this, entry, index, systemTableName, tableSequencerAPI, compress);
+                return new SequencerMetadataTenant(this, entry, index, systemTableName, tableSequencerAPI);
             }
             return new TableReaderMetadataTenant(this, entry, index, tableName, systemTableName);
-=======
-    protected MetadataTenant newTenant(String tableName, Entry<MetadataTenant> entry, int index) {
-        if (tableSequencerAPI.hasSequencer(tableName)) {
-            return new SequencerMetadataTenant(this, entry, index, tableName, tableSequencerAPI);
->>>>>>> c16c04a0
         }
-        throw new CairoException().put("table does not exist [systemTableName=").put(systemTableName).put(']');
+        throw CairoException.nonCritical().put("table does not exist [systemTableName=").put(systemTableName).put(']');
     }
 
     @Override
@@ -77,12 +71,7 @@
                 String tableName,
                 String systemTableName
         ) {
-<<<<<<< HEAD
             super(pool.getConfiguration(), tableName, systemTableName);
-            load();
-=======
-            super(pool.getConfiguration(), name);
->>>>>>> c16c04a0
             this.pool = pool;
             this.entry = entry;
             this.index = index;
@@ -125,36 +114,21 @@
         private final TableSequencerAPI tableSequencerAPI;
         private AbstractMultiTenantPool<MetadataTenant> pool;
         private AbstractMultiTenantPool.Entry<MetadataTenant> entry;
-<<<<<<< HEAD
-        private final boolean compress;
         private final String systemTableName;
-=======
->>>>>>> c16c04a0
 
         public SequencerMetadataTenant(
                 AbstractMultiTenantPool<MetadataTenant> pool,
                 Entry<MetadataTenant> entry,
                 int index,
-<<<<<<< HEAD
                 String systemTableName,
-                TableSequencerAPI tableSequencerAPI,
-                boolean compress
-=======
-                CharSequence tableName,
                 TableSequencerAPI tableSequencerAPI
->>>>>>> c16c04a0
         ) {
             this.pool = pool;
             this.entry = entry;
             this.index = index;
             this.tableSequencerAPI = tableSequencerAPI;
-<<<<<<< HEAD
-            this.compress = compress;
             this.systemTableName = systemTableName;
-            tableSequencerAPI.getTableMetadata(systemTableName, this, compress);
-=======
-            tableSequencerAPI.getTableMetadata(tableName, this);
->>>>>>> c16c04a0
+            tableSequencerAPI.getTableMetadata(systemTableName, this);
         }
 
         @Override
@@ -174,11 +148,7 @@
 
         @Override
         public void refresh() {
-<<<<<<< HEAD
-            tableSequencerAPI.reloadMetadataConditionally(systemTableName, getStructureVersion(), this, compress);
-=======
-            tableSequencerAPI.reloadMetadataConditionally(getTableName(), getStructureVersion(), this);
->>>>>>> c16c04a0
+            tableSequencerAPI.reloadMetadataConditionally(systemTableName, getStructureVersion(), this);
         }
 
         @SuppressWarnings("unchecked")
