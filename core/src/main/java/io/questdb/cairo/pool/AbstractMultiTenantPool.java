--- conflicted
+++ resolved
@@ -86,13 +86,8 @@
                             LOG.info()
                                     .$("open '").utf8(tableToken.getDirName())
                                     .$("' [at=").$(e.index).$(':').$(i)
-<<<<<<< HEAD
                                     .I$();
-                            tenant = newTenant(Chars.toString(tableName), e, i);
-=======
-                                    .$(']').$();
                             tenant = newTenant(tableToken, e, i);
->>>>>>> 5d42ab69
                         } catch (CairoException ex) {
                             Unsafe.arrayPutOrdered(e.allocations, i, UNALLOCATED);
                             throw ex;
