--- conflicted
+++ resolved
@@ -457,7 +457,6 @@
         Unsafe.free(address, Unsafe.getUnsafe().getInt(address), MemoryTag.NATIVE_TABLE_READER);
     }
 
-<<<<<<< HEAD
     public static int getColumnCount(MemoryMR metaMem, long offset) {
         final int columnCount = metaMem.getInt(offset);
         if (columnCount < 0) {
@@ -478,8 +477,6 @@
         return getCharSequence(metaMem, memSize, offset, strLength);
     }
 
-=======
->>>>>>> 862714dd
     public static long getColumnNameOffset(int columnCount) {
         return META_OFFSET_COLUMN_TYPES + columnCount * META_COLUMN_DATA_SIZE;
     }
