--- conflicted
+++ resolved
@@ -158,13 +158,14 @@
         return path.$();
     }
 
-<<<<<<< HEAD
-    public static long checkMemSize(MemoryMR metaMem, long minSize) {
-        final long memSize = metaMem.size();
-        if (memSize < minSize) {
-            throw CairoException.critical(0).put("File is too small, size=").put(memSize).put(", required=").put(minSize);
-        }
-        return memSize;
+    public static int compressColumnCount(RecordMetadata metadata) {
+        int count = 0;
+        for (int i = 0, n = metadata.getColumnCount(); i < n; i++) {
+            if (metadata.getColumnType(i) > 0) {
+                count++;
+            }
+        }
+        return count;
     }
 
     public static void convertSystemToTableName(StringSink systemTableName) {
@@ -174,16 +175,6 @@
                 systemTableName.deleteCharAt(i);
             }
         }
-=======
-    public static int compressColumnCount(RecordMetadata metadata) {
-        int count = 0;
-        for (int i = 0, n = metadata.getColumnCount(); i < n; i++) {
-            if (metadata.getColumnType(i) > 0) {
-                count++;
-            }
-        }
-        return count;
->>>>>>> cb6b6728
     }
 
     public static void createColumnVersionFile(MemoryMARW mem) {
@@ -1155,6 +1146,14 @@
         }
     }
 
+    public static long checkMemSize(MemoryMR metaMem, long minSize) {
+        final long memSize = metaMem.size();
+        if (memSize < minSize) {
+            throw CairoException.critical(0).put("File is too small, size=").put(memSize).put(", required=").put(minSize);
+        }
+        return memSize;
+    }
+
     public static void validateMetaVersion(MemoryMR metaMem, long metaVersionOffset, int expectedVersion) {
         final int metaVersion = metaMem.getInt(metaVersionOffset);
         if (expectedVersion != metaVersion) {
