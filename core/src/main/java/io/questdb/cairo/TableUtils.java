--- conflicted
+++ resolved
@@ -60,7 +60,7 @@
     public static final String FILE_SUFFIX_D = ".d";
     public static final String FILE_SUFFIX_I = ".i";
     public static final int INITIAL_TXN = 0;
-    public static final int LONGS_PER_TX_ATTACHED_PARTITION = 4;
+    public static final int LONGS_PER_TX_ATTACHED_PARTITION = 8;
     public static final int LONGS_PER_TX_ATTACHED_PARTITION_MSB = Numbers.msb(LONGS_PER_TX_ATTACHED_PARTITION);
     public static final long META_COLUMN_DATA_SIZE = 32;
     public static final String META_FILE_NAME = "_meta";
@@ -81,20 +81,12 @@
     public static final long SEQ_META_OFFSET_WAL_VERSION = 0;
     public static final String SNAPSHOT_META_FILE_NAME = "_snapshot";
     public static final String SYMBOL_KEY_REMAP_FILE_SUFFIX = ".r";
-<<<<<<< HEAD
-    public static final int LONGS_PER_TX_ATTACHED_PARTITION = 8;
-    public static final int LONGS_PER_TX_ATTACHED_PARTITION_MSB = Numbers.msb(LONGS_PER_TX_ATTACHED_PARTITION);
-    public static final String DEFAULT_PARTITION_NAME = "default";
-    public static final long META_OFFSET_COLUMN_TYPES = 128;
-    public static final long META_COLUMN_DATA_SIZE = 32;
-=======
     public static final int TABLE_DOES_NOT_EXIST = 1;
     public static final int TABLE_EXISTS = 0;
     public static final int TABLE_RESERVED = 2;
     public static final String TAB_INDEX_FILE_NAME = "_tab_index.d";
     public static final String TXN_FILE_NAME = "_txn";
     public static final String TXN_SCOREBOARD_FILE_NAME = "_txn_scoreboard";
->>>>>>> 1e423c65
     // transaction file structure
     public static final int TX_BASE_HEADER_SECTION_PADDING = 12; // Add some free space into header for future use
     public static final long TX_BASE_OFFSET_VERSION_64 = 0;
@@ -408,7 +400,7 @@
 
     public static void createTxn(MemoryMW txMem, int symbolMapCount, long txn, long dataVersion, long partitionTableVersion, long structureVersion, long columnVersion, long truncateVersion) {
         txMem.putInt(TX_BASE_OFFSET_A_32, TX_BASE_HEADER_SIZE);
-        txMem.putInt(TX_BASE_OFFSET_SYMBOLS_SIZE_A_32, symbolMapCount * Long.BYTES);
+        txMem.putInt(TX_BASE_OFFSET_SYMBOLS_SIZE_A_32, symbolMapCount * 8);
         txMem.putInt(TX_BASE_OFFSET_PARTITIONS_SIZE_A_32, 0);
         resetTxn(txMem, TX_BASE_HEADER_SIZE, symbolMapCount, txn, dataVersion, partitionTableVersion, structureVersion, columnVersion, truncateVersion);
         txMem.setTruncateSize(TX_BASE_HEADER_SIZE + TX_RECORD_HEADER_SIZE);
@@ -468,7 +460,7 @@
     }
 
     public static long getPartitionTableIndexOffset(long partitionTableOffset, int index) {
-        return partitionTableOffset + Integer.BYTES + index * Long.BYTES;
+        return partitionTableOffset + 4 + index * 8L;
     }
 
     public static long getPartitionTableSizeOffset(int symbolWriterCount) {
@@ -476,7 +468,7 @@
     }
 
     public static long getSymbolWriterIndexOffset(int index) {
-        return TX_OFFSET_MAP_WRITER_COUNT_32 + Integer.BYTES + index * Long.BYTES;
+        return TX_OFFSET_MAP_WRITER_COUNT_32 + 4 + index * 8L;
     }
 
     public static long getSymbolWriterTransientIndexOffset(int index) {
@@ -745,7 +737,7 @@
     public static long openRO(FilesFacade ff, LPSZ path, Log log) {
         final long fd = ff.openRO(path);
         if (fd > -1) {
-            log.debug().$("open [file=").$(path).$(", fd=").$(fd).I$();
+            log.debug().$("open [file=").$(path).$(", fd=").$(fd).$(']').$();
             return fd;
         }
         throw CairoException.critical(ff.errno()).put("could not open read-only [file=").put(path).put(']');
@@ -754,7 +746,7 @@
     public static long openRW(FilesFacade ff, LPSZ path, Log log, long opts) {
         final long fd = ff.openRW(path, opts);
         if (fd > -1) {
-            log.debug().$("open [file=").$(path).$(", fd=").$(fd).I$();
+            log.debug().$("open [file=").$(path).$(", fd=").$(fd).$(']').$();
             return fd;
         }
         throw CairoException.critical(ff.errno()).put("could not open read-write [file=").put(path).put(']');
@@ -1283,142 +1275,6 @@
         }
     }
 
-<<<<<<< HEAD
-    static long checkMemSize(MemoryMR metaMem, long minSize) {
-        final long memSize = metaMem.size();
-        if (memSize < minSize) {
-            throw CairoException.critical(0).put("File is too small, size=").put(memSize).put(", required=").put(minSize);
-        }
-        return memSize;
-    }
-
-    static void validateMetaVersion(MemoryMR metaMem, long metaVersionOffset, int expectedVersion) {
-        final int metaVersion = metaMem.getInt(metaVersionOffset);
-        if (expectedVersion != metaVersion) {
-            throw validationException(metaMem)
-                    .put("Metadata version does not match runtime version [expected=").put(expectedVersion)
-                    .put(", actual=").put(metaVersion)
-                    .put(']');
-        }
-    }
-
-    private static int getColumnCount(MemoryMR metaMem, long offset) {
-        final int columnCount = metaMem.getInt(offset);
-        if (columnCount < 0) {
-            throw validationException(metaMem).put("Incorrect columnCount: ").put(columnCount);
-        }
-        return columnCount;
-    }
-
-    private static int getTimestampIndex(MemoryMR metaMem, long offset, int columnCount) {
-        final int timestampIndex = metaMem.getInt(offset);
-        if (timestampIndex < -1 || timestampIndex >= columnCount) {
-            throw validationException(metaMem).put("Timestamp index is outside of range, timestampIndex=").put(timestampIndex);
-        }
-        return timestampIndex;
-    }
-
-    private static int getColumnType(MemoryMR metaMem, long memSize, long offset, int columnIndex) {
-        final int type = getInt(metaMem, memSize, offset);
-        if (type >= 0 && ColumnType.sizeOf(type) == -1) {
-            throw validationException(metaMem).put("Invalid column type ").put(type).put(" at [").put(columnIndex).put(']');
-        }
-        return type;
-    }
-
-    private static CharSequence getColumnName(MemoryMR metaMem, long memSize, long offset, int columnIndex) {
-        final int strLength = getInt(metaMem, memSize, offset);
-        if (strLength == TableUtils.NULL_LEN) {
-            throw validationException(metaMem).put("NULL column name at [").put(columnIndex).put(']');
-        }
-        return getCharSequence(metaMem, memSize, offset, strLength);
-    }
-
-    private static int getInt(MemoryMR metaMem, long memSize, long offset) {
-        if (memSize < offset + Integer.BYTES) {
-            throw CairoException.critical(0).put("File is too small, size=").put(memSize).put(", required=").put(offset + Integer.BYTES);
-        }
-        return metaMem.getInt(offset);
-    }
-
-    private static CharSequence getCharSequence(MemoryMR metaMem, long memSize, long offset, int strLength) {
-        if (strLength < 1 || strLength > 255) {
-            // EXT4 and many others do not allow file name length > 255 bytes
-            throw validationException(metaMem).put("String length of ").put(strLength).put(" is invalid at offset ").put(offset);
-        }
-        final long storageLength = Vm.getStorageLength(strLength);
-        if (offset + storageLength > memSize) {
-            throw CairoException.critical(0).put("File is too small, size=").put(memSize).put(", required=").put(offset + storageLength);
-        }
-        return metaMem.getStr(offset);
-    }
-
-    public static void validateIndexValueBlockSize(int position, int indexValueBlockSize) throws SqlException {
-        if (indexValueBlockSize < MIN_INDEX_VALUE_BLOCK_SIZE) {
-            throw SqlException.$(position, "min index block capacity is ").put(MIN_INDEX_VALUE_BLOCK_SIZE);
-        }
-        if (indexValueBlockSize > MAX_INDEX_VALUE_BLOCK_SIZE) {
-            throw SqlException.$(position, "max index block capacity is ").put(MAX_INDEX_VALUE_BLOCK_SIZE);
-        }
-    }
-
-    public static void validateSymbolCapacity(int position, int symbolCapacity) throws SqlException {
-        if (symbolCapacity < MIN_SYMBOL_CAPACITY) {
-            throw SqlException.$(position, "min symbol capacity is ").put(MIN_SYMBOL_CAPACITY);
-        }
-        if (symbolCapacity > MAX_SYMBOL_CAPACITY) {
-            throw SqlException.$(position, "max symbol capacity is ").put(MAX_SYMBOL_CAPACITY);
-        }
-    }
-
-    public static void validateSymbolCapacityCached(boolean cache, int symbolCapacity, int cacheKeywordPosition) throws SqlException {
-        if (cache && symbolCapacity > MAX_SYMBOL_CAPACITY_CACHED) {
-            throw SqlException.$(cacheKeywordPosition, "max cached symbol capacity is ").put(MAX_SYMBOL_CAPACITY_CACHED);
-        }
-    }
-
-    public static void writeIntOrFail(FilesFacade ff, long fd, long offset, int value, long tempMem8b, Path path) {
-        Unsafe.getUnsafe().putInt(tempMem8b, value);
-        if (ff.write(fd, tempMem8b, Integer.BYTES, offset) != Integer.BYTES) {
-            throw CairoException.critical(ff.errno())
-                    .put("could not write 4 bytes [path=").put(path)
-                    .put(", fd=").put(fd)
-                    .put(", offset=").put(offset)
-                    .put(", value=").put(value)
-                    .put(']');
-        }
-    }
-
-    public static void writeLongOrFail(FilesFacade ff, long fd, long offset, long value, long tempMem8b, Path path) {
-        Unsafe.getUnsafe().putLong(tempMem8b, value);
-        if (ff.write(fd, tempMem8b, Long.BYTES, offset) != Long.BYTES) {
-            throw CairoException.critical(ff.errno())
-                    .put("could not write 8 bytes [path=").put(path)
-                    .put(", fd=").put(fd)
-                    .put(", offset=").put(offset)
-                    .put(", value=").put(value)
-                    .put(']');
-        }
-    }
-
-    static long getColumnFlags(MemoryR metaMem, int columnIndex) {
-        return metaMem.getLong(META_OFFSET_COLUMN_TYPES + columnIndex * META_COLUMN_DATA_SIZE + 4);
-    }
-
-    static boolean isColumnIndexed(MemoryR metaMem, int columnIndex) {
-        return (getColumnFlags(metaMem, columnIndex) & META_FLAG_BIT_INDEXED) != 0;
-    }
-
-    static boolean isSequential(MemoryR metaMem, int columnIndex) {
-        return (getColumnFlags(metaMem, columnIndex) & META_FLAG_BIT_SEQUENTIAL) != 0;
-    }
-
-    static int getIndexBlockCapacity(MemoryR metaMem, int columnIndex) {
-        return metaMem.getInt(META_OFFSET_COLUMN_TYPES + columnIndex * META_COLUMN_DATA_SIZE + 4 + 8);
-    }
-
-=======
->>>>>>> 1e423c65
     static int openMetaSwapFile(FilesFacade ff, MemoryMA mem, Path path, int rootLen, int retryCount) {
         try {
             path.concat(META_SWAP_FILE_NAME).$();
