--- conflicted
+++ resolved
@@ -102,11 +102,7 @@
                     LOG.debug().$("would create [path=").utf8(path.slash$()).I$();
                     createDirsOrFail(ff, path, tableWriter.getConfiguration().getMkDirMode());
                 } catch (Throwable e) {
-<<<<<<< HEAD
-                    LOG.error().$("process new partition error [table=").utf8(tableWriter.getTableName())
-=======
                     LOG.error().$("process new partition error [table=").utf8(tableWriter.getTableToken().getTableName())
->>>>>>> 5d42ab69
                             .$(", e=").$(e)
                             .I$();
                     tableWriter.o3BumpErrorCount();
