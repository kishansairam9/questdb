/*******************************************************************************
 *     ___                  _   ____  ____
 *    / _ \ _   _  ___  ___| |_|  _ \| __ )
 *   | | | | | | |/ _ \/ __| __| | | |  _ \
 *   | |_| | |_| |  __/\__ \ |_| |_| | |_) |
 *    \__\_\\__,_|\___||___/\__|____/|____/
 *
 *  Copyright (c) 2014-2019 Appsicle
 *  Copyright (c) 2019-2022 QuestDB
 *
 *  Licensed under the Apache License, Version 2.0 (the "License");
 *  you may not use this file except in compliance with the License.
 *  You may obtain a copy of the License at
 *
 *  http://www.apache.org/licenses/LICENSE-2.0
 *
 *  Unless required by applicable law or agreed to in writing, software
 *  distributed under the License is distributed on an "AS IS" BASIS,
 *  WITHOUT WARRANTIES OR CONDITIONS OF ANY KIND, either express or implied.
 *  See the License for the specific language governing permissions and
 *  limitations under the License.
 *
 ******************************************************************************/

package io.questdb.cutlass.pgwire;

import io.questdb.cairo.CairoEngine;
import io.questdb.cairo.sql.SqlExecutionCircuitBreaker;
import io.questdb.cairo.sql.SqlExecutionCircuitBreakerConfiguration;
import io.questdb.griffin.*;
import io.questdb.mp.TestWorkerPool;
import io.questdb.mp.WorkerPool;
import io.questdb.network.DefaultIODispatcherConfiguration;
import io.questdb.network.IODispatcherConfiguration;
import io.questdb.network.NetworkFacade;
import io.questdb.network.NetworkFacadeImpl;
import io.questdb.std.Numbers;
import io.questdb.std.Rnd;
import io.questdb.std.datetime.millitime.MillisecondClock;
import io.questdb.std.str.CharSink;
import io.questdb.std.str.StringSink;
import io.questdb.test.tools.TestUtils;
import org.jetbrains.annotations.NotNull;

import java.io.IOException;
import java.io.InputStream;
import java.sql.*;
import java.util.Properties;
import java.util.TimeZone;

import static io.questdb.std.Numbers.hexDigits;

public abstract class BasePGTest extends AbstractGriffinTest {

    public static PGWireServer createPGWireServer(
            PGWireConfiguration configuration,
            CairoEngine cairoEngine,
            WorkerPool workerPool,
            FunctionFactoryCache functionFactoryCache,
            DatabaseSnapshotAgent snapshotAgent,
            PGWireServer.PGConnectionContextFactory contextFactory
    ) {
        if (!configuration.isEnabled()) {
            return null;
        }

        return new PGWireServer(configuration, cairoEngine, workerPool, functionFactoryCache, snapshotAgent, contextFactory);
    }

    public static PGWireServer createPGWireServer(
            PGWireConfiguration configuration,
            CairoEngine cairoEngine,
            WorkerPool workerPool,
            FunctionFactoryCache functionFactoryCache,
            DatabaseSnapshotAgent snapshotAgent
    ) {
        if (!configuration.isEnabled()) {
            return null;
        }

        return new PGWireServer(
                configuration,
                cairoEngine,
                workerPool,
                functionFactoryCache,
                snapshotAgent,
                new PGWireServer.PGConnectionContextFactory(
                        cairoEngine,
                        configuration,
                        () -> new SqlExecutionContextImpl(cairoEngine, workerPool.getWorkerCount(), workerPool.getWorkerCount())
                )
        );
    }

    private static void toSink(InputStream is, CharSink sink) throws IOException {
        // limit what we print
        byte[] bb = new byte[1];
        int i = 0;
        while (is.read(bb) > 0) {
            byte b = bb[0];
            if (i > 0) {
                if ((i % 16) == 0) {
                    sink.put('\n');
                    Numbers.appendHexPadded(sink, i);
                }
            } else {
                Numbers.appendHexPadded(sink, i);
            }
            sink.put(' ');

            final int v;
            if (b < 0) {
                v = 256 + b;
            } else {
                v = b;
            }

            if (v < 0x10) {
                sink.put('0');
                sink.put(hexDigits[b]);
            } else {
                sink.put(hexDigits[v / 0x10]);
                sink.put(hexDigits[v % 0x10]);
            }

            i++;
        }
    }

    protected void assertResultSet(CharSequence expected, StringSink sink, ResultSet rs) throws SQLException, IOException {
        assertResultSet(null, expected, sink, rs);
    }

    protected void assertResultSet(String message, CharSequence expected, StringSink sink, ResultSet rs) throws SQLException, IOException {
<<<<<<< HEAD
        printToSink(sink, rs);
=======
        // dump metadata
        ResultSetMetaData metaData = rs.getMetaData();
        final int columnCount = metaData.getColumnCount();
        for (int i = 0; i < columnCount; i++) {
            if (i > 0) {
                sink.put(',');
            }

            sink.put(metaData.getColumnName(i + 1));
            sink.put('[').put(JDBCType.valueOf(metaData.getColumnType(i + 1)).name()).put(']');
        }
        sink.put('\n');

        while (rs.next()) {
            for (int i = 1; i <= columnCount; i++) {
                if (i > 1) {
                    sink.put(',');
                }
                switch (JDBCType.valueOf(metaData.getColumnType(i))) {
                    case VARCHAR:
                    case NUMERIC:
                        String stringValue = rs.getString(i);
                        if (rs.wasNull()) {
                            sink.put("null");
                        } else {
                            sink.put(stringValue);
                        }
                        break;
                    case INTEGER:
                        int intValue = rs.getInt(i);
                        if (rs.wasNull()) {
                            sink.put("null");
                        } else {
                            sink.put(intValue);
                        }
                        break;
                    case DOUBLE:
                        double doubleValue = rs.getDouble(i);
                        if (rs.wasNull()) {
                            sink.put("null");
                        } else {
                            sink.put(doubleValue);
                        }
                        break;
                    case TIMESTAMP:
                        Timestamp timestamp = rs.getTimestamp(i);
                        if (timestamp == null) {
                            sink.put("null");
                        } else {
                            sink.put(timestamp.toString());
                        }
                        break;
                    case REAL:
                        float floatValue = rs.getFloat(i);
                        if (rs.wasNull()) {
                            sink.put("null");
                        } else {
                            sink.put(floatValue, 3);
                        }
                        break;
                    case SMALLINT:
                        sink.put(rs.getShort(i));
                        break;
                    case BIGINT:
                        long longValue = rs.getLong(i);
                        if (rs.wasNull()) {
                            sink.put("null");
                        } else {
                            sink.put(longValue);
                        }
                        break;
                    case CHAR:
                        String strValue = rs.getString(i);
                        if (rs.wasNull()) {
                            sink.put("null");
                        } else {
                            sink.put(strValue.charAt(0));
                        }
                        break;
                    case BIT:
                        sink.put(rs.getBoolean(i));
                        break;
                    case TIME:
                    case DATE:
                        timestamp = rs.getTimestamp(i);
                        if (rs.wasNull()) {
                            sink.put("null");
                        } else {
                            sink.put(timestamp.toString());
                        }
                        break;
                    case BINARY:
                        InputStream stream = rs.getBinaryStream(i);
                        if (rs.wasNull()) {
                            sink.put("null");
                        } else {
                            toSink(stream, sink);
                        }
                        break;
                    case OTHER:
                        Object object = rs.getObject(i);
                        if (rs.wasNull()) {
                            sink.put("null");
                        } else {
                            sink.put(object.toString());
                        }
                        break;
                    default:
                        assert false;
                }
            }
            sink.put('\n');
        }

>>>>>>> a9493de9
        TestUtils.assertEquals(message, expected, sink);
    }

    protected PGWireServer createPGServer(PGWireConfiguration configuration) {
        return createPGWireServer(
                configuration,
                engine,
                new TestWorkerPool(configuration.getWorkerCount(), metrics),
                compiler.getFunctionFactoryCache(),
                snapshotAgent
        );
    }

    protected PGWireServer createPGServer(int workerCount) {
        return createPGServer(workerCount, Long.MAX_VALUE);
    }

    protected PGWireServer createPGServer(int workerCount, long maxQueryTime) {

        final SqlExecutionCircuitBreakerConfiguration circuitBreakerConfiguration = new DefaultSqlExecutionCircuitBreakerConfiguration() {
            @Override
            public int getCircuitBreakerThrottle() {
                return (maxQueryTime == SqlExecutionCircuitBreaker.TIMEOUT_FAIL_ON_FIRST_CHECK)
                        ? 0 // fail on first check
                        : super.getCircuitBreakerThrottle();
            }

            // should be consistent with clock used in AbstractCairoTest, otherwise timeout tests become unreliable because
            // Os.currentTimeMillis() could be a couple ms in the future compare to System.currentTimeMillis(), at least on Windows 10
            @Override
            public MillisecondClock getClock() {
                return () -> testMicrosClock.getTicks() / 1000L;
            }

            @Override
            public long getTimeout() {
                return maxQueryTime;
            }
        };

        final PGWireConfiguration conf = new Port0PGWireConfiguration() {
            @Override
            public SqlExecutionCircuitBreakerConfiguration getCircuitBreakerConfiguration() {
                return circuitBreakerConfiguration;
            }

            @Override
            public Rnd getRandom() {
                return new Rnd();
            }

            @Override
            public int getWorkerCount() {
                return workerCount;
            }
        };

        return createPGServer(conf);
    }

    protected void execSelectWithParam(PreparedStatement select, int value) throws SQLException {
        sink.clear();
        select.setInt(1, value);
        try (ResultSet resultSet = select.executeQuery()) {
            sink.clear();
            while (resultSet.next()) {
                sink.put(resultSet.getInt(1));
                sink.put('\n');
            }
        }
    }

    protected Connection getConnection(int port, boolean simple, boolean binary) throws SQLException {
        if (simple) {
            return getConnection(Mode.SIMPLE, port, binary, -2);
        } else {
            return getConnection(Mode.EXTENDED, port, binary, -2);
        }
    }

    protected Connection getConnection(int port, boolean simple, boolean binary, long statementTimeoutMs) throws SQLException {
        Properties properties = new Properties();
        properties.setProperty("user", "admin");
        properties.setProperty("password", "quest");
        properties.setProperty("sslmode", "disable");
        properties.setProperty("binaryTransfer", Boolean.toString(binary));
        properties.setProperty("preferQueryMode", simple ? Mode.SIMPLE.value : Mode.EXTENDED.value);
        TimeZone.setDefault(TimeZone.getTimeZone("EDT"));
        properties.setProperty("options", "-c statement_timeout=" + statementTimeoutMs);
        final String url = String.format("jdbc:postgresql://127.0.0.1:%d/qdb", port);
        return DriverManager.getConnection(url, properties);
    }

    protected Connection getConnection(Mode mode, int port, boolean binary, int prepareThreshold) throws SQLException {
        Properties properties = new Properties();
        properties.setProperty("user", "admin");
        properties.setProperty("password", "quest");
        properties.setProperty("sslmode", "disable");
        properties.setProperty("binaryTransfer", Boolean.toString(binary));
        properties.setProperty("preferQueryMode", mode.value);
        if (prepareThreshold > -2) { // -1 has special meaning in pg jdbc ...
            properties.setProperty("prepareThreshold", String.valueOf(prepareThreshold));
        }

        TimeZone.setDefault(TimeZone.getTimeZone("EDT"));
        // use this line to switch to local postgres
        // return DriverManager.getConnection("jdbc:postgresql://127.0.0.1:5432/qdb", properties);
        final String url = String.format("jdbc:postgresql://127.0.0.1:%d/qdb", port);
        return DriverManager.getConnection(url, properties);
    }

    @NotNull
    protected NetworkFacade getFragmentedSendFacade() {
        return new NetworkFacadeImpl() {
            @Override
            public int send(int fd, long buffer, int bufferLen) {
                int total = 0;
                for (int i = 0; i < bufferLen; i++) {
                    int n = super.send(fd, buffer + i, 1);
                    if (n < 0) {
                        return n;
                    }
                    total += n;
                }
                return total;
            }
        };
    }

    @NotNull
    protected DefaultPGWireConfiguration getHexPgWireConfig() {
        return new DefaultPGWireConfiguration() {
            @Override
            public String getDefaultPassword() {
                return "oh";
            }

            @Override
            public String getDefaultUsername() {
                return "xyz";
            }

            @Override
            public IODispatcherConfiguration getDispatcherConfiguration() {
                return new DefaultIODispatcherConfiguration() {
                    @Override
                    public int getBindPort() {
                        return 0;  // Bind to ANY port.
                    }
                };
            }
        };
    }

    @NotNull
    protected DefaultPGWireConfiguration getStdPgWireConfig() {
        return new DefaultPGWireConfiguration() {
            @Override
            public IODispatcherConfiguration getDispatcherConfiguration() {
                return new DefaultIODispatcherConfiguration() {
                    @Override
                    public int getBindPort() {
                        return 0;  // Bind to ANY port.
                    }
                };
            }
        };
    }

    protected long printToSink(StringSink sink, ResultSet rs) throws SQLException, IOException {
        // dump metadata
        ResultSetMetaData metaData = rs.getMetaData();
        final int columnCount = metaData.getColumnCount();
        for (int i = 0; i < columnCount; i++) {
            if (i > 0) {
                sink.put(',');
            }

            sink.put(metaData.getColumnName(i + 1));
            sink.put('[').put(JDBCType.valueOf(metaData.getColumnType(i + 1)).name()).put(']');
        }
        sink.put('\n');

        long rows = 0;
        while (rs.next()) {
            rows++;
            for (int i = 1; i <= columnCount; i++) {
                if (i > 1) {
                    sink.put(',');
                }
                switch (JDBCType.valueOf(metaData.getColumnType(i))) {
                    case VARCHAR:
                    case NUMERIC:
                        String stringValue = rs.getString(i);
                        if (rs.wasNull()) {
                            sink.put("null");
                        } else {
                            sink.put(stringValue);
                        }
                        break;
                    case INTEGER:
                        int intValue = rs.getInt(i);
                        if (rs.wasNull()) {
                            sink.put("null");
                        } else {
                            sink.put(intValue);
                        }
                        break;
                    case DOUBLE:
                        double doubleValue = rs.getDouble(i);
                        if (rs.wasNull()) {
                            sink.put("null");
                        } else {
                            sink.put(doubleValue);
                        }
                        break;
                    case TIMESTAMP:
                        Timestamp timestamp = rs.getTimestamp(i);
                        if (timestamp == null) {
                            sink.put("null");
                        } else {
                            sink.put(timestamp.toString());
                        }
                        break;
                    case REAL:
                        float floatValue = rs.getFloat(i);
                        if (rs.wasNull()) {
                            sink.put("null");
                        } else {
                            sink.put(floatValue, 3);
                        }
                        break;
                    case SMALLINT:
                        sink.put(rs.getShort(i));
                        break;
                    case BIGINT:
                        long longValue = rs.getLong(i);
                        if (rs.wasNull()) {
                            sink.put("null");
                        } else {
                            sink.put(longValue);
                        }
                        break;
                    case CHAR:
                        String strValue = rs.getString(i);
                        if (rs.wasNull()) {
                            sink.put("null");
                        } else {
                            sink.put(strValue.charAt(0));
                        }
                        break;
                    case BIT:
                        sink.put(rs.getBoolean(i));
                        break;
                    case TIME:
                    case DATE:
                        timestamp = rs.getTimestamp(i);
                        if (rs.wasNull()) {
                            sink.put("null");
                        } else {
                            sink.put(timestamp.toString());
                        }
                        break;
                    case BINARY:
                        InputStream stream = rs.getBinaryStream(i);
                        if (rs.wasNull()) {
                            sink.put("null");
                        } else {
                            toSink(stream, sink);
                        }
                        break;
                    default:
                        assert false;
                }
            }
            sink.put('\n');
        }
        return rows;
    }

    enum Mode {
        SIMPLE("simple"),
        EXTENDED("extended"),
        EXTENDED_FOR_PREPARED("extendedForPrepared"),
        EXTENDED_CACHE_EVERYTHING("extendedCacheEverything");

        final String value;

        Mode(String value) {
            this.value = value;
        }
    }
}<|MERGE_RESOLUTION|>--- conflicted
+++ resolved
@@ -132,124 +132,7 @@
     }
 
     protected void assertResultSet(String message, CharSequence expected, StringSink sink, ResultSet rs) throws SQLException, IOException {
-<<<<<<< HEAD
         printToSink(sink, rs);
-=======
-        // dump metadata
-        ResultSetMetaData metaData = rs.getMetaData();
-        final int columnCount = metaData.getColumnCount();
-        for (int i = 0; i < columnCount; i++) {
-            if (i > 0) {
-                sink.put(',');
-            }
-
-            sink.put(metaData.getColumnName(i + 1));
-            sink.put('[').put(JDBCType.valueOf(metaData.getColumnType(i + 1)).name()).put(']');
-        }
-        sink.put('\n');
-
-        while (rs.next()) {
-            for (int i = 1; i <= columnCount; i++) {
-                if (i > 1) {
-                    sink.put(',');
-                }
-                switch (JDBCType.valueOf(metaData.getColumnType(i))) {
-                    case VARCHAR:
-                    case NUMERIC:
-                        String stringValue = rs.getString(i);
-                        if (rs.wasNull()) {
-                            sink.put("null");
-                        } else {
-                            sink.put(stringValue);
-                        }
-                        break;
-                    case INTEGER:
-                        int intValue = rs.getInt(i);
-                        if (rs.wasNull()) {
-                            sink.put("null");
-                        } else {
-                            sink.put(intValue);
-                        }
-                        break;
-                    case DOUBLE:
-                        double doubleValue = rs.getDouble(i);
-                        if (rs.wasNull()) {
-                            sink.put("null");
-                        } else {
-                            sink.put(doubleValue);
-                        }
-                        break;
-                    case TIMESTAMP:
-                        Timestamp timestamp = rs.getTimestamp(i);
-                        if (timestamp == null) {
-                            sink.put("null");
-                        } else {
-                            sink.put(timestamp.toString());
-                        }
-                        break;
-                    case REAL:
-                        float floatValue = rs.getFloat(i);
-                        if (rs.wasNull()) {
-                            sink.put("null");
-                        } else {
-                            sink.put(floatValue, 3);
-                        }
-                        break;
-                    case SMALLINT:
-                        sink.put(rs.getShort(i));
-                        break;
-                    case BIGINT:
-                        long longValue = rs.getLong(i);
-                        if (rs.wasNull()) {
-                            sink.put("null");
-                        } else {
-                            sink.put(longValue);
-                        }
-                        break;
-                    case CHAR:
-                        String strValue = rs.getString(i);
-                        if (rs.wasNull()) {
-                            sink.put("null");
-                        } else {
-                            sink.put(strValue.charAt(0));
-                        }
-                        break;
-                    case BIT:
-                        sink.put(rs.getBoolean(i));
-                        break;
-                    case TIME:
-                    case DATE:
-                        timestamp = rs.getTimestamp(i);
-                        if (rs.wasNull()) {
-                            sink.put("null");
-                        } else {
-                            sink.put(timestamp.toString());
-                        }
-                        break;
-                    case BINARY:
-                        InputStream stream = rs.getBinaryStream(i);
-                        if (rs.wasNull()) {
-                            sink.put("null");
-                        } else {
-                            toSink(stream, sink);
-                        }
-                        break;
-                    case OTHER:
-                        Object object = rs.getObject(i);
-                        if (rs.wasNull()) {
-                            sink.put("null");
-                        } else {
-                            sink.put(object.toString());
-                        }
-                        break;
-                    default:
-                        assert false;
-                }
-            }
-            sink.put('\n');
-        }
-
->>>>>>> a9493de9
         TestUtils.assertEquals(message, expected, sink);
     }
 
@@ -521,6 +404,14 @@
                             toSink(stream, sink);
                         }
                         break;
+                    case OTHER:
+                        Object object = rs.getObject(i);
+                        if (rs.wasNull()) {
+                            sink.put("null");
+                        } else {
+                            sink.put(object.toString());
+                        }
+                        break;
                     default:
                         assert false;
                 }
