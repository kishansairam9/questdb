--- conflicted
+++ resolved
@@ -57,11 +57,7 @@
             CairoConfiguration cairoConfiguration = new DefaultTestCairoConfiguration(baseDir);
 
             try (
-<<<<<<< HEAD
-                    CairoEngine engine = new CairoEngine(cairoConfiguration);
-=======
                     CairoEngine engine = new CairoEngine(cairoConfiguration, Metrics.disabled());
->>>>>>> 5d42ab69
                     HttpServer httpServer = new HttpServer(httpConfiguration, engine.getMessageBus(), Metrics.disabled(), workerPool)
             ) {
                 httpServer.bind(new HttpRequestProcessorFactory() {
