--- conflicted
+++ resolved
@@ -6993,13 +6993,8 @@
     ) {
         final String baseDir = temp.getRoot().getAbsolutePath();
         DefaultCairoConfiguration configuration = new DefaultCairoConfiguration(baseDir);
-<<<<<<< HEAD
         try (TableReader reader = new TableReader(configuration, tableName, tableName)) {
-            Assert.assertEquals(expectedCommitLag, reader.getCommitLag());
-=======
-        try (TableReader reader = new TableReader(configuration, tableName)) {
             Assert.assertEquals(expectedO3MaxLag, reader.getO3MaxLag());
->>>>>>> add65949
             Assert.assertEquals(expectedMaxUncommittedRows, reader.getMaxUncommittedRows());
             Assert.assertEquals(expectedImportedRows, reader.size());
             Assert.assertEquals(0, expectedImportedRows - reader.size());
@@ -7169,24 +7164,14 @@
         );
     }
 
-<<<<<<< HEAD
-    private void importWithCommitLagAndMaxUncommittedRowsTableNotExists(
-            long commitLag,
+    private void importWithO3MaxLagAndMaxUncommittedRowsTableNotExists(
+            long o3MaxLag,
             int maxUncommittedRows,
-            long expectedCommitLag,
+            long expectedO3MaxLag,
             int expectedMaxUncommittedRows,
             int expectedImportedRows,
             String data,
             String expectedData) throws Exception {
-=======
-    private void importWithO3MaxLagAndMaxUncommittedRowsTableNotExists(long o3MaxLag,
-                                                                       int maxUncommittedRows,
-                                                                       long expectedO3MaxLag,
-                                                                       int expectedMaxUncommittedRows,
-                                                                       int expectedImportedRows,
-                                                                       String data,
-                                                                       String expectedData) throws Exception {
->>>>>>> add65949
         String tableName = "test_table";
         String command = "POST /upload?fmt=json&" +
                 "overwrite=false&" +
