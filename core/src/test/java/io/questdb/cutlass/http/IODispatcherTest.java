--- conflicted
+++ resolved
@@ -130,18 +130,10 @@
         );
     }
 
-<<<<<<< HEAD
     public static void createTestTable(CairoEngine engine, int n) {
         try (TableModel model = new TableModel(engine.getConfiguration(), "y", PartitionBy.NONE)) {
             model.col("j", ColumnType.SYMBOL);
             CairoTestUtils.create(model, engine);
-=======
-    public static void createTestTable(CairoConfiguration configuration, int n) {
-        try (TableModel model = new TableModel(configuration, "y", PartitionBy.NONE)) {
-            model
-                    .col("j", ColumnType.SYMBOL);
-            CairoTestUtils.create(model);
->>>>>>> 24e45f2e
         }
 
         try (TableWriter writer = new TableWriter(engine.getConfiguration(), "y", engine.getSystemTableName("y"), metrics)) {
@@ -7599,11 +7591,8 @@
             }
         }
     }
-<<<<<<< HEAD
-=======
 
     static class Status {
         boolean valid;
     }
->>>>>>> 24e45f2e
 }