/*******************************************************************************
 *     ___                  _   ____  ____
 *    / _ \ _   _  ___  ___| |_|  _ \| __ )
 *   | | | | | | |/ _ \/ __| __| | | |  _ \
 *   | |_| | |_| |  __/\__ \ |_| |_| | |_) |
 *    \__\_\\__,_|\___||___/\__|____/|____/
 *
 *  Copyright (c) 2014-2019 Appsicle
 *  Copyright (c) 2019-2022 QuestDB
 *
 *  Licensed under the Apache License, Version 2.0 (the "License");
 *  you may not use this file except in compliance with the License.
 *  You may obtain a copy of the License at
 *
 *  http://www.apache.org/licenses/LICENSE-2.0
 *
 *  Unless required by applicable law or agreed to in writing, software
 *  distributed under the License is distributed on an "AS IS" BASIS,
 *  WITHOUT WARRANTIES OR CONDITIONS OF ANY KIND, either express or implied.
 *  See the License for the specific language governing permissions and
 *  limitations under the License.
 *
 ******************************************************************************/

package io.questdb.cutlass.text;

import io.questdb.BuildInformation;
import io.questdb.TelemetryConfiguration;
import io.questdb.cairo.CairoConfiguration;
import io.questdb.cairo.sql.SqlExecutionCircuitBreakerConfiguration;
import io.questdb.std.CharSequenceHashSet;
import io.questdb.std.FilesFacade;
import io.questdb.std.datetime.DateFormat;
import io.questdb.std.datetime.DateLocale;
import io.questdb.std.datetime.microtime.MicrosecondClock;
import io.questdb.std.datetime.millitime.MillisecondClock;

public class CairoConfigurationWrapper implements CairoConfiguration {

    private final CairoConfiguration conf;

    public CairoConfigurationWrapper(CairoConfiguration conf) {
        this.conf = conf;
    }

    @Override
    public boolean attachPartitionCopy() {
        return false;
    }

    @Override
    public boolean enableTestFactories() {
        return conf.enableTestFactories();
    }

    @Override
<<<<<<< HEAD
    public CharSequenceHashSet getAllowedVolumePaths() {
        return null;
=======
    public boolean getAllowTableRegistrySharedWrite() {
        return conf.getAllowTableRegistrySharedWrite();
>>>>>>> 5d42ab69
    }

    @Override
    public int getAnalyticColumnPoolCapacity() {
        return conf.getAnalyticColumnPoolCapacity();
    }

    @Override
    public String getAttachPartitionSuffix() {
        return conf.getAttachPartitionSuffix();
    }

    @Override
    public DateFormat getBackupDirTimestampFormat() {
        return conf.getBackupDirTimestampFormat();
    }

    @Override
    public int getBackupMkDirMode() {
        return conf.getBackupMkDirMode();
    }

    @Override
    public CharSequence getBackupRoot() {
        return conf.getBackupRoot();
    }

    @Override
    public CharSequence getBackupTempDirName() {
        return conf.getBackupTempDirName();
    }

    @Override
    public int getBinaryEncodingMaxLength() {
        return conf.getBinaryEncodingMaxLength();
    }

    @Override
    public int getBindVariablePoolSize() {
        return conf.getBindVariablePoolSize();
    }

    @Override
    public BuildInformation getBuildInformation() {
        return conf.getBuildInformation();
    }

    @Override
    public SqlExecutionCircuitBreakerConfiguration getCircuitBreakerConfiguration() {
        return conf.getCircuitBreakerConfiguration();
    }

    @Override
    public int getColumnCastModelPoolCapacity() {
        return conf.getColumnCastModelPoolCapacity();
    }

    @Override
    public int getColumnIndexerQueueCapacity() {
        return conf.getColumnIndexerQueueCapacity();
    }

    @Override
    public int getColumnPurgeQueueCapacity() {
        return conf.getColumnPurgeQueueCapacity();
    }

    @Override
    public long getColumnPurgeRetryDelay() {
        return conf.getColumnPurgeRetryDelay();
    }

    @Override
    public long getColumnPurgeRetryDelayLimit() {
        return conf.getColumnPurgeRetryDelayLimit();
    }

    @Override
    public double getColumnPurgeRetryDelayMultiplier() {
        return conf.getColumnPurgeRetryDelayMultiplier();
    }

    @Override
    public int getColumnPurgeTaskPoolCapacity() {
        return conf.getColumnPurgeTaskPoolCapacity();
    }

    @Override
    public int getCommitMode() {
        return conf.getCommitMode();
    }

    @Override
    public CharSequence getConfRoot() {
        return conf.getConfRoot();
    }

    @Override
    public int getCopyPoolCapacity() {
        return conf.getCopyPoolCapacity();
    }

    @Override
    public int getCreateAsSelectRetryCount() {
        return conf.getCreateAsSelectRetryCount();
    }

    @Override
    public int getCreateTableModelPoolCapacity() {
        return conf.getCreateTableModelPoolCapacity();
    }

    @Override
    public long getDataAppendPageSize() {
        return conf.getDataAppendPageSize();
    }

    @Override
    public long getDataIndexKeyAppendPageSize() {
        return conf.getDataIndexKeyAppendPageSize();
    }

    @Override
    public long getDataIndexValueAppendPageSize() {
        return conf.getDataIndexValueAppendPageSize();
    }

    @Override
    public long getDatabaseIdHi() {
        return conf.getDatabaseIdHi();
    }

    @Override
    public long getDatabaseIdLo() {
        return conf.getDatabaseIdLo();
    }

    @Override
    public CharSequence getDbDirectory() {
        return conf.getDbDirectory();
    }

    @Override
    public DateLocale getDefaultDateLocale() {
        return conf.getDefaultDateLocale();
    }

    @Override
    public CharSequence getDefaultMapType() {
        return conf.getDefaultMapType();
    }

    @Override
    public boolean getDefaultSymbolCacheFlag() {
        return conf.getDefaultSymbolCacheFlag();
    }

    @Override
    public int getDefaultSymbolCapacity() {
        return conf.getDefaultSymbolCapacity();
    }

    @Override
    public int getDoubleToStrCastScale() {
        return conf.getDoubleToStrCastScale();
    }

    @Override
    public int getFileOperationRetryCount() {
        return conf.getFileOperationRetryCount();
    }

    @Override
    public FilesFacade getFilesFacade() {
        return conf.getFilesFacade();
    }

    @Override
    public int getFloatToStrCastScale() {
        return conf.getFloatToStrCastScale();
    }

    @Override
    public int getGroupByMapCapacity() {
        return conf.getGroupByMapCapacity();
    }

    @Override
    public int getGroupByPoolCapacity() {
        return conf.getGroupByPoolCapacity();
    }

    @Override
    public long getIdleCheckInterval() {
        return conf.getIdleCheckInterval();
    }

    @Override
    public long getInactiveReaderTTL() {
        return conf.getInactiveReaderTTL();
    }

    @Override
    public long getInactiveWalWriterTTL() {
        return conf.getInactiveWalWriterTTL();
    }

    @Override
    public long getInactiveWriterTTL() {
        return conf.getInactiveWriterTTL();
    }

    @Override
    public int getIndexValueBlockSize() {
        return conf.getIndexValueBlockSize();
    }

    @Override
    public int getInsertPoolCapacity() {
        return conf.getInsertPoolCapacity();
    }

    @Override
    public int getLatestByQueueCapacity() {
        return conf.getLatestByQueueCapacity();
    }

    @Override
    public int getMaxCrashFiles() {
        return conf.getMaxCrashFiles();
    }

    @Override
    public int getMaxFileNameLength() {
        return conf.getMaxFileNameLength();
    }

    @Override
    public int getMaxSwapFileCount() {
        return conf.getMaxSwapFileCount();
    }

    @Override
    public int getMaxSymbolNotEqualsCount() {
        return conf.getMaxSymbolNotEqualsCount();
    }

    @Override
    public int getMaxUncommittedRows() {
        return conf.getMaxUncommittedRows();
    }

    @Override
    public int getMetadataPoolCapacity() {
        return conf.getMetadataPoolCapacity();
    }

    @Override
    public MicrosecondClock getMicrosecondClock() {
        return conf.getMicrosecondClock();
    }

    @Override
    public MillisecondClock getMillisecondClock() {
        return conf.getMillisecondClock();
    }

    @Override
    public long getMiscAppendPageSize() {
        return conf.getMiscAppendPageSize();
    }

    @Override
    public int getMkDirMode() {
        return conf.getMkDirMode();
    }

    @Override
    public int getO3CallbackQueueCapacity() {
        return conf.getO3CallbackQueueCapacity();
    }

    @Override
    public int getO3ColumnMemorySize() {
        return conf.getO3ColumnMemorySize();
    }

    @Override
    public int getO3CopyQueueCapacity() {
        return conf.getO3CopyQueueCapacity();
    }

    @Override
    public long getO3MaxLag() {
        return conf.getO3MaxLag();
    }

    @Override
    public long getO3MinLag() {
        return conf.getO3MinLag();
    }

    @Override
    public int getO3OpenColumnQueueCapacity() {
        return conf.getO3OpenColumnQueueCapacity();
    }

    @Override
    public int getO3PartitionQueueCapacity() {
        return conf.getO3PartitionQueueCapacity();
    }

    @Override
    public int getO3PurgeDiscoveryQueueCapacity() {
        return conf.getO3PurgeDiscoveryQueueCapacity();
    }

    @Override
    public int getPageFrameReduceColumnListCapacity() {
        return conf.getPageFrameReduceColumnListCapacity();
    }

    @Override
    public int getPageFrameReduceQueueCapacity() {
        return conf.getPageFrameReduceQueueCapacity();
    }

    @Override
    public int getPageFrameReduceRowIdListCapacity() {
        return conf.getPageFrameReduceRowIdListCapacity();
    }

    @Override
    public int getPageFrameReduceShardCount() {
        return conf.getPageFrameReduceShardCount();
    }

    @Override
    public int getPageFrameReduceTaskPoolCapacity() {
        return conf.getPageFrameReduceTaskPoolCapacity();
    }

    @Override
    public int getParallelIndexThreshold() {
        return conf.getParallelIndexThreshold();
    }

    @Override
    public int getPartitionPurgeListCapacity() {
        return conf.getPartitionPurgeListCapacity();
    }

    @Override
    public int getQueryCacheEventQueueCapacity() {
        return conf.getQueryCacheEventQueueCapacity();
    }

    @Override
    public int getReaderPoolMaxSegments() {
        return conf.getReaderPoolMaxSegments();
    }

    @Override
    public int getRenameTableModelPoolCapacity() {
        return conf.getRenameTableModelPoolCapacity();
    }

    @Override
    public int getRndFunctionMemoryMaxPages() {
        return conf.getRndFunctionMemoryMaxPages();
    }

    @Override
    public int getRndFunctionMemoryPageSize() {
        return conf.getRndFunctionMemoryPageSize();
    }

    @Override
    public CharSequence getRoot() {
        return conf.getRoot();
    }

    @Override
    public int getSampleByIndexSearchPageSize() {
        return conf.getSampleByIndexSearchPageSize();
    }

    @Override
    public boolean getSimulateCrashEnabled() {
        return conf.getSimulateCrashEnabled();
    }

    @Override
    public CharSequence getSnapshotInstanceId() {
        return conf.getSnapshotInstanceId();
    }

    @Override
    public CharSequence getSnapshotRoot() {
        return conf.getSnapshotRoot();
    }

    @Override
    public long getSpinLockTimeout() {
        return conf.getSpinLockTimeout();
    }

    @Override
    public int getSqlAnalyticRowIdMaxPages() {
        return conf.getSqlAnalyticRowIdMaxPages();
    }

    @Override
    public int getSqlAnalyticRowIdPageSize() {
        return conf.getSqlAnalyticRowIdPageSize();
    }

    @Override
    public int getSqlAnalyticStoreMaxPages() {
        return conf.getSqlAnalyticStoreMaxPages();
    }

    @Override
    public int getSqlAnalyticStorePageSize() {
        return conf.getSqlAnalyticStorePageSize();
    }

    @Override
    public int getSqlAnalyticTreeKeyMaxPages() {
        return conf.getSqlAnalyticTreeKeyMaxPages();
    }

    @Override
    public int getSqlAnalyticTreeKeyPageSize() {
        return conf.getSqlAnalyticTreeKeyPageSize();
    }

    @Override
    public int getSqlCharacterStoreCapacity() {
        return conf.getSqlCharacterStoreCapacity();
    }

    @Override
    public int getSqlCharacterStoreSequencePoolCapacity() {
        return conf.getSqlCharacterStoreSequencePoolCapacity();
    }

    @Override
    public int getSqlColumnPoolCapacity() {
        return conf.getSqlColumnPoolCapacity();
    }

    @Override
    public double getSqlCompactMapLoadFactor() {
        return conf.getSqlCompactMapLoadFactor();
    }

    @Override
    public int getSqlCopyBufferSize() {
        return conf.getSqlCopyBufferSize();
    }

    @Override
    public CharSequence getSqlCopyInputRoot() {
        return conf.getSqlCopyInputRoot();
    }

    @Override
    public CharSequence getSqlCopyInputWorkRoot() {
        return conf.getSqlCopyInputWorkRoot();
    }

    @Override
    public int getSqlCopyLogRetentionDays() {
        return conf.getSqlCopyLogRetentionDays();
    }

    @Override
    public long getSqlCopyMaxIndexChunkSize() {
        return conf.getSqlCopyMaxIndexChunkSize();
    }

    @Override
    public int getSqlCopyQueueCapacity() {
        return conf.getSqlCopyQueueCapacity();
    }

    @Override
    public int getSqlDistinctTimestampKeyCapacity() {
        return conf.getSqlDistinctTimestampKeyCapacity();
    }

    @Override
    public double getSqlDistinctTimestampLoadFactor() {
        return conf.getSqlDistinctTimestampLoadFactor();
    }

    @Override
    public int getSqlExpressionPoolCapacity() {
        return conf.getSqlExpressionPoolCapacity();
    }

    @Override
    public double getSqlFastMapLoadFactor() {
        return conf.getSqlFastMapLoadFactor();
    }

    @Override
    public int getSqlHashJoinLightValueMaxPages() {
        return conf.getSqlHashJoinLightValueMaxPages();
    }

    @Override
    public int getSqlHashJoinLightValuePageSize() {
        return conf.getSqlHashJoinLightValuePageSize();
    }

    @Override
    public int getSqlHashJoinValueMaxPages() {
        return conf.getSqlHashJoinValueMaxPages();
    }

    @Override
    public int getSqlHashJoinValuePageSize() {
        return conf.getSqlHashJoinValuePageSize();
    }

    @Override
    public int getSqlJitBindVarsMemoryMaxPages() {
        return conf.getSqlJitBindVarsMemoryMaxPages();
    }

    @Override
    public int getSqlJitBindVarsMemoryPageSize() {
        return conf.getSqlJitBindVarsMemoryPageSize();
    }

    @Override
    public int getSqlJitIRMemoryMaxPages() {
        return conf.getSqlJitIRMemoryMaxPages();
    }

    @Override
    public int getSqlJitIRMemoryPageSize() {
        return conf.getSqlJitIRMemoryPageSize();
    }

    @Override
    public int getSqlJitMode() {
        return conf.getSqlJitMode();
    }

    @Override
    public int getSqlJitPageAddressCacheThreshold() {
        return conf.getSqlJitPageAddressCacheThreshold();
    }

    @Override
    public int getSqlJitRowsThreshold() {
        return conf.getSqlJitRowsThreshold();
    }

    @Override
    public int getSqlJoinContextPoolCapacity() {
        return conf.getSqlJoinContextPoolCapacity();
    }

    @Override
    public int getSqlJoinMetadataMaxResizes() {
        return conf.getSqlJoinMetadataMaxResizes();
    }

    @Override
    public int getSqlJoinMetadataPageSize() {
        return conf.getSqlJoinMetadataPageSize();
    }

    @Override
    public long getSqlLatestByRowCount() {
        return conf.getSqlLatestByRowCount();
    }

    @Override
    public int getSqlLexerPoolCapacity() {
        return conf.getSqlLexerPoolCapacity();
    }

    @Override
    public int getSqlMapKeyCapacity() {
        return conf.getSqlMapKeyCapacity();
    }

    @Override
    public int getSqlMapMaxPages() {
        return conf.getSqlMapMaxPages();
    }

    @Override
    public int getSqlMapMaxResizes() {
        return conf.getSqlMapMaxResizes();
    }

    @Override
    public int getSqlMapPageSize() {
        return conf.getSqlMapPageSize();
    }

    @Override
    public int getSqlMaxNegativeLimit() {
        return conf.getSqlMaxNegativeLimit();
    }

    @Override
    public int getSqlModelPoolCapacity() {
        return conf.getSqlModelPoolCapacity();
    }

    @Override
    public int getSqlPageFrameMaxRows() {
        return conf.getSqlPageFrameMaxRows();
    }

    @Override
    public int getSqlPageFrameMinRows() {
        return conf.getSqlPageFrameMinRows();
    }

    @Override
    public int getSqlSmallMapKeyCapacity() {
        return conf.getSqlSmallMapKeyCapacity();
    }

    @Override
    public int getSqlSortKeyMaxPages() {
        return conf.getSqlSortKeyMaxPages();
    }

    @Override
    public long getSqlSortKeyPageSize() {
        return conf.getSqlSortKeyPageSize();
    }

    @Override
    public int getSqlSortLightValueMaxPages() {
        return conf.getSqlSortLightValueMaxPages();
    }

    @Override
    public long getSqlSortLightValuePageSize() {
        return conf.getSqlSortLightValuePageSize();
    }

    @Override
    public int getSqlSortValueMaxPages() {
        return conf.getSqlSortValueMaxPages();
    }

    @Override
    public int getSqlSortValuePageSize() {
        return conf.getSqlSortValuePageSize();
    }

    @Override
    public int getStrFunctionMaxBufferLength() {
        return conf.getStrFunctionMaxBufferLength();
    }

    @Override
    public CharSequence getSystemTableNamePrefix() {
        return conf.getSystemTableNamePrefix();
    }

    @Override
    public long getTableRegistryAutoReloadFrequency() {
        return conf.getTableRegistryAutoReloadFrequency();
    }

    @Override
    public TelemetryConfiguration getTelemetryConfiguration() {
        return conf.getTelemetryConfiguration();
    }

    @Override
    public TextConfiguration getTextConfiguration() {
        return conf.getTextConfiguration();
    }

    @Override
    public int getTxnScoreboardEntryCount() {
        return conf.getTxnScoreboardEntryCount();
    }

    @Override
    public int getVectorAggregateQueueCapacity() {
        return conf.getVectorAggregateQueueCapacity();
    }

    @Override
    public boolean getWalEnabledDefault() {
        return conf.getWalEnabledDefault();
    }

    @Override
    public long getWalPurgeInterval() {
        return conf.getWalPurgeInterval();
    }

    @Override
    public int getWalRecreateDistressedSequencerAttempts() {
        return conf.getWalRecreateDistressedSequencerAttempts();
    }

    @Override
    public long getWalSegmentRolloverRowCount() {
        return conf.getWalSegmentRolloverRowCount();
    }

    @Override
    public int getWalTxnNotificationQueueCapacity() {
        return conf.getWalTxnNotificationQueueCapacity();
    }

    @Override
    public int getWithClauseModelPoolCapacity() {
        return conf.getWithClauseModelPoolCapacity();
    }

    @Override
    public long getWorkStealTimeoutNanos() {
        return conf.getWorkStealTimeoutNanos();
    }

    @Override
    public long getWriterAsyncCommandBusyWaitTimeout() {
        return conf.getWriterAsyncCommandBusyWaitTimeout();
    }

    @Override
    public long getWriterAsyncCommandMaxTimeout() {
        return conf.getWriterAsyncCommandMaxTimeout();
    }

    @Override
    public int getWriterCommandQueueCapacity() {
        return conf.getWriterCommandQueueCapacity();
    }

    @Override
    public long getWriterCommandQueueSlotSize() {
        return conf.getWriterCommandQueueSlotSize();
    }

    @Override
    public long getWriterFileOpenOpts() {
        return conf.getWriterFileOpenOpts();
    }

    @Override
    public int getWriterTickRowsCountMod() {
        return conf.getWriterTickRowsCountMod();
    }

    @Override
    public boolean isAllowedVolumePath(CharSequence volumePath) {
        return false;
    }

    @Override
    public boolean isIOURingEnabled() {
        return conf.isIOURingEnabled();
    }

    @Override
    public boolean isO3QuickSortEnabled() {
        return conf.isO3QuickSortEnabled();
    }

    @Override
    public boolean isParallelIndexingEnabled() {
        return conf.isParallelIndexingEnabled();
    }

    @Override
    public boolean isReadOnlyInstance() {
        return conf.isReadOnlyInstance();
    }

    @Override
    public boolean isSnapshotRecoveryEnabled() {
        return conf.isSnapshotRecoveryEnabled();
    }

    @Override
    public boolean isSqlJitDebugEnabled() {
        return conf.isSqlJitDebugEnabled();
    }

    @Override
    public boolean isSqlParallelFilterEnabled() {
        return conf.isSqlParallelFilterEnabled();
    }

    @Override
    public boolean isSqlParallelFilterPreTouchEnabled() {
        return conf.isSqlParallelFilterPreTouchEnabled();
    }

    @Override
    public boolean isWalSupported() {
        return conf.isWalSupported();
    }

    @Override
    public boolean mangleTableDirNames() {
        return conf.mangleTableDirNames();
    }
}<|MERGE_RESOLUTION|>--- conflicted
+++ resolved
@@ -54,13 +54,13 @@
     }
 
     @Override
-<<<<<<< HEAD
     public CharSequenceHashSet getAllowedVolumePaths() {
         return null;
-=======
+    }
+
+    @Override
     public boolean getAllowTableRegistrySharedWrite() {
         return conf.getAllowTableRegistrySharedWrite();
->>>>>>> 5d42ab69
     }
 
     @Override
