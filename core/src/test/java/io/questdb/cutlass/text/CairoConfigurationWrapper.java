--- conflicted
+++ resolved
@@ -218,12 +218,6 @@
     }
 
     @Override
-<<<<<<< HEAD
-    public long getWalSegmentRolloverRowCount() { return conf.getWalSegmentRolloverRowCount(); }
-
-    @Override
-=======
->>>>>>> 24e45f2e
     public int getDoubleToStrCastScale() {
         return conf.getDoubleToStrCastScale();
     }
@@ -759,14 +753,11 @@
     }
 
     @Override
-<<<<<<< HEAD
-=======
     public long getWalSegmentRolloverRowCount() {
         return conf.getWalSegmentRolloverRowCount();
     }
 
     @Override
->>>>>>> 24e45f2e
     public int getWalTxnNotificationQueueCapacity() {
         return conf.getWalTxnNotificationQueueCapacity();
     }
@@ -850,12 +841,9 @@
     public boolean isWalSupported() {
         return conf.isWalSupported();
     }
-<<<<<<< HEAD
 
     @Override
     public boolean mangleTableSystemNames() {
         return conf.mangleTableSystemNames();
     }
-=======
->>>>>>> 24e45f2e
 }