--- conflicted
+++ resolved
@@ -263,13 +263,7 @@
 
     protected void runInContext(FilesFacade ff, LineTcpServerAwareContext r, boolean needMaintenanceJob, long minIdleMsBeforeWriterRelease) throws Exception {
         this.minIdleMsBeforeWriterRelease = minIdleMsBeforeWriterRelease;
-<<<<<<< HEAD
         assertMemoryLeak(ff, () -> {
-            final Path path = new Path(4096);
-
-=======
-        assertMemoryLeak(() -> {
->>>>>>> 2623c402
             try (LineTcpReceiver receiver = createLineTcpReceiver(lineConfiguration, engine, sharedWorkerPool)) {
                 O3Utils.setupWorkerPool(sharedWorkerPool, engine, null, null);
                 if (needMaintenanceJob) {
