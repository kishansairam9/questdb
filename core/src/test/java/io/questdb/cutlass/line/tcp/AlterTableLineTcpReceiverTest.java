/*******************************************************************************
 *     ___                  _   ____  ____
 *    / _ \ _   _  ___  ___| |_|  _ \| __ )
 *   | | | | | | |/ _ \/ __| __| | | |  _ \
 *   | |_| | |_| |  __/\__ \ |_| |_| | |_) |
 *    \__\_\\__,_|\___||___/\__|____/|____/
 *
 *  Copyright (c) 2014-2019 Appsicle
 *  Copyright (c) 2019-2022 QuestDB
 *
 *  Licensed under the Apache License, Version 2.0 (the "License");
 *  you may not use this file except in compliance with the License.
 *  You may obtain a copy of the License at
 *
 *  http://www.apache.org/licenses/LICENSE-2.0
 *
 *  Unless required by applicable law or agreed to in writing, software
 *  distributed under the License is distributed on an "AS IS" BASIS,
 *  WITHOUT WARRANTIES OR CONDITIONS OF ANY KIND, either express or implied.
 *  See the License for the specific language governing permissions and
 *  limitations under the License.
 *
 ******************************************************************************/

package io.questdb.cutlass.line.tcp;

import io.questdb.cairo.*;
import io.questdb.cairo.pool.PoolListener;
import io.questdb.cairo.security.AllowAllCairoSecurityContext;
import io.questdb.cairo.sql.OperationFuture;
import io.questdb.griffin.*;
import io.questdb.griffin.engine.functions.bind.BindVariableServiceImpl;
import io.questdb.griffin.engine.ops.AlterOperation;
import io.questdb.griffin.model.IntervalUtils;
import io.questdb.log.Log;
import io.questdb.log.LogFactory;
import io.questdb.mp.SCSequence;
import io.questdb.mp.SOCountDownLatch;
import io.questdb.network.Net;
import io.questdb.std.*;
import io.questdb.std.datetime.microtime.Timestamps;
import io.questdb.std.str.Path;
import io.questdb.std.str.StringSink;
import io.questdb.test.tools.TestUtils;
import org.junit.Assert;
import org.junit.Test;

import java.nio.charset.StandardCharsets;
import java.util.LinkedList;
import java.util.concurrent.BrokenBarrierException;
import java.util.concurrent.CyclicBarrier;
import java.util.concurrent.atomic.AtomicBoolean;
import java.util.concurrent.atomic.AtomicLong;
import java.util.concurrent.atomic.AtomicReference;

public class AlterTableLineTcpReceiverTest extends AbstractLineTcpReceiverTest {
    private final static Log LOG = LogFactory.getLog(AlterTableLineTcpReceiverTest.class);

    private final SCSequence scSequence = new SCSequence();
    private volatile OperationFuture alterOperationFuture;
    private SqlException sqlException;

    @Test
    public void testAlterCommandAddColumn() throws Exception {
        runInContext((server) -> {
            String lineData = "plug,room=6A watts=\"1\" 2631819999000\n" +
                    "plug,room=6B watts=\"22\" 1631817902842\n" +
                    "plug,room=6C watts=\"333\" 1531817902842\n";

            SqlException exception = sendWithAlterStatement(
                    server,
                    lineData,
                    WAIT_ALTER_TABLE_RELEASE | WAIT_ENGINE_TABLE_RELEASE,
                    "ALTER TABLE plug ADD COLUMN label2 INT");
            Assert.assertNull(exception);

            lineData = "plug,label=Power,room=6A watts=\"4\" 2631819999000\n" +
                    "plug,label=Power,room=6B watts=\"55\" 1631817902842\n" +
                    "plug,label=Line,room=6C watts=\"666\" 1531817902842\n";
            send(server, lineData);

            String expected = "room\twatts\ttimestamp\tlabel2\tlabel\n" +
                    "6C\t666\t1970-01-01T00:25:31.817902Z\tNaN\tLine\n" +
                    "6C\t333\t1970-01-01T00:25:31.817902Z\tNaN\t\n" +
                    "6B\t55\t1970-01-01T00:27:11.817902Z\tNaN\tPower\n" +
                    "6B\t22\t1970-01-01T00:27:11.817902Z\tNaN\t\n" +
                    "6A\t4\t1970-01-01T00:43:51.819999Z\tNaN\tPower\n" +
                    "6A\t1\t1970-01-01T00:43:51.819999Z\tNaN\t\n";
            assertTable(expected);
        });
    }

    @Test
<<<<<<< HEAD
    public void testAlterCommandDropLastPartition() throws Exception {
        runInContext((server) -> {
            long day1 = IntervalUtils.parseFloorPartialTimestamp("2023-02-27") * 1000; // <-- last partition

            try (TableModel tm = new TableModel(configuration, "plug", PartitionBy.DAY)) {
                tm.col("room", ColumnType.SYMBOL);
                tm.col("watts", ColumnType.LONG);
                tm.timestamp();

                CairoTestUtils.create(tm);
            }

            try (TableWriterAPI writer = engine.getTableWriterAPI(AllowAllCairoSecurityContext.INSTANCE, "plug", "test")) {
                TableWriter.Row row = writer.newRow(day1 / 1000);
                row.putSym(0, "6A");
                row.putLong(1, 100L);
                row.append();
                writer.commit();
            }

            SqlException exception = sendWithAlterStatement(
                    server,
                    "plug,room=6A watts=1i " + day1 + "\n" +
                            "plug,room=6B watts=37i " + day1 + "\n" +
                            "plug,room=7G watts=21i " + day1 + "\n" +
                            "plug,room=1C watts=11i " + day1 + "\n",
                    WAIT_ALTER_TABLE_RELEASE | WAIT_ENGINE_TABLE_RELEASE,
                    "ALTER TABLE plug DROP PARTITION LIST '2023-02-27'"
            );
            Assert.assertNull(exception);
            assertTable("room\twatts\ttimestamp\n");

            send(server, "plug,room=6A watts=125i " + day1 + "\n");

            assertTable("room\twatts\ttimestamp\n" +
                    "6A\t125\t2023-02-27T00:00:00.000000Z\n");
        }, true, 50L);
    }

    @Test
    public void testAlterCommandDropPartition() throws Exception {
        long day1 = 0;
        long day2 = IntervalUtils.parseFloorPartialTimestamp("1970-02-02") * 1000;
        long day3 = IntervalUtils.parseFloorPartialTimestamp("1970-03-03") * 1000;
        runInContext((server) -> {
            String lineData = "plug,room=6A watts=\"1\" " + day1 + "\n";
            send(server, lineData);

            lineData = "plug,room=6B watts=\"22\" " + day2 + "\n" +
                    "plug,room=6C watts=\"333\" " + day3 + "\n";
            SqlException exception = sendWithAlterStatement(
                    server,
                    lineData,
                    WAIT_ALTER_TABLE_RELEASE | WAIT_ENGINE_TABLE_RELEASE,
                    "ALTER TABLE plug DROP PARTITION LIST '1970-01-01'"
            );
            Assert.assertNull(exception);

            String expected = "room\twatts\ttimestamp\n" +
                    "6B\t22\t1970-02-02T00:00:00.000000Z\n" +
                    "6C\t333\t1970-03-03T00:00:00.000000Z\n";
            assertTable(expected);
        }, true, 250);
    }

    @Test
=======
>>>>>>> 24e45f2e
    public void testAlterCommandDropAllPartitions() throws Exception {
        long day1 = IntervalUtils.parseFloorPartialTimestamp("2023-02-27") * 1000;
        long day2 = IntervalUtils.parseFloorPartialTimestamp("2023-02-28") * 1000;
        runInContext((server) -> {

                    final AtomicLong ilpProducerWatts = new AtomicLong(0L);
                    final AtomicBoolean keepSending = new AtomicBoolean(true);
                    final AtomicReference<Throwable> ilpProducerProblem = new AtomicReference<>();
                    final SOCountDownLatch ilpProducerHalted = new SOCountDownLatch(1);

                    final Thread ilpProducer = new Thread(() -> {
                        String lineTpt = "plug,room=6A watts=\"%di\" %d%n";
                        try {
                            while (keepSending.get()) {
                                try {
                                    long watts = ilpProducerWatts.getAndIncrement();
                                    long day = (watts + 1) % 4 == 0 ? day1 : day2;
                                    String lineData = String.format(lineTpt, watts, day);
                                    send(server, lineData);
                                    LOG.info().$("sent: ").$(lineData).$();
                                } catch (Throwable unexpected) {
                                    ilpProducerProblem.set(unexpected);
                                    keepSending.set(false);
                                    break;
                                }
                            }
                        } finally {
                            ilpProducerHalted.countDown();
                            LOG.info().$("sender is finished").$();
                        }
                    }, "ilp-producer");
                    ilpProducer.start();


                    final AtomicReference<SqlException> partitionDropperProblem = new AtomicReference<>();

                    final Thread partitionDropper = new Thread(() -> {
                        while (ilpProducerWatts.get() < 20) {
                            Os.pause();
                        }
                        LOG.info().$("ABOUT TO DROP PARTITIONS").$();
                        try (SqlCompiler compiler = new SqlCompiler(engine);
                             SqlExecutionContext sqlExecutionContext = new SqlExecutionContextImpl(engine, 1)
                                     .with(
                                             AllowAllCairoSecurityContext.INSTANCE,
                                             new BindVariableServiceImpl(configuration),
                                             null,
                                             -1,
                                             null
                                     )
                        ) {
                            CompiledQuery cc = compiler.compile("ALTER TABLE plug DROP PARTITION WHERE timestamp > 0", sqlExecutionContext);
                            try (OperationFuture result = cc.execute(scSequence)) {
                                result.await();
                                Assert.assertEquals(OperationFuture.QUERY_COMPLETE, result.getStatus());
                            }
                        } catch (SqlException e) {
                            partitionDropperProblem.set(e);
                        } finally {
                            // a few rows may have made it into the active partition,
                            // as dropping it is concurrent with inserting
                            keepSending.set(false);
                            Path.clearThreadLocals();
                        }

                    }, "partition-dropper");
                    partitionDropper.start();

                    ilpProducerHalted.await();
                    Assert.assertNull(ilpProducerProblem.get());
                    Assert.assertNull(partitionDropperProblem.get());
                },
                true, 50L
        );
    }

    @Test
    public void testAlterCommandDropLastPartition() throws Exception {
        runInContext((server) -> {
            long day1 = IntervalUtils.parseFloorPartialTimestamp("2023-02-27") * 1000; // <-- last partition

            try (TableModel tm = new TableModel(configuration, "plug", PartitionBy.DAY)) {
                tm.col("room", ColumnType.SYMBOL);
                tm.col("watts", ColumnType.LONG);
                tm.timestamp();

                engine.createTableUnsafe(AllowAllCairoSecurityContext.INSTANCE, tm.getMem(), tm.getPath(), tm);
            }

            try (TableWriterAPI writer = engine.getTableWriterAPI(AllowAllCairoSecurityContext.INSTANCE, "plug", "test")) {
                TableWriter.Row row = writer.newRow(day1 / 1000);
                row.putSym(0, "6A");
                row.putLong(1, 100L);
                row.append();
                writer.commit();
            }

            SqlException exception = sendWithAlterStatement(
                    server,
                    "plug,room=6A watts=1i " + day1 + "\n" +
                            "plug,room=6B watts=37i " + day1 + "\n" +
                            "plug,room=7G watts=21i " + day1 + "\n" +
                            "plug,room=1C watts=11i " + day1 + "\n",
                    WAIT_ALTER_TABLE_RELEASE | WAIT_ENGINE_TABLE_RELEASE,
                    "ALTER TABLE plug DROP PARTITION LIST '2023-02-27'"
            );
            Assert.assertNull(exception);
            assertTable("room\twatts\ttimestamp\n");

            send(server, "plug,room=6A watts=125i " + day1 + "\n");

            assertTable("room\twatts\ttimestamp\n" +
                    "6A\t125\t2023-02-27T00:00:00.000000Z\n");
        }, true, 50L);
    }

    @Test
    public void testAlterCommandDropPartition() throws Exception {
        long day1 = 0;
        long day2 = IntervalUtils.parseFloorPartialTimestamp("1970-02-02") * 1000;
        long day3 = IntervalUtils.parseFloorPartialTimestamp("1970-03-03") * 1000;
        runInContext((server) -> {
            String lineData = "plug,room=6A watts=\"1\" " + day1 + "\n";
            send(server, lineData);

            lineData = "plug,room=6B watts=\"22\" " + day2 + "\n" +
                    "plug,room=6C watts=\"333\" " + day3 + "\n";
            SqlException exception = sendWithAlterStatement(
                    server,
                    lineData,
                    WAIT_ALTER_TABLE_RELEASE | WAIT_ENGINE_TABLE_RELEASE,
                    "ALTER TABLE plug DROP PARTITION LIST '1970-01-01'"
            );
            Assert.assertNull(exception);

            String expected = "room\twatts\ttimestamp\n" +
                    "6B\t22\t1970-02-02T00:00:00.000000Z\n" +
                    "6C\t333\t1970-03-03T00:00:00.000000Z\n";
            assertTable(expected);
        }, true, 250);
    }

    @Test
    public void testAlterCommandDropsColumn() throws Exception {
        runInContext((server) -> {
            String lineData = "plug,label=Power,room=6A watts=\"1\" 2631819999000\n" +
                    "plug,label=Power,room=6B watts=\"22\" 1631817902842\n" +
                    "plug,label=Line,room=6C watts=\"333\" 1531817902842\n";

            SqlException exception = sendWithAlterStatement(server, lineData,
                    WAIT_ALTER_TABLE_RELEASE | WAIT_ENGINE_TABLE_RELEASE,
                    "ALTER TABLE plug DROP COLUMN label");

            Assert.assertNotNull(exception);
            TestUtils.assertEquals("async cmd cannot change table structure while writer is busy", exception.getFlyweightMessage());
            exception = sendWithAlterStatement(
                    server,
                    lineData,
                    WAIT_ALTER_TABLE_RELEASE | WAIT_ENGINE_TABLE_RELEASE,
                    "ALTER TABLE plug RENAME COLUMN label TO label2"
            );

            Assert.assertNotNull(exception);
            TestUtils.assertEquals("async cmd cannot change table structure while writer is busy", exception.getFlyweightMessage());
            lineData = "plug,label=Power,room=6A watts=\"4\" 2631819999001\n" +
                    "plug,label=Power,room=6B watts=\"55\" 1631817902843\n" +
                    "plug,label=Line,room=6C watts=\"666\" 1531817902843\n";

            // re-send, this should re-add column label
            send(server, lineData);

            String expected = "label\troom\twatts\ttimestamp\n" +
                    "Line\t6C\t666\t1970-01-01T00:25:31.817902Z\n" +
                    "Line\t6C\t333\t1970-01-01T00:25:31.817902Z\n" +
                    "Line\t6C\t333\t1970-01-01T00:25:31.817902Z\n" +
                    "Power\t6B\t55\t1970-01-01T00:27:11.817902Z\n" +
                    "Power\t6B\t22\t1970-01-01T00:27:11.817902Z\n" +
                    "Power\t6B\t22\t1970-01-01T00:27:11.817902Z\n" +
                    "Power\t6A\t4\t1970-01-01T00:43:51.819999Z\n" +
                    "Power\t6A\t1\t1970-01-01T00:43:51.819999Z\n" +
                    "Power\t6A\t1\t1970-01-01T00:43:51.819999Z\n";
            assertTable(expected);
        }, false, 1000);
    }

    @Test
    public void testAlterCommandSequenceReleased() throws Exception {
        long day1 = 0;
        long day2 = IntervalUtils.parseFloorPartialTimestamp("1970-02-02") * 1000;
        runInContext((server) -> {
                    String lineData = "plug,room=6A watts=\"1\" " + day1 + "\n";
                    send(server, lineData);
                    lineData = "plug,room=6B watts=\"22\" " + day2 + "\n";

                    for (int i = 0; i < 10; i++) {
                        SqlException exception = sendWithAlterStatement(
                                server,
                                lineData,
                                WAIT_ALTER_TABLE_RELEASE | WAIT_ENGINE_TABLE_RELEASE,
                                "ALTER TABLE plug add column col" + i + " int");
                        Assert.assertNull(exception);
                    }
                    String expected = "room\twatts\ttimestamp\tcol0\tcol1\tcol2\tcol3\tcol4\tcol5\tcol6\tcol7\tcol8\tcol9\n" +
                            "6A\t1\t1970-01-01T00:00:00.000000Z\tNaN\tNaN\tNaN\tNaN\tNaN\tNaN\tNaN\tNaN\tNaN\tNaN\n" +
                            "6B\t22\t1970-02-02T00:00:00.000000Z\tNaN\tNaN\tNaN\tNaN\tNaN\tNaN\tNaN\tNaN\tNaN\tNaN\n" +
                            "6B\t22\t1970-02-02T00:00:00.000000Z\tNaN\tNaN\tNaN\tNaN\tNaN\tNaN\tNaN\tNaN\tNaN\tNaN\n" +
                            "6B\t22\t1970-02-02T00:00:00.000000Z\tNaN\tNaN\tNaN\tNaN\tNaN\tNaN\tNaN\tNaN\tNaN\tNaN\n" +
                            "6B\t22\t1970-02-02T00:00:00.000000Z\tNaN\tNaN\tNaN\tNaN\tNaN\tNaN\tNaN\tNaN\tNaN\tNaN\n" +
                            "6B\t22\t1970-02-02T00:00:00.000000Z\tNaN\tNaN\tNaN\tNaN\tNaN\tNaN\tNaN\tNaN\tNaN\tNaN\n" +
                            "6B\t22\t1970-02-02T00:00:00.000000Z\tNaN\tNaN\tNaN\tNaN\tNaN\tNaN\tNaN\tNaN\tNaN\tNaN\n" +
                            "6B\t22\t1970-02-02T00:00:00.000000Z\tNaN\tNaN\tNaN\tNaN\tNaN\tNaN\tNaN\tNaN\tNaN\tNaN\n" +
                            "6B\t22\t1970-02-02T00:00:00.000000Z\tNaN\tNaN\tNaN\tNaN\tNaN\tNaN\tNaN\tNaN\tNaN\tNaN\n" +
                            "6B\t22\t1970-02-02T00:00:00.000000Z\tNaN\tNaN\tNaN\tNaN\tNaN\tNaN\tNaN\tNaN\tNaN\tNaN\n" +
                            "6B\t22\t1970-02-02T00:00:00.000000Z\tNaN\tNaN\tNaN\tNaN\tNaN\tNaN\tNaN\tNaN\tNaN\tNaN\n";
                    assertTable(expected);
                },
                true, 250
        );
    }

    @Test
    public void testAlterCommandTableMetaModifications() throws Exception {
        runInContext((server) -> {
            String lineData = "plug,label=Power,room=6A watts=\"1\" 2631819999000\n" +
                    "plug,label=Power,room=6B watts=\"22\" 1631817902842\n" +
                    "plug,label=Line,room=6C watts=\"333\" 1531817902842\n";

            SqlException exception = sendWithAlterStatement(
                    server,
                    lineData,
                    WAIT_ALTER_TABLE_RELEASE | WAIT_ENGINE_TABLE_RELEASE,
                    "ALTER TABLE plug SET PARAM commitLag = 20s;");
            Assert.assertNull(exception);

            exception = sendWithAlterStatement(
                    server,
                    lineData,
                    WAIT_ALTER_TABLE_RELEASE | WAIT_ENGINE_TABLE_RELEASE,
                    "ALTER TABLE plug SET PARAM maxUncommittedRows = 1;");
            Assert.assertNull(exception);

            SqlException exception3 = sendWithAlterStatement(
                    server,
                    lineData,
                    WAIT_ALTER_TABLE_RELEASE | WAIT_ENGINE_TABLE_RELEASE,
                    "alter table plug alter column label nocache;");
            Assert.assertNull(exception3);

            assertTable("label\troom\twatts\ttimestamp\n" +
                    "Line\t6C\t333\t1970-01-01T00:25:31.817902Z\n" +
                    "Line\t6C\t333\t1970-01-01T00:25:31.817902Z\n" +
                    "Line\t6C\t333\t1970-01-01T00:25:31.817902Z\n" +
                    "Power\t6B\t22\t1970-01-01T00:27:11.817902Z\n" +
                    "Power\t6B\t22\t1970-01-01T00:27:11.817902Z\n" +
                    "Power\t6B\t22\t1970-01-01T00:27:11.817902Z\n" +
                    "Power\t6A\t1\t1970-01-01T00:43:51.819999Z\n" +
                    "Power\t6A\t1\t1970-01-01T00:43:51.819999Z\n" +
                    "Power\t6A\t1\t1970-01-01T00:43:51.819999Z\n"
            );

            engine.releaseAllReaders();
            try (TableReader reader = engine.getReader(AllowAllCairoSecurityContext.INSTANCE, "plug")) {
                TableReaderMetadata meta = reader.getMetadata();
                Assert.assertEquals(1, meta.getMaxUncommittedRows());
                Assert.assertEquals(20 * 1_000_000L, meta.getCommitLag());
                Assert.assertFalse(reader.getSymbolMapReader(meta.getColumnIndex("label")).isCached());
            }
        });
    }

    @Test
    public void testAlterTableAddIndex() throws Exception {
        runInContext((server) -> {
            String lineData = "plug,label=Power,room=6A watts=\"1\" 2631819999000\n" +
                    "plug,label=Power,room=6B watts=\"22\" 1631817902842\n" +
                    "plug,label=Line,room=6C watts=\"333\" 1531817902842\n";
            SqlException ex = sendWithAlterStatement(server, lineData, WAIT_ALTER_TABLE_RELEASE | WAIT_ENGINE_TABLE_RELEASE,
                    "ALTER TABLE plug ALTER COLUMN label ADD INDEX");
            Assert.assertNull(ex);

            String expected = "label\troom\twatts\ttimestamp\n" +
                    "Line\t6C\t333\t1970-01-01T00:25:31.817902Z\n" +
                    "Power\t6B\t22\t1970-01-01T00:27:11.817902Z\n" +
                    "Power\t6A\t1\t1970-01-01T00:43:51.819999Z\n";
            assertTable(expected);
            try (TableReader rdr = engine.getReader(AllowAllCairoSecurityContext.INSTANCE, "plug")) {
                TableReaderMetadata metadata = rdr.getMetadata();
                Assert.assertTrue("Alter makes column indexed",
                        metadata.isColumnIndexed(
                                metadata.getColumnIndex("label")
                        ));
            }
        });
    }

    @Test
    public void testDropColumnAddDuplicate() throws Exception {
        runInContext((server) -> {
            send(
                    server,
                    "plug,room=6A watts=\"1\",power=220 2631819999000\n" +
                            "plug,room=6B watts=\"22\" 1631817902842\n" +
                            "plug,room=6C watts=\"333\",power=220 1531817902842\n"
            );

            try (TableWriter tableWriter = engine.getWriter(AllowAllCairoSecurityContext.INSTANCE, "plug", "ilp test")) {
                tableWriter.removeColumn("watts");
            }

            send(
                    server,
                    "plug,room=6A watts=\"1\",watts=2,power=220 2631819999000\n"
            );

            String expected = "room\tpower\ttimestamp\twatts\n" +
                    "6C\t220.0\t1970-01-01T00:25:31.817902Z\t\n" +
                    "6B\tNaN\t1970-01-01T00:27:11.817902Z\t\n" +
                    "6A\t220.0\t1970-01-01T00:43:51.819999Z\t\n" +
                    "6A\t220.0\t1970-01-01T00:43:51.819999Z\t1\n";
            assertTable(expected);
        });
    }

    @Test
    public void testDropColumnInTheMiddle() throws Exception {
        runInContext((server) -> {
            String lineData = "plug,room=6A watts=\"1\",power=220 2631819999000\n" +
                    "plug,room=6B watts=\"22\" 1631817902842\n" +
                    "plug,room=6C watts=\"333\",power=220 1531817902842\n";

            send(
                    server,
                    lineData
            );

            try (TableWriter tableWriter = engine.getWriter(AllowAllCairoSecurityContext.INSTANCE, "plug", "ilp test")) {
                tableWriter.removeColumn("watts");
            }

            // Send same data again
            send(
                    server,
                    lineData
            );

            String expected = "room\tpower\ttimestamp\twatts\n" +
                    "6C\t220.0\t1970-01-01T00:25:31.817902Z\t333\n" +
                    "6C\t220.0\t1970-01-01T00:25:31.817902Z\t\n" +
                    "6B\tNaN\t1970-01-01T00:27:11.817902Z\t22\n" +
                    "6B\tNaN\t1970-01-01T00:27:11.817902Z\t\n" +
                    "6A\t220.0\t1970-01-01T00:43:51.819999Z\t1\n" +
                    "6A\t220.0\t1970-01-01T00:43:51.819999Z\t\n";
            assertTable(expected);
        });
    }

    @Test
    public void testRandomColumnAddedDeleted() throws Exception {
        runInContext((server) -> {
            LinkedList<Integer> columnsAdded = new LinkedList<>();

            Rnd rnd = new Rnd();
            StringSink symbols = new StringSink();
            StringSink fields = new StringSink();

            for (int i = 1; i < 30; i++) {
                if (columnsAdded.size() == 0 || rnd.nextPositiveInt() % 3 != 1) {
                    // add column
                    boolean isSymbol = rnd.nextBoolean();

                    symbols.clear();
                    for (int col : columnsAdded) {
                        if (col > 0) {
                            symbols.put(",column_").put(col).put("=").put(col);
                        }
                    }

                    fields.clear();
                    int added = 0;
                    for (int col : columnsAdded) {
                        if (col < 0) {
                            col = Math.abs(col);
                            if (!isSymbol || added++ > 0) {
                                fields.put(',');
                            }
                            fields.put("column_").put(col).put("=\"").put(col).put('\"');
                        }
                    }

                    String lineData = isSymbol
                            ? String.format("plug,column_%d=%d,iteration=%d%s %s %d\n", i, i, i % 5, symbols, fields, i * Timestamps.MINUTE_MICROS * 20 * 1000)
                            : String.format("plug,iteration=%d%s column_%d=\"%d\"%s %d\n", i % 5, symbols, i, i, fields, i * Timestamps.MINUTE_MICROS * 20 * 1000);

                    send(server, lineData);
                    columnsAdded.add(isSymbol ? i : -i);
                } else {
                    try (TableWriter tableWriter = engine.getWriter(AllowAllCairoSecurityContext.INSTANCE, "plug", "ilp test")) {
                        int dropCol = columnsAdded.get(rnd.nextPositiveInt() % columnsAdded.size());
                        tableWriter.removeColumn("column_" + Math.abs(dropCol));
                        columnsAdded.remove((Object) dropCol);
                    }
                }
            }

            String expected = "iteration\ttimestamp\tcolumn_24\tcolumn_25\tcolumn_26\n" +
                    "1\t1970-01-01T00:20:00.000000Z\t\t\t\n" +
                    "2\t1970-01-01T00:40:00.000000Z\t\t\t\n" +
                    "3\t1970-01-01T01:00:00.000000Z\t\t\t\n" +
                    "4\t1970-01-01T01:20:00.000000Z\t\t\t\n" +
                    "2\t1970-01-01T02:20:00.000000Z\t\t\t\n" +
                    "4\t1970-01-01T03:00:00.000000Z\t\t\t\n" +
                    "2\t1970-01-01T04:00:00.000000Z\t\t\t\n" +
                    "3\t1970-01-01T04:20:00.000000Z\t\t\t\n" +
                    "1\t1970-01-01T05:20:00.000000Z\t\t\t\n" +
                    "3\t1970-01-01T06:00:00.000000Z\t\t\t\n" +
                    "0\t1970-01-01T06:40:00.000000Z\t\t\t\n" +
                    "2\t1970-01-01T07:20:00.000000Z\t\t\t\n" +
                    "4\t1970-01-01T08:00:00.000000Z\t24\t\t\n" +
                    "0\t1970-01-01T08:20:00.000000Z\t24\t25\t\n" +
                    "1\t1970-01-01T08:40:00.000000Z\t24\t25\t26\n" +
                    "2\t1970-01-01T09:00:00.000000Z\t24\t25\t26\n";
            assertTable(expected);
        });
    }

    @Test
    public void testSymbolColumnDeletedAndAdded() throws Exception {
        runInContext((server) -> {

            send(
                    server,
                    "plug,room=6A watts=\"1\",power=220 2631819999000\n" +
                            "plug,room=6B watts=\"22\" 1631817902842\n" +
                            "plug,room=6C watts=\"333\",power=220 1531817902842\n"
            );

            try (TableWriter tableWriter = engine.getWriter(AllowAllCairoSecurityContext.INSTANCE, "plug", "ilp test")) {
                tableWriter.removeColumn("room");
            }

            // Send same data again
            send(
                    server,
                    "plug watts=\"1\",power=220 2631819999000\n" +
                            "plug,room=6BB watts=\"22\" 1631817902842\n" +
                            "plug,room=6C watts=\"333\",power=220 1531817902842\n"
            );

            String expected = "watts\tpower\ttimestamp\troom\n" +
                    "333\t220.0\t1970-01-01T00:25:31.817902Z\t6C\n" +
                    "333\t220.0\t1970-01-01T00:25:31.817902Z\t\n" +
                    "22\tNaN\t1970-01-01T00:27:11.817902Z\t6BB\n" +
                    "22\tNaN\t1970-01-01T00:27:11.817902Z\t\n" +
                    "1\t220.0\t1970-01-01T00:43:51.819999Z\t\n" +
                    "1\t220.0\t1970-01-01T00:43:51.819999Z\t\n";
            assertTable(expected);
        });
    }

    private void assertTable(CharSequence expected) {
        assertTable(expected, "plug");
    }

    private OperationFuture executeAlterSql(String sql) throws SqlException {
        // Subscribe local writer even queue to the global engine writer response queue
        LOG.info().$("Started waiting for writer ASYNC event").$();
        try (
                SqlCompiler compiler = new SqlCompiler(engine);
                SqlExecutionContext sqlExecutionContext = new SqlExecutionContextImpl(engine, 1)
                        .with(
                                AllowAllCairoSecurityContext.INSTANCE,
                                new BindVariableServiceImpl(configuration),
                                null,
                                -1,
                                null
                        )
        ) {
            CompiledQuery cc = compiler.compile(sql, sqlExecutionContext);
            AlterOperation alterOperation = cc.getAlterOperation();
            assert alterOperation != null;

            return cc.execute(scSequence);
        }
    }

    private void send(LineTcpReceiver receiver, String lineData) throws Exception {
        SqlException ex = sendWithAlterStatement(receiver, lineData, WAIT_ENGINE_TABLE_RELEASE, null);
        if (ex != null) {
            throw ex;
        }
    }

    private SqlException sendWithAlterStatement(LineTcpReceiver server, String lineData, int wait, String alterTableCommand) {
        sqlException = null;
        int countDownCount = 1;
        if ((wait & WAIT_ENGINE_TABLE_RELEASE) != 0 && (wait & WAIT_ALTER_TABLE_RELEASE) != 0) {
            countDownCount++;
        }
        SOCountDownLatch releaseLatch = new SOCountDownLatch(countDownCount);
        CyclicBarrier startBarrier = new CyclicBarrier(2);

        if (alterTableCommand != null && (wait & WAIT_ALTER_TABLE_RELEASE) != 0) {
            new Thread(() -> {
                // Wait in parallel thread
                try {
                    startBarrier.await();
                    LOG.info().$("Busy waiting for writer ASYNC event ").$(alterOperationFuture).$();
                    alterOperationFuture.await(10 * Timestamps.SECOND_MILLIS);
                } catch (SqlException exception) {
                    sqlException = exception;
                } catch (Throwable e) {
                    LOG.error().$(e).$();
                } finally {
                    // exit this method if alter executed
                    LOG.info().$("Stopped waiting for writer ASYNC event").$();
                    // If subscribed to global writer event queue, unsubscribe here
                    alterOperationFuture.close();
                    alterOperationFuture = null;
                    releaseLatch.countDown();
                }
            }).start();
        }

        if (wait != WAIT_NO_WAIT) {
            engine.setPoolListener((factoryType, thread, name, event, segment, position) -> {
                if (Chars.startsWith(name, "plug")) {
                    if ((wait & WAIT_ENGINE_TABLE_RELEASE) != 0 || (wait & WAIT_ALTER_TABLE_RELEASE) != 0) {
                        if (factoryType == PoolListener.SRC_WRITER) {
                            switch (event) {
                                case PoolListener.EV_RETURN:
                                    LOG.info().$("EV_RETURN ").$(name).$();
                                    releaseLatch.countDown();
                                    break;
                                case PoolListener.EV_CREATE:
                                case PoolListener.EV_GET:
                                    LOG.info().$("EV_GET ").$(name).$();
                                    if (alterTableCommand != null) {
                                        try {
                                            // Execute ALTER in parallel thread
                                            alterOperationFuture = executeAlterSql(alterTableCommand);
                                            startBarrier.await();
                                        } catch (BrokenBarrierException | InterruptedException e) {
                                            e.printStackTrace();
                                            releaseLatch.countDown();
                                        } catch (SqlException e) {
                                            sqlException = e;
                                            releaseLatch.countDown();
                                        }
                                    }
                                    break;
                            }
                        }
                    } else {
                        releaseLatch.countDown();
                    }
                }
            });
        }

        try {
            int ipv4address = Net.parseIPv4("127.0.0.1");
            long sockaddr = Net.sockaddr(ipv4address, bindPort);
            long fd = Net.socketTcp(true);
            try {
                TestUtils.assertConnect(fd, sockaddr);
                byte[] lineDataBytes = lineData.getBytes(StandardCharsets.UTF_8);
                long bufaddr = Unsafe.malloc(lineDataBytes.length, MemoryTag.NATIVE_DEFAULT);
                try {
                    for (int n = 0; n < lineDataBytes.length; n++) {
                        Unsafe.getUnsafe().putByte(bufaddr + n, lineDataBytes[n]);
                    }
                    int rc = Net.send(fd, bufaddr, lineDataBytes.length);
                    Assert.assertEquals(lineDataBytes.length, rc);
                } finally {
                    Unsafe.free(bufaddr, lineDataBytes.length, MemoryTag.NATIVE_DEFAULT);
                }
            } finally {
                Net.close(fd);
                Net.freeSockAddr(sockaddr);
            }
            if (wait != WAIT_NO_WAIT) {
                releaseLatch.await();
                assert alterOperationFuture == null;
                return sqlException;
            }
        } finally {
            switch (wait) {
                case WAIT_ENGINE_TABLE_RELEASE:
                case WAIT_ALTER_TABLE_RELEASE:
                    engine.setPoolListener(null);
                    break;
                case WAIT_ILP_TABLE_RELEASE:
                    server.setSchedulerListener(null);
                    break;
            }
        }
        return null;
    }
}<|MERGE_RESOLUTION|>--- conflicted
+++ resolved
@@ -91,75 +91,6 @@
     }
 
     @Test
-<<<<<<< HEAD
-    public void testAlterCommandDropLastPartition() throws Exception {
-        runInContext((server) -> {
-            long day1 = IntervalUtils.parseFloorPartialTimestamp("2023-02-27") * 1000; // <-- last partition
-
-            try (TableModel tm = new TableModel(configuration, "plug", PartitionBy.DAY)) {
-                tm.col("room", ColumnType.SYMBOL);
-                tm.col("watts", ColumnType.LONG);
-                tm.timestamp();
-
-                CairoTestUtils.create(tm);
-            }
-
-            try (TableWriterAPI writer = engine.getTableWriterAPI(AllowAllCairoSecurityContext.INSTANCE, "plug", "test")) {
-                TableWriter.Row row = writer.newRow(day1 / 1000);
-                row.putSym(0, "6A");
-                row.putLong(1, 100L);
-                row.append();
-                writer.commit();
-            }
-
-            SqlException exception = sendWithAlterStatement(
-                    server,
-                    "plug,room=6A watts=1i " + day1 + "\n" +
-                            "plug,room=6B watts=37i " + day1 + "\n" +
-                            "plug,room=7G watts=21i " + day1 + "\n" +
-                            "plug,room=1C watts=11i " + day1 + "\n",
-                    WAIT_ALTER_TABLE_RELEASE | WAIT_ENGINE_TABLE_RELEASE,
-                    "ALTER TABLE plug DROP PARTITION LIST '2023-02-27'"
-            );
-            Assert.assertNull(exception);
-            assertTable("room\twatts\ttimestamp\n");
-
-            send(server, "plug,room=6A watts=125i " + day1 + "\n");
-
-            assertTable("room\twatts\ttimestamp\n" +
-                    "6A\t125\t2023-02-27T00:00:00.000000Z\n");
-        }, true, 50L);
-    }
-
-    @Test
-    public void testAlterCommandDropPartition() throws Exception {
-        long day1 = 0;
-        long day2 = IntervalUtils.parseFloorPartialTimestamp("1970-02-02") * 1000;
-        long day3 = IntervalUtils.parseFloorPartialTimestamp("1970-03-03") * 1000;
-        runInContext((server) -> {
-            String lineData = "plug,room=6A watts=\"1\" " + day1 + "\n";
-            send(server, lineData);
-
-            lineData = "plug,room=6B watts=\"22\" " + day2 + "\n" +
-                    "plug,room=6C watts=\"333\" " + day3 + "\n";
-            SqlException exception = sendWithAlterStatement(
-                    server,
-                    lineData,
-                    WAIT_ALTER_TABLE_RELEASE | WAIT_ENGINE_TABLE_RELEASE,
-                    "ALTER TABLE plug DROP PARTITION LIST '1970-01-01'"
-            );
-            Assert.assertNull(exception);
-
-            String expected = "room\twatts\ttimestamp\n" +
-                    "6B\t22\t1970-02-02T00:00:00.000000Z\n" +
-                    "6C\t333\t1970-03-03T00:00:00.000000Z\n";
-            assertTable(expected);
-        }, true, 250);
-    }
-
-    @Test
-=======
->>>>>>> 24e45f2e
     public void testAlterCommandDropAllPartitions() throws Exception {
         long day1 = IntervalUtils.parseFloorPartialTimestamp("2023-02-27") * 1000;
         long day2 = IntervalUtils.parseFloorPartialTimestamp("2023-02-28") * 1000;
@@ -246,7 +177,7 @@
                 tm.col("watts", ColumnType.LONG);
                 tm.timestamp();
 
-                engine.createTableUnsafe(AllowAllCairoSecurityContext.INSTANCE, tm.getMem(), tm.getPath(), tm);
+                CairoTestUtils.create(tm);
             }
 
             try (TableWriterAPI writer = engine.getTableWriterAPI(AllowAllCairoSecurityContext.INSTANCE, "plug", "test")) {
