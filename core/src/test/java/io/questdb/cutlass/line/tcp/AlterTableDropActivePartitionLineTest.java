<<<<<<< HEAD
/*******************************************************************************
 *     ___                  _   ____  ____
 *    / _ \ _   _  ___  ___| |_|  _ \| __ )
 *   | | | | | | |/ _ \/ __| __| | | |  _ \
 *   | |_| | |_| |  __/\__ \ |_| |_| | |_) |
 *    \__\_\\__,_|\___||___/\__|____/|____/
 *
 *  Copyright (c) 2014-2019 Appsicle
 *  Copyright (c) 2019-2022 QuestDB
 *
 *  Licensed under the Apache License, Version 2.0 (the "License");
 *  you may not use this file except in compliance with the License.
 *  You may obtain a copy of the License at
 *
 *  http://www.apache.org/licenses/LICENSE-2.0
 *
 *  Unless required by applicable law or agreed to in writing, software
 *  distributed under the License is distributed on an "AS IS" BASIS,
 *  WITHOUT WARRANTIES OR CONDITIONS OF ANY KIND, either express or implied.
 *  See the License for the specific language governing permissions and
 *  limitations under the License.
 *
 ******************************************************************************/

package io.questdb.cutlass.line.tcp;

import io.questdb.AbstractBootstrapTest;
import io.questdb.Bootstrap;
import io.questdb.ServerMain;
import io.questdb.cairo.CairoEngine;
import io.questdb.cairo.TableReader;
import io.questdb.cairo.pool.PoolListener;
import io.questdb.cairo.security.AllowAllCairoSecurityContext;
import io.questdb.cutlass.line.LineTcpSender;
import io.questdb.griffin.SqlCompiler;
import io.questdb.griffin.SqlExecutionContext;
import io.questdb.griffin.SqlExecutionContextImpl;
import io.questdb.log.Log;
import io.questdb.log.LogFactory;
import io.questdb.mp.SOCountDownLatch;
import io.questdb.network.Net;
import io.questdb.std.Chars;
import io.questdb.std.Misc;
import io.questdb.std.Os;
import io.questdb.std.Rnd;
import io.questdb.std.datetime.microtime.TimestampFormatUtils;
import io.questdb.test.tools.TestUtils;
import org.junit.Assert;
import org.junit.BeforeClass;
import org.junit.Test;

import java.sql.Connection;
import java.sql.DriverManager;
import java.sql.PreparedStatement;
import java.util.concurrent.atomic.AtomicBoolean;
import java.util.concurrent.atomic.AtomicLong;

public class AlterTableDropActivePartitionLineTest extends AbstractBootstrapTest {

    private static final Log LOG = LogFactory.getLog(AlterTableDropActivePartitionLineTest.class);
    private static final String[] colour = {
            "Yellow",
            "Blue",
            "Green",
            "Red",
            "Gray",
            "Orange",
            "Black",
            "White",
            "Pink",
            "Brown",
            "Purple",
    };
    private static final String[] country = {
            "Ukraine",
            "Poland",
            "Lithuania",
            "USA",
            "Germany",
            "Czechia",
            "England",
            "Spain",
            "Singapore",
            "Taiwan",
            "Romania",
    };
    private final String tableName = "PurposelessTable";

    @BeforeClass
    public static void setUpStatic() throws Exception {
        AbstractBootstrapTest.setUpStatic();
        try {
            createDummyConfiguration();
        } catch (Exception e) {
            throw new RuntimeException(e);
        }
    }

    @Test
    public void testServerMainPgWireConcurrentlyWithLineTcpSender() throws Exception {
        TestUtils.assertMemoryLeak(() -> {
            try (final ServerMain serverMain = new ServerMain("-d", root.toString(), Bootstrap.SWITCH_USE_DEFAULT_LOG_FACTORY_CONFIGURATION)) {
                serverMain.start();

                final CairoEngine engine = serverMain.getCairoEngine();

                // create table over PGWire
                try (
                        Connection connection = DriverManager.getConnection(PG_CONNECTION_URI, PG_CONNECTION_PROPERTIES);
                        PreparedStatement stmt = connection.prepareStatement(
                                "CREATE TABLE " + tableName + "( " +
                                        "favourite_colour SYMBOL INDEX CAPACITY 256, " +
                                        "country SYMBOL INDEX CAPACITY 256, " +
                                        "uniqueId LONG, " +
                                        "quantity INT, " +
                                        "ppu DOUBLE, " +
                                        "addressId STRING, " +
                                        "timestamp TIMESTAMP" +
                                        ") TIMESTAMP(timestamp) PARTITION BY DAY " +
                                        "WITH maxUncommittedRows=1000, o3MaxLag=200000us" // 200 millis
                        )
                ) {
                    LOG.info().$("creating table: ").utf8(tableName).$();
                    stmt.execute();
                }

                // set up a thread that will send ILP/TCP for today

                // today is deterministic
                final String activePartitionName = "2022-10-19";
                final AtomicLong timestampNano = new AtomicLong(TimestampFormatUtils.parseTimestamp(
                        activePartitionName + "T00:00:00.000000Z") * 1000L
                );

                final SOCountDownLatch ilpAgentHalted = new SOCountDownLatch(1);
                final AtomicBoolean ilpAgentKeepSending = new AtomicBoolean(true);
                final AtomicLong uniqueId = new AtomicLong(0L);

                final Thread ilpAgent = new Thread(() -> {
                    final Rnd rnd = new Rnd();
                    try (LineTcpSender sender = LineTcpSender.newSender(Net.parseIPv4("127.0.0.1"), ILP_PORT, ILP_BUFFER_SIZE)) {
                        while (ilpAgentKeepSending.get()) {
                            for (int i = 0; i < 100; i++) {
                                addLine(sender, uniqueId, timestampNano, rnd);
                            }
                            sender.flush();
                        }
                        // send a few more
                        for (int i = 0, n = 50 + rnd.nextInt(100); i < n; i++) {
                            addLine(sender, uniqueId, timestampNano, rnd).flush();
                        }
                    } finally {
                        ilpAgentHalted.countDown();
                    }
                });

                // so that we know when the table writer is returned to the pool whence the ilpAgent is stopped
                final SOCountDownLatch tableWriterReturnedToPool = new SOCountDownLatch(1);
                engine.setPoolListener((factoryType, thread, name, event, segment, position) -> {
                    if (Chars.equalsNc(tableName, name)) {
                        if (factoryType == PoolListener.SRC_WRITER && event == PoolListener.EV_RETURN) {
                            tableWriterReturnedToPool.countDown();
                        }
                    }
                });

                // start sending Lines
                ilpAgent.start();

                // give the ilpAgent some time
                while (uniqueId.get() < 500_000L) {
                    Os.pause();
                }

                // check table reader size
                long beforeDropSize;
                try (TableReader reader = engine.getReader(AllowAllCairoSecurityContext.INSTANCE, tableName)) {
                    beforeDropSize = reader.size();
                    Assert.assertTrue(beforeDropSize > 0L);
                }

                // drop active partition over PGWire
                try (
                        Connection connection = DriverManager.getConnection(PG_CONNECTION_URI, PG_CONNECTION_PROPERTIES);
                        PreparedStatement stmt = connection.prepareStatement("ALTER TABLE " + tableName + " DROP PARTITION LIST '" + activePartitionName + "'")
                ) {
                    LOG.info().$("dropping active partition").$();
                    stmt.execute();
                }

                // tell ilpAgent to stop (it sends a few more lines after processing this signal)
                // and wait until it has finished
                ilpAgentKeepSending.set(false);
                ilpAgentHalted.await();

                // check size
                try (TableReader reader = engine.getReader(AllowAllCairoSecurityContext.INSTANCE, tableName)) {
                    Assert.assertTrue(beforeDropSize > reader.size());
                }

                // wait for table writer to be returned to the pool
                tableWriterReturnedToPool.await();

                // drop active partition over PGWire
                try (
                        Connection connection = DriverManager.getConnection(PG_CONNECTION_URI, PG_CONNECTION_PROPERTIES);
                        PreparedStatement stmt = connection.prepareStatement("ALTER TABLE " + tableName + " DROP PARTITION LIST '" + activePartitionName + "'")
                ) {
                    LOG.info().$("dropping active partition again").$();
                    stmt.execute();
                }

                // check size
                try (
                        SqlExecutionContext context = createSqlExecutionContext(engine);
                        SqlCompiler compiler = new SqlCompiler(engine)
                ) {
                    TestUtils.assertSql(
                            compiler,
                            context,
                            "SELECT min(timestamp), max(timestamp), count() FROM " + tableName + " WHERE timestamp IN '" + activePartitionName + "'",
                            Misc.getThreadLocalBuilder(),
                            "min\tmax\tcount\n" +
                                    "\t\t0\n"
                    );
                }
            }
        });
    }

    private static SqlExecutionContext createSqlExecutionContext(CairoEngine engine) {
        return new SqlExecutionContextImpl(engine, 1).with(
                AllowAllCairoSecurityContext.INSTANCE,
                null,
                null,
                -1,
                null
        );
    }

    private static String rndOf(Rnd rnd, String[] array) {
        return array[rnd.nextPositiveInt() % array.length];
    }

    private LineTcpSender addLine(LineTcpSender sender, AtomicLong uniqueId, AtomicLong timestampNano, Rnd rnd) {
        sender.metric(tableName)
                .tag("favourite_colour", rndOf(rnd, colour))
                .tag("country", rndOf(rnd, country))
                .field("uniqueId", uniqueId.getAndIncrement())
                .field("quantity", rnd.nextPositiveInt())
                .field("ppu", rnd.nextFloat())
                .field("addressId", rnd.nextString(50))
                .at(timestampNano.getAndAdd(1L + rnd.nextLong(100_000L)));
        return sender;
    }
}
=======
/*******************************************************************************
 *     ___                  _   ____  ____
 *    / _ \ _   _  ___  ___| |_|  _ \| __ )
 *   | | | | | | |/ _ \/ __| __| | | |  _ \
 *   | |_| | |_| |  __/\__ \ |_| |_| | |_) |
 *    \__\_\\__,_|\___||___/\__|____/|____/
 *
 *  Copyright (c) 2014-2019 Appsicle
 *  Copyright (c) 2019-2022 QuestDB
 *
 *  Licensed under the Apache License, Version 2.0 (the "License");
 *  you may not use this file except in compliance with the License.
 *  You may obtain a copy of the License at
 *
 *  http://www.apache.org/licenses/LICENSE-2.0
 *
 *  Unless required by applicable law or agreed to in writing, software
 *  distributed under the License is distributed on an "AS IS" BASIS,
 *  WITHOUT WARRANTIES OR CONDITIONS OF ANY KIND, either express or implied.
 *  See the License for the specific language governing permissions and
 *  limitations under the License.
 *
 ******************************************************************************/

package io.questdb.cutlass.line.tcp;

import io.questdb.AbstractBootstrapTest;
import io.questdb.Bootstrap;
import io.questdb.ServerMain;
import io.questdb.cairo.CairoEngine;
import io.questdb.cairo.TableReader;
import io.questdb.cairo.TableToken;
import io.questdb.cairo.pool.PoolListener;
import io.questdb.cairo.security.AllowAllCairoSecurityContext;
import io.questdb.cutlass.line.LineTcpSender;
import io.questdb.griffin.SqlCompiler;
import io.questdb.griffin.SqlExecutionContext;
import io.questdb.griffin.SqlExecutionContextImpl;
import io.questdb.log.Log;
import io.questdb.log.LogFactory;
import io.questdb.mp.SOCountDownLatch;
import io.questdb.network.Net;
import io.questdb.std.Chars;
import io.questdb.std.Misc;
import io.questdb.std.Os;
import io.questdb.std.Rnd;
import io.questdb.std.datetime.microtime.TimestampFormatUtils;
import io.questdb.test.tools.TestUtils;
import org.junit.Assert;
import org.junit.BeforeClass;
import org.junit.Test;

import java.sql.Connection;
import java.sql.DriverManager;
import java.sql.PreparedStatement;
import java.util.concurrent.atomic.AtomicBoolean;
import java.util.concurrent.atomic.AtomicLong;

public class AlterTableDropActivePartitionLineTest extends AbstractBootstrapTest {

    private static final Log LOG = LogFactory.getLog(AlterTableDropActivePartitionLineTest.class);
    private static final String[] colour = {
            "Yellow",
            "Blue",
            "Green",
            "Red",
            "Gray",
            "Orange",
            "Black",
            "White",
            "Pink",
            "Brown",
            "Purple",
    };
    private static final String[] country = {
            "Ukraine",
            "Poland",
            "Lithuania",
            "USA",
            "Germany",
            "Czechia",
            "England",
            "Spain",
            "Singapore",
            "Taiwan",
            "Romania",
    };
    private final String tableName = "PurposelessTable";

    @BeforeClass
    public static void setUpStatic() throws Exception {
        AbstractBootstrapTest.setUpStatic();
        try {
            createDummyConfiguration();
        } catch (Exception e) {
            throw new RuntimeException(e);
        }
    }

    @Test
    public void testServerMainPgWireConcurrentlyWithLineTcpSender() throws Exception {
        TestUtils.assertMemoryLeak(() -> {
            try (final ServerMain serverMain = new ServerMain("-d", root.toString(), Bootstrap.SWITCH_USE_DEFAULT_LOG_FACTORY_CONFIGURATION)) {
                serverMain.start();

                final CairoEngine engine = serverMain.getCairoEngine();
                engine.reloadTableNames();

                // create table over PGWire
                try (
                        Connection connection = DriverManager.getConnection(PG_CONNECTION_URI, PG_CONNECTION_PROPERTIES);
                        PreparedStatement stmt = connection.prepareStatement(
                                "CREATE TABLE " + tableName + "( " +
                                        "favourite_colour SYMBOL INDEX CAPACITY 256, " +
                                        "country SYMBOL INDEX CAPACITY 256, " +
                                        "uniqueId LONG, " +
                                        "quantity INT, " +
                                        "ppu DOUBLE, " +
                                        "addressId STRING, " +
                                        "timestamp TIMESTAMP" +
                                        ") TIMESTAMP(timestamp) PARTITION BY DAY " +
                                        "WITH maxUncommittedRows=1000, o3MaxLag=200000us" // 200 millis
                        )
                ) {
                    LOG.info().$("creating table: ").utf8(tableName).$();
                    stmt.execute();
                }

                TableToken token = engine.getTableToken(tableName);
                // set up a thread that will send ILP/TCP for today

                // today is deterministic
                final String activePartitionName = "2022-10-19";
                final AtomicLong timestampNano = new AtomicLong(TimestampFormatUtils.parseTimestamp(
                        activePartitionName + "T00:00:00.000000Z") * 1000L
                );

                final SOCountDownLatch ilpAgentHalted = new SOCountDownLatch(1);
                final AtomicBoolean ilpAgentKeepSending = new AtomicBoolean(true);
                final AtomicLong uniqueId = new AtomicLong(0L);

                final Thread ilpAgent = new Thread(() -> {
                    final Rnd rnd = new Rnd();
                    try (LineTcpSender sender = LineTcpSender.newSender(Net.parseIPv4("127.0.0.1"), ILP_PORT, ILP_BUFFER_SIZE)) {
                        while (ilpAgentKeepSending.get()) {
                            for (int i = 0; i < 100; i++) {
                                addLine(sender, uniqueId, timestampNano, rnd);
                            }
                            sender.flush();
                        }
                        // send a few more
                        for (int i = 0, n = 50 + rnd.nextInt(100); i < n; i++) {
                            addLine(sender, uniqueId, timestampNano, rnd).flush();
                        }
                    } finally {
                        ilpAgentHalted.countDown();
                    }
                });

                // so that we know when the table writer is returned to the pool whence the ilpAgent is stopped
                final SOCountDownLatch tableWriterReturnedToPool = new SOCountDownLatch(1);
                engine.setPoolListener((factoryType, thread, name, event, segment, position) -> {
                    if (name != null && Chars.equalsNc(tableName, name.getTableName())) {
                        if (factoryType == PoolListener.SRC_WRITER && event == PoolListener.EV_RETURN) {
                            tableWriterReturnedToPool.countDown();
                        }
                    }
                });

                // start sending Lines
                ilpAgent.start();

                // give the ilpAgent some time
                while (uniqueId.get() < 500_000L) {
                    Os.pause();
                }

                // check table reader size
                long beforeDropSize;
                try (TableReader reader = engine.getReader(AllowAllCairoSecurityContext.INSTANCE, token)) {
                    beforeDropSize = reader.size();
                    Assert.assertTrue(beforeDropSize > 0L);
                }

                // drop active partition over PGWire
                try (
                        Connection connection = DriverManager.getConnection(PG_CONNECTION_URI, PG_CONNECTION_PROPERTIES);
                        PreparedStatement stmt = connection.prepareStatement("ALTER TABLE " + tableName + " DROP PARTITION LIST '" + activePartitionName + "'")
                ) {
                    LOG.info().$("dropping active partition").$();
                    stmt.execute();
                }

                // tell ilpAgent to stop (it sends a few more lines after processing this signal)
                // and wait until it has finished
                ilpAgentKeepSending.set(false);
                ilpAgentHalted.await();

                // check size
                try (TableReader reader = engine.getReader(AllowAllCairoSecurityContext.INSTANCE, token)) {
                    Assert.assertTrue(beforeDropSize > reader.size());
                }

                // wait for table writer to be returned to the pool
                tableWriterReturnedToPool.await();

                // drop active partition over PGWire
                try (
                        Connection connection = DriverManager.getConnection(PG_CONNECTION_URI, PG_CONNECTION_PROPERTIES);
                        PreparedStatement stmt = connection.prepareStatement("ALTER TABLE " + tableName + " DROP PARTITION LIST '" + activePartitionName + "'")
                ) {
                    LOG.info().$("dropping active partition again").$();
                    stmt.execute();
                }

                // check size
                try (
                        SqlExecutionContext context = createSqlExecutionContext(engine);
                        SqlCompiler compiler = new SqlCompiler(engine)
                ) {
                    TestUtils.assertSql(
                            compiler,
                            context,
                            "SELECT min(timestamp), max(timestamp), count() FROM " + tableName + " WHERE timestamp IN '" + activePartitionName + "'",
                            Misc.getThreadLocalBuilder(),
                            "min\tmax\tcount\n" +
                                    "\t\t0\n"
                    );
                }
            }
        });
    }

    private static SqlExecutionContext createSqlExecutionContext(CairoEngine engine) {
        return new SqlExecutionContextImpl(engine, 1).with(
                AllowAllCairoSecurityContext.INSTANCE,
                null,
                null,
                -1,
                null
        );
    }

    private static String rndOf(Rnd rnd, String[] array) {
        return array[rnd.nextPositiveInt() % array.length];
    }

    private LineTcpSender addLine(LineTcpSender sender, AtomicLong uniqueId, AtomicLong timestampNano, Rnd rnd) {
        sender.metric("PurposelessTable")
                .tag("favourite_colour", rndOf(rnd, colour))
                .tag("country", rndOf(rnd, country))
                .field("uniqueId", uniqueId.getAndIncrement())
                .field("quantity", rnd.nextPositiveInt())
                .field("ppu", rnd.nextFloat())
                .field("addressId", rnd.nextString(50))
                .at(timestampNano.getAndAdd(1L + rnd.nextLong(100_000L)));
        return sender;
    }
}
>>>>>>> 5d42ab69
<|MERGE_RESOLUTION|>--- conflicted
+++ resolved
@@ -1,4 +1,3 @@
-<<<<<<< HEAD
 /*******************************************************************************
  *     ___                  _   ____  ____
  *    / _ \ _   _  ___  ___| |_|  _ \| __ )
@@ -30,6 +29,7 @@
 import io.questdb.ServerMain;
 import io.questdb.cairo.CairoEngine;
 import io.questdb.cairo.TableReader;
+import io.questdb.cairo.TableToken;
 import io.questdb.cairo.pool.PoolListener;
 import io.questdb.cairo.security.AllowAllCairoSecurityContext;
 import io.questdb.cutlass.line.LineTcpSender;
@@ -104,6 +104,7 @@
                 serverMain.start();
 
                 final CairoEngine engine = serverMain.getCairoEngine();
+                engine.reloadTableNames();
 
                 // create table over PGWire
                 try (
@@ -125,6 +126,7 @@
                     stmt.execute();
                 }
 
+                TableToken token = engine.getTableToken(tableName);
                 // set up a thread that will send ILP/TCP for today
 
                 // today is deterministic
@@ -158,7 +160,7 @@
                 // so that we know when the table writer is returned to the pool whence the ilpAgent is stopped
                 final SOCountDownLatch tableWriterReturnedToPool = new SOCountDownLatch(1);
                 engine.setPoolListener((factoryType, thread, name, event, segment, position) -> {
-                    if (Chars.equalsNc(tableName, name)) {
+                    if (name != null && Chars.equalsNc(tableName, name.getTableName())) {
                         if (factoryType == PoolListener.SRC_WRITER && event == PoolListener.EV_RETURN) {
                             tableWriterReturnedToPool.countDown();
                         }
@@ -175,7 +177,7 @@
 
                 // check table reader size
                 long beforeDropSize;
-                try (TableReader reader = engine.getReader(AllowAllCairoSecurityContext.INSTANCE, tableName)) {
+                try (TableReader reader = engine.getReader(AllowAllCairoSecurityContext.INSTANCE, token)) {
                     beforeDropSize = reader.size();
                     Assert.assertTrue(beforeDropSize > 0L);
                 }
@@ -195,7 +197,7 @@
                 ilpAgentHalted.await();
 
                 // check size
-                try (TableReader reader = engine.getReader(AllowAllCairoSecurityContext.INSTANCE, tableName)) {
+                try (TableReader reader = engine.getReader(AllowAllCairoSecurityContext.INSTANCE, token)) {
                     Assert.assertTrue(beforeDropSize > reader.size());
                 }
 
@@ -254,265 +256,4 @@
                 .at(timestampNano.getAndAdd(1L + rnd.nextLong(100_000L)));
         return sender;
     }
-}
-=======
-/*******************************************************************************
- *     ___                  _   ____  ____
- *    / _ \ _   _  ___  ___| |_|  _ \| __ )
- *   | | | | | | |/ _ \/ __| __| | | |  _ \
- *   | |_| | |_| |  __/\__ \ |_| |_| | |_) |
- *    \__\_\\__,_|\___||___/\__|____/|____/
- *
- *  Copyright (c) 2014-2019 Appsicle
- *  Copyright (c) 2019-2022 QuestDB
- *
- *  Licensed under the Apache License, Version 2.0 (the "License");
- *  you may not use this file except in compliance with the License.
- *  You may obtain a copy of the License at
- *
- *  http://www.apache.org/licenses/LICENSE-2.0
- *
- *  Unless required by applicable law or agreed to in writing, software
- *  distributed under the License is distributed on an "AS IS" BASIS,
- *  WITHOUT WARRANTIES OR CONDITIONS OF ANY KIND, either express or implied.
- *  See the License for the specific language governing permissions and
- *  limitations under the License.
- *
- ******************************************************************************/
-
-package io.questdb.cutlass.line.tcp;
-
-import io.questdb.AbstractBootstrapTest;
-import io.questdb.Bootstrap;
-import io.questdb.ServerMain;
-import io.questdb.cairo.CairoEngine;
-import io.questdb.cairo.TableReader;
-import io.questdb.cairo.TableToken;
-import io.questdb.cairo.pool.PoolListener;
-import io.questdb.cairo.security.AllowAllCairoSecurityContext;
-import io.questdb.cutlass.line.LineTcpSender;
-import io.questdb.griffin.SqlCompiler;
-import io.questdb.griffin.SqlExecutionContext;
-import io.questdb.griffin.SqlExecutionContextImpl;
-import io.questdb.log.Log;
-import io.questdb.log.LogFactory;
-import io.questdb.mp.SOCountDownLatch;
-import io.questdb.network.Net;
-import io.questdb.std.Chars;
-import io.questdb.std.Misc;
-import io.questdb.std.Os;
-import io.questdb.std.Rnd;
-import io.questdb.std.datetime.microtime.TimestampFormatUtils;
-import io.questdb.test.tools.TestUtils;
-import org.junit.Assert;
-import org.junit.BeforeClass;
-import org.junit.Test;
-
-import java.sql.Connection;
-import java.sql.DriverManager;
-import java.sql.PreparedStatement;
-import java.util.concurrent.atomic.AtomicBoolean;
-import java.util.concurrent.atomic.AtomicLong;
-
-public class AlterTableDropActivePartitionLineTest extends AbstractBootstrapTest {
-
-    private static final Log LOG = LogFactory.getLog(AlterTableDropActivePartitionLineTest.class);
-    private static final String[] colour = {
-            "Yellow",
-            "Blue",
-            "Green",
-            "Red",
-            "Gray",
-            "Orange",
-            "Black",
-            "White",
-            "Pink",
-            "Brown",
-            "Purple",
-    };
-    private static final String[] country = {
-            "Ukraine",
-            "Poland",
-            "Lithuania",
-            "USA",
-            "Germany",
-            "Czechia",
-            "England",
-            "Spain",
-            "Singapore",
-            "Taiwan",
-            "Romania",
-    };
-    private final String tableName = "PurposelessTable";
-
-    @BeforeClass
-    public static void setUpStatic() throws Exception {
-        AbstractBootstrapTest.setUpStatic();
-        try {
-            createDummyConfiguration();
-        } catch (Exception e) {
-            throw new RuntimeException(e);
-        }
-    }
-
-    @Test
-    public void testServerMainPgWireConcurrentlyWithLineTcpSender() throws Exception {
-        TestUtils.assertMemoryLeak(() -> {
-            try (final ServerMain serverMain = new ServerMain("-d", root.toString(), Bootstrap.SWITCH_USE_DEFAULT_LOG_FACTORY_CONFIGURATION)) {
-                serverMain.start();
-
-                final CairoEngine engine = serverMain.getCairoEngine();
-                engine.reloadTableNames();
-
-                // create table over PGWire
-                try (
-                        Connection connection = DriverManager.getConnection(PG_CONNECTION_URI, PG_CONNECTION_PROPERTIES);
-                        PreparedStatement stmt = connection.prepareStatement(
-                                "CREATE TABLE " + tableName + "( " +
-                                        "favourite_colour SYMBOL INDEX CAPACITY 256, " +
-                                        "country SYMBOL INDEX CAPACITY 256, " +
-                                        "uniqueId LONG, " +
-                                        "quantity INT, " +
-                                        "ppu DOUBLE, " +
-                                        "addressId STRING, " +
-                                        "timestamp TIMESTAMP" +
-                                        ") TIMESTAMP(timestamp) PARTITION BY DAY " +
-                                        "WITH maxUncommittedRows=1000, o3MaxLag=200000us" // 200 millis
-                        )
-                ) {
-                    LOG.info().$("creating table: ").utf8(tableName).$();
-                    stmt.execute();
-                }
-
-                TableToken token = engine.getTableToken(tableName);
-                // set up a thread that will send ILP/TCP for today
-
-                // today is deterministic
-                final String activePartitionName = "2022-10-19";
-                final AtomicLong timestampNano = new AtomicLong(TimestampFormatUtils.parseTimestamp(
-                        activePartitionName + "T00:00:00.000000Z") * 1000L
-                );
-
-                final SOCountDownLatch ilpAgentHalted = new SOCountDownLatch(1);
-                final AtomicBoolean ilpAgentKeepSending = new AtomicBoolean(true);
-                final AtomicLong uniqueId = new AtomicLong(0L);
-
-                final Thread ilpAgent = new Thread(() -> {
-                    final Rnd rnd = new Rnd();
-                    try (LineTcpSender sender = LineTcpSender.newSender(Net.parseIPv4("127.0.0.1"), ILP_PORT, ILP_BUFFER_SIZE)) {
-                        while (ilpAgentKeepSending.get()) {
-                            for (int i = 0; i < 100; i++) {
-                                addLine(sender, uniqueId, timestampNano, rnd);
-                            }
-                            sender.flush();
-                        }
-                        // send a few more
-                        for (int i = 0, n = 50 + rnd.nextInt(100); i < n; i++) {
-                            addLine(sender, uniqueId, timestampNano, rnd).flush();
-                        }
-                    } finally {
-                        ilpAgentHalted.countDown();
-                    }
-                });
-
-                // so that we know when the table writer is returned to the pool whence the ilpAgent is stopped
-                final SOCountDownLatch tableWriterReturnedToPool = new SOCountDownLatch(1);
-                engine.setPoolListener((factoryType, thread, name, event, segment, position) -> {
-                    if (name != null && Chars.equalsNc(tableName, name.getTableName())) {
-                        if (factoryType == PoolListener.SRC_WRITER && event == PoolListener.EV_RETURN) {
-                            tableWriterReturnedToPool.countDown();
-                        }
-                    }
-                });
-
-                // start sending Lines
-                ilpAgent.start();
-
-                // give the ilpAgent some time
-                while (uniqueId.get() < 500_000L) {
-                    Os.pause();
-                }
-
-                // check table reader size
-                long beforeDropSize;
-                try (TableReader reader = engine.getReader(AllowAllCairoSecurityContext.INSTANCE, token)) {
-                    beforeDropSize = reader.size();
-                    Assert.assertTrue(beforeDropSize > 0L);
-                }
-
-                // drop active partition over PGWire
-                try (
-                        Connection connection = DriverManager.getConnection(PG_CONNECTION_URI, PG_CONNECTION_PROPERTIES);
-                        PreparedStatement stmt = connection.prepareStatement("ALTER TABLE " + tableName + " DROP PARTITION LIST '" + activePartitionName + "'")
-                ) {
-                    LOG.info().$("dropping active partition").$();
-                    stmt.execute();
-                }
-
-                // tell ilpAgent to stop (it sends a few more lines after processing this signal)
-                // and wait until it has finished
-                ilpAgentKeepSending.set(false);
-                ilpAgentHalted.await();
-
-                // check size
-                try (TableReader reader = engine.getReader(AllowAllCairoSecurityContext.INSTANCE, token)) {
-                    Assert.assertTrue(beforeDropSize > reader.size());
-                }
-
-                // wait for table writer to be returned to the pool
-                tableWriterReturnedToPool.await();
-
-                // drop active partition over PGWire
-                try (
-                        Connection connection = DriverManager.getConnection(PG_CONNECTION_URI, PG_CONNECTION_PROPERTIES);
-                        PreparedStatement stmt = connection.prepareStatement("ALTER TABLE " + tableName + " DROP PARTITION LIST '" + activePartitionName + "'")
-                ) {
-                    LOG.info().$("dropping active partition again").$();
-                    stmt.execute();
-                }
-
-                // check size
-                try (
-                        SqlExecutionContext context = createSqlExecutionContext(engine);
-                        SqlCompiler compiler = new SqlCompiler(engine)
-                ) {
-                    TestUtils.assertSql(
-                            compiler,
-                            context,
-                            "SELECT min(timestamp), max(timestamp), count() FROM " + tableName + " WHERE timestamp IN '" + activePartitionName + "'",
-                            Misc.getThreadLocalBuilder(),
-                            "min\tmax\tcount\n" +
-                                    "\t\t0\n"
-                    );
-                }
-            }
-        });
-    }
-
-    private static SqlExecutionContext createSqlExecutionContext(CairoEngine engine) {
-        return new SqlExecutionContextImpl(engine, 1).with(
-                AllowAllCairoSecurityContext.INSTANCE,
-                null,
-                null,
-                -1,
-                null
-        );
-    }
-
-    private static String rndOf(Rnd rnd, String[] array) {
-        return array[rnd.nextPositiveInt() % array.length];
-    }
-
-    private LineTcpSender addLine(LineTcpSender sender, AtomicLong uniqueId, AtomicLong timestampNano, Rnd rnd) {
-        sender.metric("PurposelessTable")
-                .tag("favourite_colour", rndOf(rnd, colour))
-                .tag("country", rndOf(rnd, country))
-                .field("uniqueId", uniqueId.getAndIncrement())
-                .field("quantity", rnd.nextPositiveInt())
-                .field("ppu", rnd.nextFloat())
-                .field("addressId", rnd.nextString(50))
-                .at(timestampNano.getAndAdd(1L + rnd.nextLong(100_000L)));
-        return sender;
-    }
-}
->>>>>>> 5d42ab69
+}