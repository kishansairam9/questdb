--- conflicted
+++ resolved
@@ -408,13 +408,8 @@
                     handleWriterReturnEvent(tableNameBySystemName);
                 }
             } else {
-<<<<<<< HEAD
-                if (factoryType == PoolListener.SRC_WRITER && event == PoolListener.EV_UNLOCKED) {
+                if (factoryType == PoolListener.SRC_METADATA && event == PoolListener.EV_UNLOCKED) {
                     handleWriterUnlockEvent(tableNameBySystemName);
-=======
-                if (factoryType == PoolListener.SRC_METADATA && event == PoolListener.EV_UNLOCKED) {
-                    handleWriterUnlockEvent(name);
->>>>>>> 55454dbe
                 }
                 if (factoryType == PoolListener.SRC_WRITER && event == PoolListener.EV_GET) {
                     handleWriterGetEvent(tableNameBySystemName);
