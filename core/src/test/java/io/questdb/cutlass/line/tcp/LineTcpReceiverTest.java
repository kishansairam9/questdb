/*******************************************************************************
 *     ___                  _   ____  ____
 *    / _ \ _   _  ___  ___| |_|  _ \| __ )
 *   | | | | | | |/ _ \/ __| __| | | |  _ \
 *   | |_| | |_| |  __/\__ \ |_| |_| | |_) |
 *    \__\_\\__,_|\___||___/\__|____/|____/
 *
 *  Copyright (c) 2014-2019 Appsicle
 *  Copyright (c) 2019-2022 QuestDB
 *
 *  Licensed under the Apache License, Version 2.0 (the "License");
 *  you may not use this file except in compliance with the License.
 *  You may obtain a copy of the License at
 *
 *  http://www.apache.org/licenses/LICENSE-2.0
 *
 *  Unless required by applicable law or agreed to in writing, software
 *  distributed under the License is distributed on an "AS IS" BASIS,
 *  WITHOUT WARRANTIES OR CONDITIONS OF ANY KIND, either express or implied.
 *  See the License for the specific language governing permissions and
 *  limitations under the License.
 *
 ******************************************************************************/

package io.questdb.cutlass.line.tcp;

import io.questdb.cairo.*;
import io.questdb.cairo.pool.PoolListener;
import io.questdb.cairo.pool.ex.EntryLockedException;
import io.questdb.cairo.security.AllowAllCairoSecurityContext;
import io.questdb.cairo.sql.ReaderOutOfDateException;
import io.questdb.cairo.sql.Record;
import io.questdb.cairo.sql.RecordCursor;
import io.questdb.cairo.sql.RecordCursorFactory;
import io.questdb.cutlass.line.AbstractLineSender;
import io.questdb.cutlass.line.LineSenderException;
import io.questdb.cutlass.line.LineTcpSender;
import io.questdb.griffin.CompiledQuery;
import io.questdb.griffin.SqlCompiler;
import io.questdb.griffin.SqlExecutionContext;
import io.questdb.griffin.SqlExecutionContextImpl;
import io.questdb.griffin.engine.functions.bind.BindVariableServiceImpl;
import io.questdb.log.Log;
import io.questdb.log.LogFactory;
import io.questdb.mp.SOCountDownLatch;
import io.questdb.mp.SOUnboundedCountDownLatch;
import io.questdb.network.Net;
import io.questdb.network.NetworkFacadeImpl;
import io.questdb.std.*;
import io.questdb.std.datetime.microtime.TimestampFormatUtils;
import io.questdb.std.datetime.microtime.Timestamps;
import io.questdb.std.str.Path;
import io.questdb.std.str.StringSink;
import io.questdb.test.tools.TestUtils;
import org.junit.*;
import org.junit.runner.RunWith;
import org.junit.runners.Parameterized;

import java.security.KeyPair;
import java.security.KeyPairGenerator;
import java.security.NoSuchAlgorithmException;
import java.security.PrivateKey;
import java.security.interfaces.ECPrivateKey;
import java.security.interfaces.ECPublicKey;
import java.util.Arrays;
import java.util.Base64;
import java.util.Collection;
import java.util.concurrent.CountDownLatch;
import java.util.concurrent.TimeUnit;
import java.util.function.Supplier;

import static io.questdb.cutlass.line.tcp.AuthDb.EC_ALGORITHM;

@RunWith(Parameterized.class)
public class LineTcpReceiverTest extends AbstractLineTcpReceiverTest {
    private final static Log LOG = LogFactory.getLog(LineTcpReceiverTest.class);
    private static final long TEST_TIMEOUT_IN_MS = 120000;
    private final boolean walEnabled;
    private Path path;

    public LineTcpReceiverTest(WalMode walMode) {
        this.walEnabled = (walMode == WalMode.WITH_WAL);
    }

    @Parameterized.Parameters(name = "{0}")
    public static Collection<Object[]> data() {
        return Arrays.asList(new Object[][]{
                {WalMode.WITH_WAL}, {WalMode.NO_WAL}
        });
    }

    @Test
    public void generateKeys() throws NoSuchAlgorithmException {
        KeyPairGenerator keyPairGenerator = KeyPairGenerator.getInstance(EC_ALGORITHM);

        KeyPair keys = keyPairGenerator.generateKeyPair();
        ECPublicKey publicKey = (ECPublicKey) keys.getPublic();

        String x = Base64.getUrlEncoder().encodeToString(
                publicKey.getW().getAffineX().toByteArray()
        );

        String y = Base64.getUrlEncoder().encodeToString(
                publicKey.getW().getAffineY().toByteArray()
        );

        System.out.println("x: " + x);
        System.out.println("y: " + y);

        ECPrivateKey privateKey = (ECPrivateKey) keys.getPrivate();
        System.out.println("s: " +
                Base64.getUrlEncoder().encodeToString(
                        privateKey.getS().toByteArray()
                )
        );

        System.out.printf("%s\tec-p-256-sha256\t%s\t%s%n", AUTH_KEY_ID1, x, y);
    }

    @Before
    public void setUpLineTcpReceiverTest() {
        defaultTableWriteMode = walEnabled ? 1 : 0;
        path = new Path();
    }

    @After
    public void tearDownLineTcpReceiverTest() {
        path.close();
    }

    @Test
    public void testColumnTypeStaysTheSameWhileColumnAdded() throws Exception {
        final String tableName = "weather";
        final int numOfRows = 2000;

        try (TableModel m = new TableModel(configuration, tableName, PartitionBy.DAY)) {
            m.col("abcdef", ColumnType.SYMBOL).timestamp("ts");
            CairoTestUtils.create(m);
        }

        final SOCountDownLatch finished = new SOCountDownLatch(1);
        runInContext(receiver -> {
            engine.setPoolListener((factoryType, thread, name, event, segment, position) -> {
                if (factoryType == PoolListener.SRC_WRITER && event == PoolListener.EV_RETURN) {
                    if (Chars.startsWith(name, tableName)
                            && name.equals(engine.getSystemTableName(tableName))) {
                        finished.countDown();
                    }
                }
            });

            new Thread(() -> {
                try (Socket socket = getSocket()) {
                    for (int i = 0; i < numOfRows; i++) {
                        String value = (i % 2 == 0) ? "\"test" + i + "\"" : "" + i;
                        sendToSocket(socket, tableName + ",abcdef=x col=" + value + "\n");
                    }
                } catch (Exception e) {
                    Assert.fail("Data sending failed [e=" + e + "]");
                    throw new RuntimeException(e);
                }
            }).start();

            // this will wait until the writer is returned into the pool
            finished.await();
            mayDrainWalQueue();
            engine.setPoolListener((factoryType, thread, name, event, segment, position) -> {
            });

            try (TableReader reader = engine.getReader(AllowAllCairoSecurityContext.INSTANCE, tableName)) {
                final int expectedNumOfRows = numOfRows / 2;
                // usually the data will be in the table by the time we get here but
                // if it is not we will wait for it in a loop
                while (reader.getTransientRowCount() < expectedNumOfRows) {
                    mayDrainWalQueue();
                    Os.sleep(100);
                }
                Assert.assertEquals(reader.getMetadata().isWalEnabled(), walEnabled);
                Assert.assertEquals(expectedNumOfRows, reader.getTransientRowCount());
            } catch (Exception e) {
                Assert.fail("Reader failed [e=" + e + "]");
                throw new RuntimeException(e);
            }
        }, false, 250);
    }

    @Test
    public void testCreationAttemptNonPartitionedTableWithWal() throws Exception {
        Assume.assumeTrue(walEnabled);
        partitionByDefault = PartitionBy.NONE;

        final String tableNonPartitioned = "weather_none";
        final String tablePartitioned = "weather_day";

        runInContext((receiver) -> {
            // Pre-create a partitioned table, so we can wait until it's created.
            try (TableModel m = new TableModel(configuration, tablePartitioned, PartitionBy.DAY)) {
                m.timestamp("ts").wal();
<<<<<<< HEAD
                CairoTestUtils.create(engine, m);
=======
                engine.createTableUnsafe(AllowAllCairoSecurityContext.INSTANCE, m.getMem(), m.getPath(), m);
>>>>>>> 82336b7b
            }

            // Send non-partitioned table rows before the partitioned table ones.
            final String lineData = tableNonPartitioned + " windspeed=2.0 631150000000000000\n" +
                    tableNonPartitioned + " timetocycle=0.0,windspeed=3.0 631160000000000000\n" +
                    tablePartitioned + " windspeed=4.0 631170000000000000\n" +
                    tablePartitioned + " timetocycle=0.0,windspeed=3.0 631160000000000000\n";
            sendLinger(receiver, lineData, tablePartitioned);

            mayDrainWalQueue();

            // Verify that the partitioned table data has landed.
            Assert.assertTrue(isWalTable(tablePartitioned));
            String expected = "ts\twindspeed\ttimetocycle\n" +
                    "1990-01-01T02:13:20.000000Z\t3.0\t0.0\n" +
                    "1990-01-01T05:00:00.000000Z\t4.0\tNaN\n";
            assertTable(expected, tablePartitioned);

            // WAL is not supported on non-partitioned tables, so we create a non-WAL table as a fallback.
            Assert.assertFalse(isWalTable(tableNonPartitioned));
            expected = "windspeed\ttimestamp\ttimetocycle\n" +
                    "2.0\t1989-12-31T23:26:40.000000Z\tNaN\n" +
                    "3.0\t1990-01-01T02:13:20.000000Z\t0.0\n";
            assertTable(expected, tableNonPartitioned);
        });
    }

    @Test
    public void testCrossingSymbolBoundary() throws Exception {
        String tableName = "punk";
        int count = 2100;
        int startSymbolCount = 2040;
        int writeIterations = 4;
        runInContext((receiver) -> {
            int symbolCount = startSymbolCount;
            for (int it = 0; it < writeIterations; it++) {
                final int iteration = it;
                final int maxIds = symbolCount++;
                send(receiver, tableName, WAIT_ENGINE_TABLE_RELEASE, () -> {
                    try (LineTcpSender sender = LineTcpSender.newSender(Net.parseIPv4("127.0.0.1"), bindPort, msgBufferSize)) {
                        for (int i = 0; i < count; i++) {
                            String id = String.valueOf(i % maxIds);
                            sender.metric(tableName)
                                    .tag("id", id)
                                    .$((iteration * count + i) * 10_000_000L);
                        }
                        sender.flush();
                    }
                });
            }
        });
        mayDrainWalQueue();
        try (TableReader reader = engine.getReader(AllowAllCairoSecurityContext.INSTANCE, tableName)) {
            Assert.assertEquals(reader.getMetadata().isWalEnabled(), walEnabled);
            Assert.assertEquals(count * writeIterations, reader.size());
        }
    }

    @Test
    public void testFieldValuesHasEqualsChar() throws Exception {
        maxMeasurementSize = 250;
        String lineData =
                "tab ts_nsec=1111111111111111111i,raw_msg=\"_________________________________________________________________________________________________________ ____________\" 1619509249714000000\n"
                        + "tab ts_nsec=2222222222222222222i,raw_msg=\"_________________________________________________________________________________________________________ ____________\" 1619509249714000000\n"
                        + "tab ts_nsec=3333333333333333333i,raw_msg=\"_________________________________________________________________________________________________________ ____________\" 1619509249714000000\n"
                        + "tab ts_nsec=4444444444444444444i,raw_msg=\"_________________________________________________________________________________________________________ ____________\" 1619509249714000000\n"
                        + "tab ts_nsec=5555555555555555555i,raw_msg=\"_________________________________________________________________________________________________________ ____________\" 1619509249714000000\n"
                        + "tab ts_nsec=6666666666666666666i,raw_msg=\"_________________________________________________________________________________________________________ ____________\" 1619509249714000000\n";
        runInContext((receiver) -> {
            sendLinger(receiver, lineData, "tab");

            mayDrainWalQueue();
            if (walEnabled) {
                Assert.assertTrue(isWalTable("tab"));
            }
            String expected = "ts_nsec\traw_msg\ttimestamp\n" +
                    "1111111111111111111\t_________________________________________________________________________________________________________ ____________\t2021-04-27T07:40:49.714000Z\n" +
                    "2222222222222222222\t_________________________________________________________________________________________________________ ____________\t2021-04-27T07:40:49.714000Z\n" +
                    "3333333333333333333\t_________________________________________________________________________________________________________ ____________\t2021-04-27T07:40:49.714000Z\n" +
                    "4444444444444444444\t_________________________________________________________________________________________________________ ____________\t2021-04-27T07:40:49.714000Z\n" +
                    "5555555555555555555\t_________________________________________________________________________________________________________ ____________\t2021-04-27T07:40:49.714000Z\n" +
                    "6666666666666666666\t_________________________________________________________________________________________________________ ____________\t2021-04-27T07:40:49.714000Z\n";
            assertTable(expected, "tab");
        });
    }

    @Test
    public void testFieldsReducedNonPartitioned() throws Exception {
        // WAL is not supported on non-partitioned tables
        Assume.assumeFalse(walEnabled);

        try (TableModel m = new TableModel(configuration, "weather", PartitionBy.NONE)) {
            m.col("windspeed", ColumnType.DOUBLE).timestamp();
            CairoTestUtils.create(m);
        }

        String lineData =
                "weather windspeed=2.0 631150000000000000\n" +
                        "weather timetocycle=0.0,windspeed=3.0 631160000000000000\n" +
                        "weather windspeed=4.0 631170000000000000\n";

        runInContext((receiver) -> {
            sendLinger(receiver, lineData, "weather");

            String expected =
                    "windspeed\ttimestamp\ttimetocycle\n" +
                            "2.0\t1989-12-31T23:26:40.000000Z\tNaN\n" +
                            "3.0\t1990-01-01T02:13:20.000000Z\t0.0\n" +
                            "4.0\t1990-01-01T05:00:00.000000Z\tNaN\n";
            assertTable(expected, "weather");
        });
    }

    @Test
    public void testFieldsReducedO3() throws Exception {
        String lineData =
                "weather windspeed=1.0 631152000000000000\n" +
                        "weather windspeed=2.0 631150000000000000\n" +
                        "weather timetocycle=0.0,windspeed=3.0 631160000000000000\n" +
                        "weather windspeed=4.0 631170000000000000\n";

        runInContext((receiver) -> {
            sendLinger(receiver, lineData, "weather");

            mayDrainWalQueue();
            if (walEnabled) {
                Assert.assertTrue(isWalTable("weather"));
            }
            String expected =
                    "windspeed\ttimestamp\ttimetocycle\n" +
                            "2.0\t1989-12-31T23:26:40.000000Z\tNaN\n" +
                            "1.0\t1990-01-01T00:00:00.000000Z\tNaN\n" +
                            "3.0\t1990-01-01T02:13:20.000000Z\t0.0\n" +
                            "4.0\t1990-01-01T05:00:00.000000Z\tNaN\n";
            assertTable(expected, "weather");
        });
    }

    @Test
    public void testFieldsReducedO3VarLen() throws Exception {
        String lineData =
                "weather dir=\"NA\",windspeed=1.0 631152000000000000\n" +
                        "weather dir=\"South\",windspeed=2.0 631150000000000000\n" +
                        "weather dir=\"North\",windspeed=3.0,timetocycle=0.0 631160000000000000\n" +
                        "weather dir=\"SSW\",windspeed=4.0 631170000000000000\n";

        runInContext((receiver) -> {
            sendLinger(receiver, lineData, "weather");

            mayDrainWalQueue();
            if (walEnabled) {
                Assert.assertTrue(isWalTable("weather"));
            }
            String expected =
                    "dir\twindspeed\ttimestamp\ttimetocycle\n" +
                            "South\t2.0\t1989-12-31T23:26:40.000000Z\tNaN\n" +
                            "NA\t1.0\t1990-01-01T00:00:00.000000Z\tNaN\n" +
                            "North\t3.0\t1990-01-01T02:13:20.000000Z\t0.0\n" +
                            "SSW\t4.0\t1990-01-01T05:00:00.000000Z\tNaN\n";
            assertTable(expected, "weather");
        });
    }

    @Test
    public void testFirstRowIsCancelled() throws Exception {
        runInContext((receiver) -> {
            send(receiver, "table", WAIT_ENGINE_TABLE_RELEASE, () -> {
                try (LineTcpSender lineTcpSender = LineTcpSender.newSender(Net.parseIPv4("127.0.0.1"), bindPort, msgBufferSize)) {
                    lineTcpSender.disableValidation();
                    lineTcpSender
                            .metric("table")
                            .tag("tag/2", "value=\2") // Invalid column name, line is not saved
                            .$(0);
                    lineTcpSender
                            .metric("table")
                            .tag("tag1", "value 1")
                            .tag("tag=2", "значение 2")
                            .field("поле=3", "{\"ключ\": \"число\"}")
                            .$(0);
                    lineTcpSender
                            .metric("table")
                            .tag("tag1", "value 2")
                            .$(0);
                    lineTcpSender
                            .metric("table")
                            .tag("tag=2", "value=\\2")
                            .$(Timestamps.DAY_MICROS * 1000L);
                    lineTcpSender.flush();
                }
            });

            mayDrainWalQueue();
            if (walEnabled) {
                Assert.assertTrue(isWalTable("table"));
            }
            String expected = "tag1\ttag=2\tполе=3\ttimestamp\n" +
                    "value 1\tзначение 2\t{\"ключ\": \"число\"}\t1970-01-01T00:00:00.000000Z\n" +
                    "value 2\t\t\t1970-01-01T00:00:00.000000Z\n" +
                    "\tvalue=\\2\t\t1970-01-02T00:00:00.000000Z\n";
            assertTable(expected, "table");
        });
    }

    @Test
    public void testGoodAuthenticated() throws Exception {
        test(AUTH_KEY_ID1, AUTH_PRIVATE_KEY1, 768, 1_000, false);
    }

    @Test(expected = LineSenderException.class)
    public void testInvalidSignature() throws Exception {
        test(AUTH_KEY_ID1, AUTH_PRIVATE_KEY2, 768, 6_000, true);
    }

    @Test(expected = LineSenderException.class)
    public void testInvalidUser() throws Exception {
        test(AUTH_KEY_ID2, AUTH_PRIVATE_KEY2, 768, 6_000, true);
    }

    @Test(expected = LineSenderException.class)
    public void testInvalidZeroSignature() throws Exception {
        test(AUTH_KEY_ID1, 768, 100, true, () -> {
            PlainTcpLineChannel channel = new PlainTcpLineChannel(NetworkFacadeImpl.INSTANCE, Net.parseIPv4("127.0.0.1"), bindPort, 4096);
            LineTcpSender sender = new LineTcpSender(channel, 4096) {
                @Override
                protected byte[] signAndEncode(PrivateKey privateKey, byte[] challengeBytes) {
                    byte[] rawSignature = new byte[64];
                    return Base64.getEncoder().encode(rawSignature);
                }
            };
            sender.authenticate(AUTH_KEY_ID1, null);
            return sender;
        });
    }

    @Test
    public void testMetaDataSizeToHitExactly16K() throws Exception {
        final String tableName = "weather";
        final int numOfColumns = 255;
        final Rnd rnd = new Rnd();

        final SOCountDownLatch finished = new SOCountDownLatch(1);
        // We set the minIdleMsBeforeWriterRelease interval to a rather large value
        // (1 sec) to prevent false positive WAL writer releases.
        runInContext(receiver -> {
            engine.setPoolListener((factoryType, thread, name, event, segment, position) -> {
                if (factoryType == PoolListener.SRC_WRITER && event == PoolListener.EV_RETURN) {
                    if (Chars.startsWith(name, tableName)
                            && name.equals(engine.getSystemTableName(tableName))) {
                        finished.countDown();
                    }
                }
            });

            try (Socket socket = getSocket()) {
                // this loop adds columns to the table
                // after the 252nd column has been added the metadata size will be exactly 16k
                // adding an extra 2 columns, just in case
                for (int i = 1; i < numOfColumns; i++) {
                    sendToSocket(socket, tableName + ",abcdefghijklmnopqrs=x, " + rnd.nextString(13 - (int) Math.log10(i)) + i + "=32 " + i + "\n");
                }
                finished.await(30_000_000_000L);
            } finally {
                engine.setPoolListener((factoryType, thread, name, event, segment, position) -> {
                });
            }
        }, false, 1000);

        mayDrainWalQueue();
        try (TableReader reader = engine.getReader(AllowAllCairoSecurityContext.INSTANCE, tableName)) {
            Assert.assertEquals(reader.getMetadata().isWalEnabled(), walEnabled);
            Assert.assertEquals(numOfColumns + 1, reader.getMetadata().getColumnCount());
        }
    }

    @Test
    public void testNewPartitionRowCancelledTwice() throws Exception {
        runInContext((receiver) -> {
            send(receiver, "table", WAIT_ENGINE_TABLE_RELEASE, () -> {
                try (LineTcpSender lineTcpSender = LineTcpSender.newSender(Net.parseIPv4("127.0.0.1"), bindPort, msgBufferSize)) {
                    lineTcpSender.disableValidation();
                    lineTcpSender
                            .metric("table")
                            .tag("tag1", "value 1")
                            .tag("tag=2", "значение 2")
                            .field("поле=3", "{\"ключ\": \"число\"}")
                            .$(0);
                    lineTcpSender
                            .metric("table")
                            .tag("tag1", "value 2")
                            .$(0);
                    lineTcpSender
                            .metric("table")
                            .tag("tag/2", "value=\2") // Invalid column name, last line is not saved
                            .$(Timestamps.DAY_MICROS * 1000L);
                    // Repeat
                    lineTcpSender
                            .metric("table")
                            .tag("tag/2", "value=\2") // Invalid column name, last line is not saved
                            .$(Timestamps.DAY_MICROS * 1000L);
                    lineTcpSender.flush();
                }
            });

            mayDrainWalQueue();
            if (walEnabled) {
                Assert.assertTrue(isWalTable("table"));
            }
            String expected = "tag1\ttag=2\tполе=3\ttimestamp\n" +
                    "value 1\tзначение 2\t{\"ключ\": \"число\"}\t1970-01-01T00:00:00.000000Z\n" +
                    "value 2\t\t\t1970-01-01T00:00:00.000000Z\n";
            assertTable(expected, "table");
        });
    }

    @Test
    public void testQueueBufferOverflowDoesNotCrashVM() throws Exception {
        msgBufferSize = 64 * 1024;
        runInContext((receiver) -> {
            String lineData = "bybit_perpetual_btcusdt_ob_features,symbol=BTCUSDT,side=Buy,time_iso8601=2021-09-27_12:04:19.100000,trade_id=7d4676b9-08ae-5659-982c-629bd3a99f75,ask_ob=00000000000000000400000002000000fffffffff00500001000000000000a000c000600050008000a000000000104000c00000008000800000004000800000004000000010000000400000080faffff0000010e180000002000000004000000020000007805000028000000040000006c6973740000000014fbffff0000010004000000020000000000000001000000c4faffff0000010c14000000180000000400000001000000100000000200000031310000b8faffffecfaffff0000010d180000002000000004000000020000006804000014000000040000006974656d00000000e8faffff1cfbffff0000010e1c00000024000000040000000300000014040000540000002c0000000400000076616c7300000000b4fbffff00000100040000000300000000000000010000000200000068fbffff0000010510000000140000000400000000000000010000003500000058fbffff8cfbffff0000010c1400000018000000040000000100000010000000020000003131000080fbffffb4fbffff0000010d18000000200000000400000002000000f002000014000000040000006974656d00000000b0fbffffe4fbffff0000010e180000002000000004000000020000009c020000280000000400000076616c730000000078fcffff000001000400000002000000000000000100000028fcffff0000010c140000001800000004000000010000001000000002000000313000001cfcffff50fcffff0000010e180000002000000004000000020000000c02000028000000040000006974656d00000000e4fcffff000001000400000002000000000000000100000094fcffff0000010c1400000018000000040000000100000010000000020000003131000088fcffffbcfcffff0000010d180000002000000004000000020000001401000014000000040000006974656d00000000b8fcffffecfcffff0000010e20000000280000000400000004000000c00000008800000058000000300000000400000076616c730000000088fdffff0000010004000000040000000000000001000000020000000300000040fdffff0000010510000000140000000400000000000000010000003500000030fdffff64fdffff00000102100000001400000004000000000000000200000031360000d4ffffff000000012000000090fdffff00000102100000001c0000000400000000000000020000003135000008000c0008000700080000000000000120000000c4fdffff00000101100000001400000004000000000000000100000030000000b4fdffffe8fdffff0000010e180000002000000004000000020000005000000028000000040000006b657973000000007cfeffff00000100040000000200000000000000010000002cfeffff000001051000000014000000040000000000000001000000350000001cfeffff50feffff0000010110000000140000000400000000000000010000003000000040feffff74feffff0000010110000000140000000400000000000000010000003000000064feffff98feffff0000010110000000140000000400000000000000010000003000000088feffffbcfeffff0000010e180000002000000004000000020000005000000028000000040000006b6579730000000050ffffff000001000400000002000000000000000100000000ffffff00000105100000001400000004000000000000000100000035000000f0feffff24ffffff0000010110000000140000000400000000000000010000003000000014ffffff48ffffff0000010110000000140000000400000000000000010000003000000038ffffff6cffffff0000010e180000002800000004000000020000005800000030000000040000006b6579730000000008000c0006000800080000000000010004000000020000000000000001000000b8ffffff00000105100000001400000004000000000000000100000035000000a8ffffffdcffffff00000101100000001400000004000000000000000100000030000000ccffffff100014000800060007000c00000010001000000000000101100000001800000004000000000000000100000030000000040004000400000000000000ffffffff1805000014000000000000000c0016000600050008000c000c0000000003040018000000e00100000000000000000a0018000c00040008000a000000fc020000100000000100000000000000000000002e000000000000000000000001000000000000000800000000000000040000000000000010000000000000000000000000000000100000000000000008000000000000001800000000000000000000000000000018000000000000000200000000000000200000000000000008000000000000002800000000000000000000000000000028000000000000000c0000000000000038000000000000000c00000000000000480000000000000002000000000000005000000000000000080000000000000058000000000000000000000000000000580000000000000008000000000000006000000000000000000000000000000060000000000000000200000000000000680000000000000008000000000000007000000000000000000000000000000070000000000000000c0000000000000080000000000000000a000000000000009000000000000000020000000000000098000000000000000800000000000000a0000000000000000000000000000000a0000000000000000c00000000000000b0000000000000000400000000000000b8000000000000001000000000000000c8000000000000000000000000000000c8000000000000001400000000000000e0000000000000000000000000000000e0000000000000000800000000000000e800000000000000200000000000000008010000000000000000000000000000080100000000000024000000000000003001000000000000340000000000000068010000000000000800000000000000700100000000000020000000000000009001000000000000000000000000000090010000000000001000000000000000a0010000000000000000000000000000a0010000000000000800000000000000a8010000000000000000000000000000a8010000000000000c00000000000000b8010000000000001000000000000000c8010000000000000000000000000000c8010000000000000800000000000000d0010000000000000c00000000000000000000001e0000000100000000000000000000000000000000000000000000000000000000000000010000000000000000000000000000000200000000000000000000000000000002000000000000000000000000000000000000000000000000000000000000000200000000000000000000000000000002000000000000000000000000000000000000000000000000000000000000000100000000000000000000000000000002000000000000000000000000000000020000000000000000000000000000000000000000000000000000000000000002000000000000000000000000000000020000000000000000000000000000000000000000000000000000000000000002000000000000000000000000000000040000000000000000000000000000000000000000000000000000000000000004000000000000000000000000000000080000000000000000000000000000000800000000000000000000000000000000000000000000000000000000000000080000000000000000000000000000000800000000000000000000000000000000000000000000000000000000000000040000000000000000000000000000000200000000000000000000000000000002000000000000000000000000000000010000000000000000000000000000000100000000000000000000000000000000000000020000000101000000000000000000000100000000000000040000000c00000000000000646174615f7079747970655f000000000102000000000000000000000000000000000000020000000101000000000000000000000100000000000000060000000a00000000000000626c6f636b736178657300000000000001010000000000000000000001000000000000000200000004000000000000000101010100000000000000000100000002000000030000000000000002000000040000000600000008000000000000000101010101010101000000000100000002000000030000000400000005000000060000000700000000000000090000000e000000170000001c00000020000000280000002c0000003400000000000000706c6163656d656e74626c6f636b706c6163656d656e74626c6f636b646174615f7079747970655f646174615f7079747970655f00000000010101010203020300000000010000000200000003000000000000000000000001000000010000000000000001000000020000000300000000000000010000000000000008000000100000000000000070642e496e64657870642e496e646578000000000c00000070642e446174614672616d6500000000ffffffff00000000000000000000000000000000000000000000000000000000000000000000000000000000000000000000000000000000ffffffffb800000014000000000000000c001a000600050008000c000c000000000404002000000008000000000000000000000000000e002800070008000c00100014000e000000000000026000000028000000180000000000000000000000080000000000000000000000010000000800000000000000010000000c00000008001400080004000800000010000000010000000000000000000000000000000000000008000c0008000700080000000000000140000000000000000000000001000000000000000000000000000000000000000000000000000000000000000000000000000000000000000000000000000000000000000000000000000000fffffffff800000014000000000000000c001a000600050008000c000c000000000404002000000040060000000000000000000000000e002800070008000c00100014000e000000000000038c0000003400000018000000000000000000000040060000000000000000000002000000080000000000000008000000000000000000000002000000300000000c0000000800100008000400080000000c000000c80000000000000000000000000000000800140008000400080000001000000001000000000000000000000000000000000006000800060006000000000002000000000000000000000000000000000000000000000000000000000000000000fa7e6abc7493883ffca9f1d24d62503f7b14ae47e17aa43f9a9999999999d93f9a9999999999c93fc3f5285c8fc2ed3f3bdf4f8d976e823f79e9263108ac7c3fec51b81e85ebc13ffca9f1d24d62503ffca9f1d24d62503ffca9f1d24d62503ffca9f1d24d62503ffca9f1d24d62603f7b14ae47e17a843ffa7e6abc7493683ffca9f1d24d62503ffca9f1d24d62503ffca9f1d24d62603f39b4c876be9f9a3ffca9f1d24d62503ffca9f1d24d62503ffca9f1d24d62603ffca9f1d24d62603f9a9999999999a93f6abc74931804f03ffca9f1d24d62603ffca9f1d24d62503ffca9f1d24d62503ffa7e6abc7493683ffca9f1d24d62603ffa7e6abc7493783f79e9263108acac3f0ad7a3703d0ab73ffca9f1d24d62503ffca9f1d24d62503ffca9f1d24d62603f48e17a14ae0720405a643bdf4f8da73ffa7e6abc7493883ffca9f1d24d62603f3bdf4f8d976e823ffca9f1d24d62503ffa7e6abc7493683ffca9f1d24d62603ffca9f1d24d62503ffca9f1d24d62603ffca9f1d24d62503ffca9f1d24d62503fb81e85eb51b88e3ffca9f1d24d62503f9a9999999999a93ffca9f1d24d62603ffca9f1d24d62503ffa7e6abc74131140fca9f1d24d62503ffa7e6abc7493683ffca9f1d24d62503f4260e5d022dbb93f1904560e2db2ad3f83c0caa145b61040fa7e6abc7493783ffa7e6abc7493883f79e9263108ac8c3ffca9f1d24d62503ffca9f1d24d62503ffca9f1d24d62703ffca9f1d24d62503f7b14ae47e17a843ffca9f1d24d62503ffa7e6abc7493683ffca9f1d24d62503f39b4c876be9fba3f9a9999999999a93f39b4c876be9f8a3ffca9f1d24d62503ffca9f1d24d62503fba490c022b87863f62105839b4c80c40fca9f1d24d62503ffca9f1d24d62503ffa7e6abc7493683fee7c3f355ebae13ffca9f1d24d62503ffca9f1d24d62503ffca9f1d24d62503fbe9f1a2fdd24d63f39b4c876be9f9a3f9a9999999999a93fd9cef753e3a5bb3f7b14ae47e17a843f9cc420b07268913ffca9f1d24d62603ffca9f1d24d62503ffa7e6abc7493683f2b8716d9cef7a33f3bdf4f8d976eb23f4260e5d0220b4040fca9f1d24d62503ffca9f1d24d62503ff0a7c64b3789c13ffca9f1d24d62503f9a9999999999993fb81e85eb51b8be3f77be9f1a2fdd11407b14ae47e17ac43f39b4c876be9faa3ffca9f1d24d62503fc3f5285c8fc20d40ba490c022b87963ffca9f1d24d62503ffca9f1d24d62603ffca9f1d24d62503ffa7e6abc7493683f986e1283c0caed3ffca9f1d24d62503ffca9f1d24d62503f8b6ce7fba9f1a23fc976be9f1a2fbd3ffca9f1d24d62503ffa7e6abc7493783ffca9f1d24d62603f4260e5d022dbd13fdd2406819543eb3fb81e85eb51b89e3ffca9f1d24d62503ffa7e6abc7493683ffca9f1d24d62503fdbf97e6abc74e33ffca9f1d24d62503ffca9f1d24d62503f46b6f3fdd4780940fca9f1d24d62503fcdcccccccccc1140fca9f1d24d62703ffca9f1d24d62603ffca9f1d24d62503ffa7e6abc7493683fac1c5a643bdfe33fb81e85eb51b89e3f9a9999999999b93ffa7e6abc7493683f7f6abc749318f23f08ac1c5a643bbf3f295c8fc2f5281440b6f3fdd478e9e23ffca9f1d24d62603ffca9f1d24d62503f9eefa7c64b37d93ffca9f1d24d62503fc74b37894160fd3fa245b6f3fdd4b83fba490c022b87863f5a643bdf4f8d973ffca9f1d24d62503ffca9f1d24d62503ff6285c8fc2f5e83f3bdf4f8d976ef43fba490c022b87963f105839b4c876d63ffa7e6abc7493683fd9cef753e3a5f53f39b4c876be9fd23fba490c022b87863ffca9f1d24d62c03f2db29defa7c6f93f8fc2f5285c8ff03f3bdf4f8d976ef83f54e3a59bc4200b40f853e3a59bc40540e5d022dbf97e13403bdf4f8d976ef83ffca9f1d24d62503fd9cef753e3a5e73f75931804560ed53fec51b81e85ebe93f3d0ad7a3703dd23f79e9263108acac3fb4c876be9f1ad73f6de7fba9f1d2cd3f000000000000e83fb81e85eb51b89e3ff6285c8fc2f5c83ffca9f1d24d62503f7b14ae47e17a943f7b14ae47e17a943fe7fba9f1d24dd23fcdcccccccccce43f08ac1c5a643be33f39b4c876be9fe23f1f85eb51b81edd3f5839b4c876bee33fb81e85eb51b8d63f643bdf4f8d171040333333333333d33ffca9f1d24d62503f000000000000104000000000000010400000000000000840f853e3a59b441140ffffffffb800000014000000000000000c001a000600050008000c000c000000000404002000000008000000000000000000000000000e002800070008000c00100014000e000000000000026000000028000000180000000000000000000000080000000000000000000000010000000800000000000000010000000c00000008001400080004000800000010000000010000000000000000000000000000000000000008000c0008000700080000000000000140000000000000000000000000000000000000000000000000000000000000000000000000000000000000000000000000000000000000000000000000000000000000000000000000000000fffffffff800000014000000000000000c001a000600050008000c000c000000000404002000000040060000000000000000000000000e002800070008000c00100014000e000000000000038c0000003400000018000000000000000000000040060000000000000000000002000000400600000000000008000000000000000000000002000000300000000c0000000800100008000400080000000c000000c80000000000000000000000000000000800140008000400080000001000000001000000000000000000000000000000000006000800060006000000000002000000000000000000000000000000000000000000000000000000000000000000000000000061e54000000000e060e540000000009060e540000000005060e540000000004060e540000000003060e540000000002060e540000000001060e54000000000805fe54000000000005fe54000000000e05ee54000000000d05ee54000000000a05ee54000000000805ee54000000000005ee54000000000a05de54000000000905de54000000000805de54000000000e05ce54000000000c05ce54000000000805ce54000000000505ce54000000000405ce54000000000205ce54000000000105ce54000000000805be54000000000605be54000000000405be54000000000105be54000000000005be54000000000e05ae54000000000b05ae54000000000a05ae54000000000805ae54000000000205ae54000000000005ae54000000000f059e54000000000e059e54000000000d059e54000000000c059e540000000004059e540000000000059e540000000009058e540000000008058e540000000007058e54000000000e057e54000000000b057e540000000008057e540000000005057e540000000002057e540000000000057e54000000000e056e54000000000d056e54000000000c056e540000000008056e540000000001056e540000000000056e54000000000d055e54000000000b055e540000000009055e540000000005055e540000000004055e540000000002055e54000000000f054e54000000000e054e54000000000d054e54000000000c054e540000000008054e540000000000054e540000000009053e540000000008053e540000000006053e540000000005053e540000000002053e54000000000b052e540000000006052e540000000005052e54000000000c051e540000000008051e540000000002051e540000000001051e54000000000e050e540000000004050e540000000000050e54000000000e04fe54000000000d04fe54000000000c04fe54000000000804fe54000000000604fe54000000000104fe54000000000004fe54000000000c04ee54000000000b04ee54000000000904ee54000000000604ee54000000000204ee54000000000f04de54000000000e04de54000000000c04de54000000000a04de54000000000704de54000000000604de54000000000504de54000000000304de54000000000204de54000000000f04ce54000000000c04ce54000000000a04ce54000000000904ce54000000000804ce54000000000104ce54000000000004ce54000000000f04be54000000000e04be54000000000f04ae54000000000e04ae54000000000d04ae54000000000c04ae54000000000a04ae54000000000804ae54000000000404ae54000000000304ae54000000000104ae54000000000004ae54000000000a049e540000000009049e540000000006049e540000000004049e540000000007048e540000000006048e540000000005048e540000000003048e540000000002048e540000000008047e540000000007047e540000000002047e540000000001047e54000000000f046e54000000000e046e54000000000c046e54000000000a046e540000000006046e540000000005046e540000000004046e540000000001046e540000000000046e54000000000e045e54000000000d045e54000000000a045e540000000008045e540000000004045e540000000001045e540000000000045e54000000000a044e540000000009044e540000000007044e540000000004044e540000000001044e54000000000d043e540000000008043e540000000007043e540000000005043e540000000004043e540000000000043e54000000000f042e54000000000c042e54000000000a042e540000000009042e540000000008042e540000000007042e540000000006042e540000000005042e540000000001042e54000000000f041e54000000000e041e54000000000c041e54000000000b041e540000000008041e540000000004041e540000000003041e540000000002041e540000000000041e54000000000e040e54000000000d040e54000000000c040e54000000000b040e540000000008040e540000000007040e540000000004040e540000000003040e540000000002040e540000000001040e540000000000040e54000000000d03fe54000000000c03fe54000000000903fe54000000000003fe54000000000f03ee54000000000e03ee54000000000d03ee540f200000000000000800595e7000000000000008c1870616e6461732e636f72652e696e64657865732e62617365948c0a5f6e65775f496e64657894939468008c05496e6465789493947d94288c0464617461948c156e756d70792e636f72652e6d756c74696172726179948c0c5f7265636f6e7374727563749493948c056e756d7079948c076e6461727261799493944b0085944301629487945294284b014b028594680a8c0564747970659493948c024f3894898887945294284b038c017c944e4e4e4affffffff4affffffff4b3f749462895d94288c057072696365948c06416d6f756e7494657494628c046e616d65944e75869452942e8d0000000000000080059582000000000000008c1870616e6461732e636f72652e696e64657865732e62617365948c0a5f6e65775f496e6465789493948c1970616e6461732e636f72652e696e64657865732e72616e6765948c0a52616e6765496e6465789493947d94288c046e616d65944e8c057374617274944b008c0473746f70944bc88c0473746570944b0175869452942e,bid_ob=00000000000000000400000002000000fffffffff00500001000000000000a000c000600050008000a000000000104000c00000008000800000004000800000004000000010000000400000080faffff0000010e180000002000000004000000020000007805000028000000040000006c6973740000000014fbffff0000010004000000020000000000000001000000c4faffff0000010c14000000180000000400000001000000100000000200000031310000b8faffffecfaffff0000010d180000002000000004000000020000006804000014000000040000006974656d00000000e8faffff1cfbffff0000010e1c00000024000000040000000300000014040000540000002c0000000400000076616c7300000000b4fbffff00000100040000000300000000000000010000000200000068fbffff0000010510000000140000000400000000000000010000003500000058fbffff8cfbffff0000010c1400000018000000040000000100000010000000020000003131000080fbffffb4fbffff0000010d18000000200000000400000002000000f002000014000000040000006974656d00000000b0fbffffe4fbffff0000010e180000002000000004000000020000009c020000280000000400000076616c730000000078fcffff000001000400000002000000000000000100000028fcffff0000010c140000001800000004000000010000001000000002000000313000001cfcffff50fcffff0000010e180000002000000004000000020000000c02000028000000040000006974656d00000000e4fcffff000001000400000002000000000000000100000094fcffff0000010c1400000018000000040000000100000010000000020000003131000088fcffffbcfcffff0000010d180000002000000004000000020000001401000014000000040000006974656d00000000b8fcffffecfcffff0000010e20000000280000000400000004000000c00000008800000058000000300000000400000076616c730000000088fdffff0000010004000000040000000000000001000000020000000300000040fdffff0000010510000000140000000400000000000000010000003500000030fdffff64fdffff00000102100000001400000004000000000000000200000031360000d4ffffff000000012000000090fdffff00000102100000001c0000000400000000000000020000003135000008000c0008000700080000000000000120000000c4fdffff00000101100000001400000004000000000000000100000030000000b4fdffffe8fdffff0000010e180000002000000004000000020000005000000028000000040000006b657973000000007cfeffff00000100040000000200000000000000010000002cfeffff000001051000000014000000040000000000000001000000350000001cfeffff50feffff0000010110000000140000000400000000000000010000003000000040feffff74feffff0000010110000000140000000400000000000000010000003000000064feffff98feffff0000010110000000140000000400000000000000010000003000000088feffffbcfeffff0000010e180000002000000004000000020000005000000028000000040000006b6579730000000050ffffff000001000400000002000000000000000100000000ffffff00000105100000001400000004000000000000000100000035000000f0feffff24ffffff0000010110000000140000000400000000000000010000003000000014ffffff48ffffff0000010110000000140000000400000000000000010000003000000038ffffff6cffffff0000010e180000002800000004000000020000005800000030000000040000006b6579730000000008000c0006000800080000000000010004000000020000000000000001000000b8ffffff00000105100000001400000004000000000000000100000035000000a8ffffffdcffffff00000101100000001400000004000000000000000100000030000000ccffffff100014000800060007000c00000010001000000000000101100000001800000004000000000000000100000030000000040004000400000000000000ffffffff1805000014000000000000000c0016000600050008000c000c0000000003040018000000e00100000000000000000a0018000c00040008000a000000fc020000100000000100000000000000000000002e000000000000000000000001000000000000000800000000000000040000000000000010000000000000000000000000000000100000000000000008000000000000001800000000000000000000000000000018000000000000000200000000000000200000000000000008000000000000002800000000000000000000000000000028000000000000000c0000000000000038000000000000000c00000000000000480000000000000002000000000000005000000000000000080000000000000058000000000000000000000000000000580000000000000008000000000000006000000000000000000000000000000060000000000000000200000000000000680000000000000008000000000000007000000000000000000000000000000070000000000000000c0000000000000080000000000000000a000000000000009000000000000000020000000000000098000000000000000800000000000000a0000000000000000000000000000000a0000000000000000c00000000000000b0000000000000000400000000000000b8000000000000001000000000000000c8000000000000000000000000000000c8000000000000001400000000000000e0000000000000000000000000000000e0000000000000000800000000000000e800000000000000200000000000000008010000000000000000000000000000080100000000000024000000000000003001000000000000340000000000000068010000000000000800000000000000700100000000000020000000000000009001000000000000000000000000000090010000000000001000000000000000a0010000000000000000000000000000a0010000000000000800000000000000a8010000000000000000000000000000a8010000000000000c00000000000000b8010000000000001000000000000000c8010000000000000000000000000000c8010000000000000800000000000000d0010000000000000c00000000000000000000001e0000000100000000000000000000000000000000000000000000000000000000000000010000000000000000000000000000000200000000000000000000000000000002000000000000000000000000000000000000000000000000000000000000000200000000000000000000000000000002000000000000000000000000000000000000000000000000000000000000000100000000000000000000000000000002000000000000000000000000000000020000000000000000000000000000000000000000000000000000000000000002000000000000000000000000000000020000000000000000000000000000000000000000000000000000000000000002000000000000000000000000000000040000000000000000000000000000000000000000000000000000000000000004000000000000000000000000000000080000000000000000000000000000000800000000000000000000000000000000000000000000000000000000000000080000000000000000000000000000000800000000000000000000000000000000000000000000000000000000000000040000000000000000000000000000000200000000000000000000000000000002000000000000000000000000000000010000000000000000000000000000000100000000000000000000000000000000000000020000000101000000000000000000000100000000000000040000000c00000000000000646174615f7079747970655f000000000102000000000000000000000000000000000000020000000101000000000000000000000100000000000000060000000a00000000000000626c6f636b736178657300000000000001010000000000000000000001000000000000000200000004000000000000000101010100000000000000000100000002000000030000000000000002000000040000000600000008000000000000000101010101010101000000000100000002000000030000000400000005000000060000000700000000000000090000000e000000170000001c00000020000000280000002c0000003400000000000000706c6163656d656e74626c6f636b706c6163656d656e74626c6f636b646174615f7079747970655f646174615f7079747970655f00000000010101010203020300000000010000000200000003000000000000000000000001000000010000000000000001000000020000000300000000000000010000000000000008000000100000000000000070642e496e64657870642e496e646578000000000c00000070642e446174614672616d6500000000ffffffff00000000000000000000000000000000000000000000000000000000000000000000000000000000000000000000000000000000ffffffffb800000014000000000000000c001a000600050008000c000c000000000404002000000008000000000000000000000000000e002800070008000c00100014000e000000000000026000000028000000180000000000000000000000080000000000000000000000010000000800000000000000010000000c00000008001400080004000800000010000000010000000000000000000000000000000000000008000c0008000700080000000000000140000000000000000000000001000000000000000000000000000000000000000000000000000000000000000000000000000000000000000000000000000000000000000000000000000000fffffffff800000014000000000000000c001a000600050008000c000c000000000404002000000040060000000000000000000000000e002800070008000c00100014000e000000000000038c0000003400000018000000000000000000000040060000000000000000000002000000080000000000000008000000000000000000000002000000300000000c0000000800100008000400080000000c000000c80000000000000000000000000000000800140008000400080000001000000001000000000000000000000000000000000006000800060006000000000002000000000000000000000000000000000000000000000000000000000000000000e9263108acfc4e400000000000001040713d0ad7a370cd3f39b4c876be9fba3f7f6abc749318c43f52b81e85eb51d03f7f6abc749318c43f08ac1c5a643bbf3f9cc420b07268b13f9a9999999999c93ff0a7c64b3789f93f068195438b6cfd3fc976be9f1a2fbd3f91ed7c3f351e3040fed478e926310a407d3f355eba490340e9263108ac1cea3fd122dbf97e6aec3f1904560e2db2cd3fa8c64b3789410240508d976e1283d03fd9cef753e3a5d33f7b14ae47e17a843f7b14ae47e17a843f75931804560ee93f39b4c876be9f9a3f9a9999999999d93ffa7e6abc7493a83f6abc74931804c63ffca9f1d24d62803f1904560e2db2f13f79e9263108ac7c3fcdcccccccccce43f986e1283c0caed3f2fdd24068195fd3fe17a14ae47e10740f6285c8fc2f5c83f273108ac1c5a08402b8716d9cef7f13fb81e85eb51b8ae3fe17a14ae47e1ba3f295c8fc2f528bc3ffca9f1d24d62503f736891ed7c3fb53ffed478e92631d03f5a643bdf4f8de33f2b8716d9cef7c33f333333333333b33fee7c3f355ebac93fdf4f8d976e12c33ffca9f1d24d62503fba490c022b87863fc1caa145b6f3bd3ffca9f1d24d62503f1283c0caa145e23fd122dbf97e6abc3f9a9999999999a93ffa7e6abc7493c83fdbf97e6abc74933fdbf97e6abcf410402b8716d9cef7a33f8b6ce7fba9f1d23f52b81e85eb5138404260e5d022dbd13fdf4f8d976e12d33f39b4c876be9f8a3fac1c5a643bdfcf3f7f6abc749318e03ffca9f1d24d62503f91ed7c3f355eba3ffca9f1d24d62503ffca9f1d24d62703fd34d62105839e03fe5d022dbf97eea3fc976be9f1a2fdd3fc520b072689100404260e5d022db014004560e2db21d114079e9263108ac7c3f4c37894160e5a03ffa7e6abc7493983f7b14ae47e17a943f9a9999999999a93ffa7e6abc7493b83f8d976e1283c0ca3fc3f5285c8fc2ed3fe9263108ac1caa3fb29defa7c64bc73f3bdf4f8d976eb23f3bdf4f8d97ee3d40cba145b6f3fda43f9a9999999999a93fb81e85eb51b88e3f4a0c022b8716a93f79e9263108accc3f4c37894160e5d83f4a0c022b8716b93ffca9f1d24d62803f39b4c876be9f9a3ffca9f1d24d62603ffca9f1d24d62703f1904560e2db2dd3f3bdf4f8d976e923ffca9f1d24d62503f7f6abc749318c43f9a9999999999b93ffca9f1d24d62603f508d976e1283f63f1d5a643bdf4fdd3f7b14ae47e17a743f333333333333b33fee7c3f355ebac93fcff753e3a59bc43fc3f5285c8fc2b53f000000000000f03fb81e85eb51b8d63fb29defa7c6cb1940000000000000e03f9a9999999999b93fdd2406819543d33f2db29defa7c60340736891ed7c3fb53ffca9f1d24d62503fe7fba9f1d24dc23f8195438b6ce7bb3ffed478e926f14040f853e3a59bc41b40643bdf4f8d972c407b14ae47e17a943fb81e85eb51b88e3f6abc74931804b63f9a9999999999c93fc3f5285c8fc2e93ffa7e6abc7493683f9eefa7c64b37d13f62105839b4c8c63fc976be9f1a2fcd3fb81e85eb51b89e3fba490c022b87863f3bdf4f8d976e923f39b4c876be9faa3ffca9f1d24d62503f333333333333c33f7b14ae47e17a743f333333333333d33f2fdd24068195d33f4a0c022b8716fb3f7d3f355eba49e83fba490c022b87863f931804560e2de23f5a643bdf4f8d973f333333333333d33f3bdf4f8d976e823ffca9f1d24d62903f7b14ae47e17a843f1b2fdd240681b53f39b4c876be9f9a3f9a9999999999a93f894160e5d022ab3f1b2fdd240681084079e9263108ac9c3ffa7e6abc7493783f79e9263108ac8c3f60e5d022dbf9ce3fe3a59bc420b0b23ffca9f1d24d62a03f7b14ae47e17a743f54e3a59bc420b03ffca9f1d24d62803ffca9f1d24d62703f54e3a59bc420d03f75931804560ecd3fec51b81e85ebc13ffa7e6abc74931d406abc74931804f23ffca9f1d24d62503f7b14ae47e17a843ffca9f1d24d62503f3bdf4f8d976ea23f21b0726891edbc3f8195438b6ce7d33ffca9f1d24d62503f333333333333b33fdf4f8d976e921640fca9f1d24d62503f4c37894160e5a03f7b14ae47e17a843f333333333333d33f7b14ae47e17a843f9cc420b07268a13f39b4c876be9faa3ffa7e6abc7493783f9cc420b07268b13f48e17a14ae47c13f08ac1c5a643bd73ffa7e6abc7493783f7d3f355eba49cc3f6abc74931804b63f7b14ae47e17a843fa69bc420b072c83fffffffffb800000014000000000000000c001a000600050008000c000c000000000404002000000008000000000000000000000000000e002800070008000c00100014000e000000000000026000000028000000180000000000000000000000080000000000000000000000010000000800000000000000010000000c00000008001400080004000800000010000000010000000000000000000000000000000000000008000c0008000700080000000000000140000000000000000000000000000000000000000000000000000000000000000000000000000000000000000000000000000000000000000000000000000000000000000000000000000000fffffffff800000014000000000000000c001a000600050008000c000c000000000404002000000040060000000000000000000000000e002800070008000c00100014000e000000000000038c0000003400000018000000000000000000000040060000000000000000000002000000400600000000000008000000000000000000000002000000300000000c0000000800100008000400080000000c000000c8000000000000000000000000000000080014000800040008000000100000000100000000000000000000000000000000000600080006000600000000000200000000000000000000000000000000000000000000000000000000000000000000000000c03ee54000000000b03ee54000000000203ee54000000000f03de54000000000e03de54000000000a03de54000000000603de54000000000403de54000000000303de54000000000103de54000000000f03ce54000000000a03ce54000000000903ce54000000000603be54000000000503be54000000000403be54000000000303be54000000000203be54000000000103be54000000000003be54000000000f03ae54000000000e03ae54000000000d03ae54000000000b03ae54000000000903ae54000000000703ae54000000000603ae54000000000403ae54000000000303ae54000000000203ae54000000000103ae54000000000003ae54000000000f039e54000000000e039e54000000000d039e54000000000c039e54000000000b039e54000000000a039e540000000009039e540000000007039e540000000005039e540000000004039e540000000002039e540000000000039e54000000000e038e54000000000d038e54000000000c038e54000000000a038e540000000008038e540000000007038e540000000006038e540000000004038e540000000003038e540000000001038e540000000000038e54000000000e037e54000000000c037e54000000000a037e540000000008037e540000000007037e540000000006037e540000000005037e540000000004037e540000000003037e54000000000e036e54000000000c036e54000000000b036e54000000000a036e540000000009036e540000000008036e540000000004036e540000000003036e540000000002036e540000000001036e540000000000036e54000000000d035e54000000000b035e54000000000a035e540000000009035e540000000008035e540000000006035e540000000005035e540000000004035e540000000003035e540000000002035e540000000001035e540000000000035e54000000000f034e54000000000e034e54000000000d034e54000000000c034e54000000000b034e54000000000a034e540000000008034e540000000004034e540000000003034e540000000002034e540000000000034e54000000000f033e54000000000e033e54000000000a033e540000000008033e540000000007033e540000000006033e540000000004033e540000000002033e540000000000033e54000000000e032e54000000000a032e540000000009032e540000000007032e540000000006032e540000000004032e540000000002032e540000000001032e540000000000032e54000000000f031e54000000000e031e54000000000d031e54000000000c031e54000000000b031e54000000000a031e540000000006031e540000000005031e540000000004031e540000000002031e540000000001031e540000000000031e54000000000d030e54000000000a030e540000000008030e540000000005030e540000000004030e540000000000030e54000000000f02fe54000000000e02fe54000000000c02fe54000000000b02fe54000000000a02fe54000000000702fe54000000000602fe54000000000402fe54000000000202fe54000000000e02ee54000000000c02ee54000000000a02ee54000000000802ee54000000000602ee54000000000402ee54000000000302ee54000000000202ee54000000000002ee54000000000f02de54000000000e02de54000000000c02de54000000000a02de54000000000902de54000000000802de54000000000502de54000000000402de54000000000302de54000000000102de54000000000002de54000000000f02ce54000000000a02ce54000000000702ce54000000000602ce54000000000502ce54000000000402ce54000000000202ce54000000000002ce54000000000e02be54000000000b02be54000000000802be54000000000602be54000000000502be54000000000402be54000000000302be54000000000202be54000000000102be54000000000002be54000000000e02ae54000000000d02ae54000000000c02ae54000000000b02ae54000000000802ae54000000000702ae54000000000402ae54000000000302ae54000000000202ae54000000000102ae54000000000002ae54000000000f029e54000000000e029e54000000000d029e54000000000c029e54000000000a029e540000000008029e540000000006029e540000000002029e540f200000000000000800595e7000000000000008c1870616e6461732e636f72652e696e64657865732e62617365948c0a5f6e65775f496e64657894939468008c05496e6465789493947d94288c0464617461948c156e756d70792e636f72652e6d756c74696172726179948c0c5f7265636f6e7374727563749493948c056e756d7079948c076e6461727261799493944b0085944301629487945294284b014b028594680a8c0564747970659493948c024f3894898887945294284b038c017c944e4e4e4affffffff4affffffff4b3f749462895d94288c057072696365948c06416d6f756e7494657494628c046e616d65944e75869452942e8d0000000000000080059582000000000000008c1870616e6461732e636f72652e696e64657865732e62617365948c0a5f6e65775f496e6465789493948c1970616e6461732e636f72652e696e64657865732e72616e6765948c0a52616e6765496e6465789493947d94288c046e616d65944e8c057374617274944b008c0473746f70944bc88c0473746570944b0175869452942e amount=0.2,time_unix=1632744259.1,price=43510.5,quote_asset_amount=8702.1,cum_ob_imbalance_lev_1=13.355802640722723,cum_ob_imbalance_lev_2=13.689135974056057,cum_ob_imbalance_lev_3=12.746635974056057,cum_ob_imbalance_lev_4=11.772635974056056,cum_ob_imbalance_lev_5=167.77263597405604,cum_ob_imbalance_lev_6=167.62263597405604,cum_ob_imbalance_lev_7=166.66166157684003,cum_ob_imbalance_lev_8=166.00532354867102,cum_ob_imbalance_lev_9=165.1155342455916,cum_ob_imbalance_lev_10=164.55509468515203,cum_ob_imbalance_lev_15=385.58929086480646,cum_ob_imbalance_lev_20=1332.4691370186524,ob_imbalance_lev_1=14.355802640722723,ob_imbalance_lev_2=1.3333333333333333,ob_imbalance_lev_3=0.0575,ob_imbalance_lev_4=0.026,ob_imbalance_lev_5=157.0,ob_imbalance_lev_6=0.8500000000000001,ob_imbalance_lev_7=0.03902560278399205,ob_imbalance_lev_8=0.3436619718309859,ob_imbalance_lev_9=0.11021069692058348,ob_imbalance_lev_10=0.43956043956043955,ob_imbalance_lev_15=163.7,ob_imbalance_lev_20=3.042666666666667,ob_usd_imbalance_lev_1=14.355637671317169,ob_usd_imbalance_lev_2=1.3332873679452706,ob_usd_imbalance_lev_3=0.0574914103168128,ob_usd_imbalance_lev_4=0.02599492094134951,ob_usd_imbalance_lev_5=156.95129433663095,ob_usd_imbalance_lev_6=0.8496679534905098,ob_usd_imbalance_lev_7=0.039008115985175736,ob_usd_imbalance_lev_8=0.3434882456503729,ob_usd_imbalance_lev_9=0.11015245204680738,ob_usd_imbalance_lev_10=0.43931299049517847,ob_usd_imbalance_lev_15=163.53827641267762,ob_usd_imbalance_lev_20=3.0392415784113274,ob_imbalance_ratio_lev_1=0.93487803774268,ob_imbalance_ratio_lev_2=0.5714285714285714,ob_imbalance_ratio_lev_3=0.05437352245862884,ob_imbalance_ratio_lev_4=0.025341130604288498,ob_imbalance_ratio_lev_5=0.9936708860759493,ob_imbalance_ratio_lev_6=0.45945945945945954,ob_imbalance_ratio_lev_7=0.037559808612440196,ob_imbalance_ratio_lev_8=0.2557651991614256,ob_imbalance_ratio_lev_9=0.09927007299270073,ob_imbalance_ratio_lev_10=0.3053435114503817,ob_imbalance_ratio_lev_15=0.9939283545840922,ob_imbalance_ratio_lev_20=0.7526385224274407,cum_ob_imbalance_ratio_lev_1=0.93487803774268,cum_ob_imbalance_ratio_lev_2=1.5063066091712514,cum_ob_imbalance_ratio_lev_3=1.5606801316298802,cum_ob_imbalance_ratio_lev_4=1.5860212622341687,cum_ob_imbalance_ratio_lev_5=2.579692148310118,cum_ob_imbalance_ratio_lev_6=3.0391516077695777,cum_ob_imbalance_ratio_lev_7=3.0767114163820177,cum_ob_imbalance_ratio_lev_8=3.3324766155434435,cum_ob_imbalance_ratio_lev_9=3.431746688536144,cum_ob_imbalance_ratio_lev_10=3.737090199986526,cum_ob_imbalance_ratio_lev_15=7.349269335985824,cum_ob_imbalance_ratio_lev_20=11.797897582698646\n";
            send(receiver, lineData, "bybit_perpetual_btcusdt_ob_features", WAIT_ILP_TABLE_RELEASE);
        });
    }

    @Test
    public void testSomeWritersReleased() throws Exception {
        // TODO(puzpuzpuz): truncate() in WalWriter seems broken when it comes to symbols; re-enable the test when it's fixed.
        Assume.assumeFalse(walEnabled);

        runInContext((receiver) -> {
            String lineData = "weather,location=us-midwest temperature=85 1465839830102300200\n" +
                    "weather,location=us-eastcoast temperature=89 1465839830102400200\n" +
                    "weather,location=us-westcost temperature=82 1465839830102500200\n";

            int iterations = 8;
            int threadCount = 8;
            CharSequenceObjHashMap<SOUnboundedCountDownLatch> tableIndex = new CharSequenceObjHashMap<>();
            tableIndex.put("weather", new SOUnboundedCountDownLatch());
            for (int i = 1; i < threadCount; i++) {
                tableIndex.put("weather" + i, new SOUnboundedCountDownLatch());
            }

            // One engine hook for all writers
            engine.setPoolListener((factoryType, thread, name, event, segment, position) -> {
                if (factoryType == PoolListener.SRC_WRITER && event == PoolListener.EV_RETURN) {
                    tableIndex.get(engine.getTableNameBySystemName(name)).countDown();
                }
            });

            try {
                sendAndWait(receiver, lineData, tableIndex, 1);
                SOCountDownLatch threadPushFinished = new SOCountDownLatch(threadCount - 1);
                for (int i = 1; i < threadCount; i++) {
                    final String threadTable = "weather" + i;
                    final String lineDataThread = lineData.replace("weather", threadTable);
                    sendNoWait(receiver, lineDataThread, threadTable);
                    new Thread(() -> {
                        try {
                            for (int n = 0; n < iterations; n++) {
                                Os.sleep(minIdleMsBeforeWriterRelease - 50);
                                send(receiver, lineDataThread, threadTable, WAIT_NO_WAIT);
                            }
                        } catch (Exception e) {
                            e.printStackTrace();
                        } finally {
                            threadPushFinished.countDown();
                        }
                    }).start();
                }

                sendAndWait(receiver, lineData, tableIndex, 2);
                mayDrainWalQueue();
                try (TableWriterAPI w = engine.getTableWriterAPI(AllowAllCairoSecurityContext.INSTANCE, "weather", "testing")) {
                    w.truncate();
                }
                // drainWalQueue() call opens TableWriter one more time
                int expectedReleases = walEnabled ? 5 : 4;
                sendAndWait(receiver, lineData, tableIndex, expectedReleases);
                mayDrainWalQueue();

                String header = "location\ttemperature\ttimestamp\n";
                String[] lines = {"us-midwest\t85.0\t2016-06-13T17:43:50.102300Z\n",
                        "us-eastcoast\t89.0\t2016-06-13T17:43:50.102400Z\n",
                        "us-westcost\t82.0\t2016-06-13T17:43:50.102500Z\n"};
                String expected = header + lines[0] + lines[1] + lines[2];
                assertTable(expected, "weather");
                if (walEnabled) {
                    Assert.assertTrue(isWalTable("weather"));
                }

                // Concatenate iterations + 1 of identical insert results
                // to assert against weather 1-8 tables
                StringBuilder expectedSB = new StringBuilder(header);
                for (String line : lines) {
                    expectedSB.append(Chars.repeat(line, iterations + 1));
                }

                // Wait async ILP send threads to finish.
                threadPushFinished.await();
                for (int i = 1; i < threadCount; i++) {
                    // Wait writer to be released and check.
                    String tableName = "weather" + i;
                    try {
                        try {
                            assertTable(expectedSB, tableName);
                            if (walEnabled) {
                                Assert.assertTrue(isWalTable(tableName));
                            }
                        } catch (AssertionError e) {
                            int releasedCount = -tableIndex.get(tableName).getCount();
                            // Wait one more writer release before re-trying to compare
                            wait(tableIndex.get(tableName), releasedCount + 3, minIdleMsBeforeWriterRelease);
                            mayDrainWalQueue();
                            assertTable(expectedSB, tableName);
                            if (walEnabled) {
                                Assert.assertTrue(isWalTable(tableName));
                            }
                        }
                    } catch (Throwable err) {
                        LOG.error().$("Error '").$(err.getMessage()).$("' comparing table: ").$(tableName).$();
                        throw err;
                    }
                }
            } finally {
                // Clean engine hook
                engine.setPoolListener((factoryType, thread, name, event, segment, position) -> {
                });
            }
        });
    }

    @Test
    public void testStringsWithTcpSenderWithNewLineChars() throws Exception {
        runInContext((receiver) -> {
            send(receiver, "table", WAIT_ENGINE_TABLE_RELEASE, () -> {
                try (LineTcpSender lineTcpSender = LineTcpSender.newSender(Net.parseIPv4("127.0.0.1"), bindPort, msgBufferSize)) {
                    lineTcpSender
                            .metric("table")
                            .tag("tag1", "value 1")
                            .tag("tag=2", "значение 2")
                            .field("поле=3", "{\"ключ\": \n \"число\", \r\n \"key2\": \"value2\"}\n")
                            .$(0);
                    lineTcpSender.flush();
                }
            });

            mayDrainWalQueue();
            if (walEnabled) {
                Assert.assertTrue(isWalTable("table"));
            }
            String expected = "tag1\ttag=2\tполе=3\ttimestamp\n" +
                    "value 1\tзначение 2\t{\"ключ\": \n" +
                    " \"число\", \r\n" +
                    " \"key2\": \"value2\"}\n\t1970-01-01T00:00:00.000000Z\n";
            assertTable(expected, "table");
        });
    }

    @Test
    public void testSymbolAddedInO3Mode() throws Exception {
        maxMeasurementSize = 4096;
        runInContext((receiver) -> {
            String lineData = "plug,room=6A watts=\"3195\" 1631817296977\n" +
                    "plug,room=6A watts=\"3188\" 1631817599910\n" +
                    "plug,room=6A watts=\"3180\" 1631817902842\n" +
                    "plug,room=6A watts=\"469\" 1631817902842\n" +
                    "plug,label=Power,room=6A watts=\"475\" 1631817478737\n";
            sendLinger(receiver, lineData, "plug");

            mayDrainWalQueue();
            if (walEnabled) {
                Assert.assertTrue(isWalTable("plug"));
            }
            String expected = "room\twatts\ttimestamp\tlabel\n" +
                    "6A\t3195\t1970-01-01T00:27:11.817296Z\t\n" +
                    "6A\t475\t1970-01-01T00:27:11.817478Z\tPower\n" +
                    "6A\t3188\t1970-01-01T00:27:11.817599Z\t\n" +
                    "6A\t3180\t1970-01-01T00:27:11.817902Z\t\n" +
                    "6A\t469\t1970-01-01T00:27:11.817902Z\t\n";
            assertTable(expected, "plug");
        });
    }

    @Test
    public void testSymbolAddedInO3ModeFirstRow() throws Exception {
        maxMeasurementSize = 4096;
        runInContext((receiver) -> {
            String lineData = "plug,room=6A watts=\"1\" 2631819999000\n" +
                    "plug,label=Power,room=6B watts=\"22\" 1631817902842\n";
            sendLinger(receiver, lineData, "plug");

            mayDrainWalQueue();
            if (walEnabled) {
                Assert.assertTrue(isWalTable("plug"));
            }
            String expected = "room\twatts\ttimestamp\tlabel\n" +
                    "6B\t22\t1970-01-01T00:27:11.817902Z\tPower\n" +
                    "6A\t1\t1970-01-01T00:43:51.819999Z\t\n";
            assertTable(expected, "plug");
        });
    }

    @Test
    public void testSymbolAddedInO3ModeFirstRow2Lines() throws Exception {
        maxMeasurementSize = 4096;
        runInContext((receiver) -> {
            String lineData = "plug,room=6A watts=\"1\" 2631819999000\n" +
                    "plug,label=Power,room=6B watts=\"22\" 1631817902842\n" +
                    "plug,label=Line,room=6C watts=\"333\" 1531817902842\n";
            sendLinger(receiver, lineData, "plug");

            mayDrainWalQueue();
            if (walEnabled) {
                Assert.assertTrue(isWalTable("plug"));
            }
            String expected = "room\twatts\ttimestamp\tlabel\n" +
                    "6C\t333\t1970-01-01T00:25:31.817902Z\tLine\n" +
                    "6B\t22\t1970-01-01T00:27:11.817902Z\tPower\n" +
                    "6A\t1\t1970-01-01T00:43:51.819999Z\t\n";
            assertTable(expected, "plug");
        });
    }

    @Test
    public void testTableTableIdChangedOnRecreate() throws Exception {
        assertMemoryLeak(() -> {
            try (SqlCompiler compiler = new SqlCompiler(engine);
                 SqlExecutionContext sqlExecutionContext = new SqlExecutionContextImpl(engine, 1)
                         .with(
                                 AllowAllCairoSecurityContext.INSTANCE,
                                 new BindVariableServiceImpl(configuration),
                                 null,
                                 -1,
                                 null)) {
                compiler.compile("create table weather as (" +
                        "select x as windspeed," +
                        "x*2 as timetocycle, " +
                        "cast(x as timestamp) as ts " +
                        "from long_sequence(2)) timestamp(ts)", sqlExecutionContext);

                CompiledQuery cq = compiler.compile("weather", sqlExecutionContext);
                try (RecordCursorFactory cursorFactory = cq.getRecordCursorFactory()) {
                    try (RecordCursor cursor = cursorFactory.getCursor(sqlExecutionContext)) {
                        TestUtils.printCursor(cursor, cursorFactory.getMetadata(), true, sink, printer);
                        TestUtils.assertEquals("windspeed\ttimetocycle\tts\n" +
                                "1\t2\t1970-01-01T00:00:00.000001Z\n" +
                                "2\t4\t1970-01-01T00:00:00.000002Z\n", sink);
                    }

                    compiler.compile("drop table weather", sqlExecutionContext);

                    runInContext((receiver) -> {
                        String lineData =
                                "weather windspeed=1.0 631150000000000000\n" +
                                        "weather windspeed=2.0 631152000000000000\n" +
                                        "weather timetocycle=0.0,windspeed=3.0 631160000000000000\n" +
                                        "weather windspeed=4.0 631170000000000000\n";
                        sendLinger(receiver, lineData, "weather");
                    });
                    mayDrainWalQueue();
                    if (walEnabled) {
                        Assert.assertTrue(isWalTable("weather"));
                    }

                    try (RecordCursor cursor = cursorFactory.getCursor(sqlExecutionContext)) {
                        TestUtils.printCursor(cursor, cursorFactory.getMetadata(), true, sink, printer);
                        Assert.fail();
                    } catch (ReaderOutOfDateException ignored) {
                    }
                }
            }
        });
    }

    @Test
    public void testTcpSenderManyLinesToForceBufferFlush() throws Exception {
        int rowCount = 100;
        maxMeasurementSize = 100;
        runInContext((receiver) -> {
            String tableName = "table";
            send(receiver, tableName, WAIT_ENGINE_TABLE_RELEASE, () -> {
                try (LineTcpSender lineTcpSender = LineTcpSender.newSender(Net.parseIPv4("127.0.0.1"), bindPort, 64)) {
                    for (int i = 0; i < rowCount; i++) {
                        lineTcpSender
                                .metric(tableName)
                                .tag("tag1", "value 1")
                                .field("tag2", Chars.repeat("value 2", 10))
                                .$(0);
                    }
                    lineTcpSender.flush();
                }
            });

            mayDrainWalQueue();
            try (TableReader reader = engine.getReader(AllowAllCairoSecurityContext.INSTANCE, tableName)) {
                Assert.assertEquals(reader.getMetadata().isWalEnabled(), walEnabled);
                Assert.assertEquals(rowCount, reader.size());
            }
        });
    }

    @Test
    public void testTcpSenderWithSpaceInTableName() throws Exception {
        runInContext((receiver) -> {
            String tableName = "ta ble";
            send(receiver, tableName, WAIT_ENGINE_TABLE_RELEASE, () -> {
                try (LineTcpSender lineTcpSender = LineTcpSender.newSender(Net.parseIPv4("127.0.0.1"), bindPort, msgBufferSize)) {
                    lineTcpSender
                            .metric(tableName)
                            .tag("tag1", "value 1")
                            .field("tag2", "value 2")
                            .$(0);
                    lineTcpSender.flush();
                }
            });

            mayDrainWalQueue();
            if (walEnabled) {
                Assert.assertTrue(isWalTable(tableName));
            }
            String expected = "tag1\ttag2\ttimestamp\n" +
                    "value 1\tvalue 2\t1970-01-01T00:00:00.000000Z\n";
            assertTable(expected, tableName);
        });
    }

    @Test
    // flapping test
    public void testUnauthenticated() throws Exception {
        test(null, null, 200, 1_000, false);
    }

    @Test
    public void testUnicodeTableName() throws Exception {
        byte[] utf8Bytes = "ल".getBytes(Files.UTF_8);
        Assert.assertEquals(3, utf8Bytes.length);

        try (TableModel m = new TableModel(configuration, "लаблअца", PartitionBy.DAY)) {
            m.col("символ", ColumnType.SYMBOL).indexed(true, 256)
                    .col("поле", ColumnType.STRING)
                    .timestamp("время");
            if (walEnabled) {
                m.wal();
            }
            CairoTestUtils.create(engine, m);
        }

        engine.releaseInactive();
        runInContext((receiver) -> {
            String lineData = "लаблअца поле=\"значение\" 1619509249714000000\n";
            sendLinger(receiver, lineData, "लаблअца");

            String lineData2 = "लаблअца,символ=значение2 поле=\"значение3\" 1619509249714000000\n";
            sendLinger(receiver, lineData2, "लаблअца");

            mayDrainWalQueue();
            if (walEnabled) {
                Assert.assertTrue(isWalTable("लаблअца"));
            }
            assertTable("символ\tполе\tвремя\n" +
                    "\tзначение\t2021-04-27T07:40:49.714000Z\n" +
                    "значение2\tзначение3\t2021-04-27T07:40:49.714000Z\n", "लаблअца");
        });
    }

    @Test
    public void testUnicodeTableNameExistingTable() throws Exception {
        runInContext((receiver) -> {
            String lineData = "लаблअца поле=\"значение\" 1619509249714000000\n";
            sendLinger(receiver, lineData, "लаблअца");

            String lineData2 = "लаблअца,символ=значение2 1619509249714000000\n";
            sendLinger(receiver, lineData2, "लаблअца");

            mayDrainWalQueue();
            if (walEnabled) {
                Assert.assertTrue(isWalTable("लаблअца"));
            }
            String expected = "поле\ttimestamp\tсимвол\n" +
                    "значение\t2021-04-27T07:40:49.714000Z\t\n" +
                    "\t2021-04-27T07:40:49.714000Z\tзначение2\n";
            assertTable(expected, "लаблअца");
        });
    }

    @Test
    public void testWindowsAccessDenied() throws Exception {
        String lineData = "table_a,MessageType=B,SequenceNumber=1 Length=92i,test=1.5 1465839830100400000\n";

        runInContext((receiver) -> {
            try (TableModel m = new TableModel(configuration, "table_a", PartitionBy.DAY)) {
                m.timestamp("ReceiveTime")
                        .col("SequenceNumber", ColumnType.SYMBOL).indexed(true, 256)
                        .col("MessageType", ColumnType.SYMBOL).indexed(true, 256)
                        .col("Length", ColumnType.INT);
                if (walEnabled) {
                    m.wal();
                }
                CairoTestUtils.create(engine, m);
            }

            sendLinger(receiver, lineData, "table_a");

            mayDrainWalQueue();
            if (walEnabled) {
                Assert.assertTrue(isWalTable("table_a"));
            }
            String expected = "ReceiveTime\tSequenceNumber\tMessageType\tLength\ttest\n" +
                    "2016-06-13T17:43:50.100400Z\t1\tB\t92\t1.5\n";
            assertTable(expected, "table_a");
        });
    }

    @Test
    public void testWithColumnAsReservedKeyword() throws Exception {
        runInContext((receiver) -> {
            String lineData =
                    "up out=1.0 631150000000000000\n" +
                            "up in=2.0 631152000000000000\n" +
                            "up in=3.0 631160000000000000\n" +
                            "up in=4.0 631170000000000000\n";
            sendLinger(receiver, lineData, "up");

            mayDrainWalQueue();
            if (walEnabled) {
                Assert.assertTrue(isWalTable("up"));
            }
            String expected =
                    "out\ttimestamp\tin\n" +
                            "1.0\t1989-12-31T23:26:40.000000Z\tNaN\n" +
                            "NaN\t1990-01-01T00:00:00.000000Z\t2.0\n" +
                            "NaN\t1990-01-01T02:13:20.000000Z\t3.0\n" +
                            "NaN\t1990-01-01T05:00:00.000000Z\t4.0\n";
            assertTable(expected, "up");
        });
    }

    @Test
    public void testWithTcpSender() throws Exception {
        runInContext((receiver) -> {
            send(receiver, "table", WAIT_ENGINE_TABLE_RELEASE, () -> {
                try (LineTcpSender lineTcpSender = LineTcpSender.newSender(Net.parseIPv4("127.0.0.1"), bindPort, msgBufferSize)) {
                    lineTcpSender.disableValidation();
                    lineTcpSender
                            .metric("table")
                            .tag("tag1", "value 1")
                            .tag("tag=2", "значение 2")
                            .field("поле=3", "{\"ключ\": \"число\"}")
                            .$(0);
                    lineTcpSender
                            .metric("table")
                            .tag("tag1", "value 2")
                            .$(0);
                    lineTcpSender
                            .metric("table")
                            .tag("tag/2", "value=\2") // Invalid column name, last line is not saved
                            .$(Timestamps.DAY_MICROS * 1000L);
                    lineTcpSender.flush();
                }
            });

            mayDrainWalQueue();
            if (walEnabled) {
                Assert.assertTrue(isWalTable("table"));
            }
            String expected = "tag1\ttag=2\tполе=3\ttimestamp\n" +
                    "value 1\tзначение 2\t{\"ключ\": \"число\"}\t1970-01-01T00:00:00.000000Z\n" +
                    "value 2\t\t\t1970-01-01T00:00:00.000000Z\n";
            assertTable(expected, "table");
        });
    }

    @Test
    public void testWriter17Fields() throws Exception {
        maxMeasurementSize = 1024;
        String lineData = "tableCRASH,tag_n_1=1,tag_n_2=2,tag_n_3=3,tag_n_4=4,tag_n_5=5,tag_n_6=6," +
                "tag_n_7=7,tag_n_8=8,tag_n_9=9,tag_n_10=10,tag_n_11=11,tag_n_12=12,tag_n_13=13," +
                "tag_n_14=14,tag_n_15=15,tag_n_16=16,tag_n_17=17 value=42.4 1619509249714000000\n";
        runInContext((receiver) -> {
            sendLinger(receiver, lineData, "tableCRASH");

            mayDrainWalQueue();
            if (walEnabled) {
                Assert.assertTrue(isWalTable("tableCRASH"));
            }
            String expected = "tag_n_1\ttag_n_2\ttag_n_3\ttag_n_4\ttag_n_5\ttag_n_6\ttag_n_7\ttag_n_8\ttag_n_9\ttag_n_10\ttag_n_11\ttag_n_12\ttag_n_13\ttag_n_14\ttag_n_15\ttag_n_16\ttag_n_17\tvalue\ttimestamp\n" +
                    "1\t2\t3\t4\t5\t6\t7\t8\t9\t10\t11\t12\t13\t14\t15\t16\t17\t42.4\t2021-04-27T07:40:49.714000Z\n";
            assertTable(expected, "tableCRASH");
        });
    }

    @Test
    public void testWriterAllLongs() throws Exception {
        currentMicros = 1;
        String lineData = "messages id=843530699759026177i,author=820703963477180437i,guild=820704412095479830i,channel=820704412095479833i,flags=6i\n";
        runInContext((receiver) -> {
            try (TableModel m = new TableModel(configuration, "messages", PartitionBy.MONTH)) {
                m.timestamp("ts")
                        .col("id", ColumnType.LONG)
                        .col("author", ColumnType.LONG)
                        .col("guild", ColumnType.LONG)
                        .col("channel", ColumnType.LONG)
                        .col("flags", ColumnType.BYTE);
                if (walEnabled) {
                    m.wal();
                }
                CairoTestUtils.create(engine, m);
            }

            send(receiver, lineData, "messages");
            String expected = "ts\tid\tauthor\tguild\tchannel\tflags\n" +
                    "1970-01-01T00:00:00.000001Z\t843530699759026177\t820703963477180437\t820704412095479830\t820704412095479833\t6\n";

            mayDrainWalQueue();
            if (walEnabled) {
                Assert.assertTrue(isWalTable("messages"));
            }
            assertTable(expected, "messages");
        });
    }

    @Test
    public void testWriterCommitFails() throws Exception {
        // This test only makes sense for TableWriter.
        Assume.assumeFalse(walEnabled);

        runInContext((receiver) -> {
            ff = new FilesFacadeImpl() {
                @Override
                public int rmdir(Path path) {
                    return 5;
                }
            };

            try (TableModel m = new TableModel(configuration, "table_a", PartitionBy.DAY)) {
                m.timestamp("ReceiveTime")
                        .col("SequenceNumber", ColumnType.SYMBOL).indexed(true, 256)
                        .col("MessageType", ColumnType.SYMBOL).indexed(true, 256)
                        .col("Length", ColumnType.INT);
<<<<<<< HEAD
                CairoTestUtils.create(m);
=======
                engine.createTableUnsafe(AllowAllCairoSecurityContext.INSTANCE, m.getMem(), m.getPath(), m);
>>>>>>> 82336b7b
            }

            String lineData = "table_a,MessageType=B,SequenceNumber=1 Length=92i,test=1.5 1465839830100400000\n";
            sendLinger(receiver, lineData, "table_a");

            String expected = "ReceiveTime\tSequenceNumber\tMessageType\tLength\n";
            assertTable(expected, "table_a");
        });
    }

    @Test
    public void testWriterInsertNewSymbolsIntoTableWithExistingSymbols() throws Exception {
        // This test only makes sense to WAL tables since it writes into the table from multiple threads.
        Assume.assumeTrue(walEnabled);

        // Here we make sure that TableUpdateDetails' and WalWriter's symbol caches to not clash with each other.
        final String tableName = "x";
        final int symbols = 1024;

        runInContext((receiver) -> {
            // First, create a table and insert a few rows into it, so that we get some existing symbol keys.
            try (TableModel m = new TableModel(configuration, tableName, PartitionBy.MONTH)) {
                m.timestamp("ts").col("sym", ColumnType.SYMBOL).wal();
                CairoTestUtils.create(m);
            }

            // Next, start inserting symbols on a background thread.
            final CountDownLatch halfDoneLatch = new CountDownLatch(1);
            final CountDownLatch doneLatch = new CountDownLatch(1);
            new Thread(() -> {
                try (TableWriterAPI writer = engine.getTableWriterAPI(AllowAllCairoSecurityContext.INSTANCE, tableName, "test")) {
                    for (int i = 0; i < symbols; i++) {
                        TableWriter.Row row = writer.newRow();
                        row.putSym(1, "sym" + i);
                        row.append();
                        writer.commit();

                        drainWalQueue();

                        if (i == (symbols / 2)) {
                            halfDoneLatch.countDown();
                        }
                    }
                }
                Path.clearThreadLocals();
                doneLatch.countDown();
            }).start();

            // Finally, ingest rows with same symbols, but opposite direction, into the table.
            final StringBuilder lineData = new StringBuilder();
            for (int i = symbols - 1; i > -1; i--) {
                lineData.append(tableName)
                        .append(",sym=sym")
                        .append(i)
                        .append('\n');
            }

            halfDoneLatch.await();
            sendLinger(receiver, lineData.toString(), tableName);
            doneLatch.await();

            TestUtils.assertEventually(() -> {
                mayDrainWalQueue();

                CharSequenceIntHashMap symbolCounts = new CharSequenceIntHashMap();
                try (TableReader reader = engine.getReader(AllowAllCairoSecurityContext.INSTANCE, tableName)) {
                    Assert.assertEquals(2 * symbols, reader.size());
                    RecordCursor cursor = reader.getCursor();
                    Record record = cursor.getRecord();
                    while (cursor.hasNext()) {
                        symbolCounts.increment(record.getSym(1));
                    }
                }

                Assert.assertEquals(symbols, symbolCounts.size());
                for (int i = 0; i < symbols; i++) {
                    // increment() uses 0 as the first counter value, so we expect to see all 1s.
                    Assert.assertEquals("count should be 2 for sym" + i + " symbol", 1, symbolCounts.get("sym" + i));
                }
            });
        });
    }

    @Test
    public void testWriterRelease1() throws Exception {
        runInContext((receiver) -> {
            String lineData = "weather,location=us-midwest temperature=82 1465839830100400200\n" +
                    "weather,location=us-midwest temperature=83 1465839830100500200\n" +
                    "weather,location=us-eastcoast temperature=81 1465839830101400200\n";
            send(receiver, lineData, "weather");

            lineData = "weather,location=us-midwest temperature=85 1465839830102300200\n" +
                    "weather,location=us-eastcoast temperature=89 1465839830102400200\n" +
                    "weather,location=us-westcost temperature=82 1465839830102500200\n";
            send(receiver, lineData, "weather");

            mayDrainWalQueue();
            if (walEnabled) {
                Assert.assertTrue(isWalTable("weather"));
            }
            String expected = "location\ttemperature\ttimestamp\n" +
                    "us-midwest\t82.0\t2016-06-13T17:43:50.100400Z\n" +
                    "us-midwest\t83.0\t2016-06-13T17:43:50.100500Z\n" +
                    "us-eastcoast\t81.0\t2016-06-13T17:43:50.101400Z\n" +
                    "us-midwest\t85.0\t2016-06-13T17:43:50.102300Z\n" +
                    "us-eastcoast\t89.0\t2016-06-13T17:43:50.102400Z\n" +
                    "us-westcost\t82.0\t2016-06-13T17:43:50.102500Z\n";
            assertTable(expected, "weather");
        });
    }

    @Test
    public void testWriterRelease2() throws Exception {
        // TODO(puzpuzpuz): truncate() in WalWriter seems broken when it comes to symbols; re-enable the test when it's fixed.
        Assume.assumeFalse(walEnabled);

        runInContext((receiver) -> {
            String lineData = "weather,location=us-midwest temperature=82 1465839830100400200\n" +
                    "weather,location=us-midwest temperature=83 1465839830100500200\n" +
                    "weather,location=us-eastcoast temperature=81 1465839830101400200\n";
            send(receiver, lineData, "weather");

            mayDrainWalQueue();
            try (TableWriterAPI w = engine.getTableWriterAPI(AllowAllCairoSecurityContext.INSTANCE, "weather", "testing")) {
                w.truncate();
            }

            lineData = "weather,location=us-midwest temperature=85 1465839830102300200\n" +
                    "weather,location=us-eastcoast temperature=89 1465839830102400200\n" +
                    "weather,location=us-westcost temperature=82 1465839830102500200\n";
            send(receiver, lineData, "weather");

            mayDrainWalQueue();
            if (walEnabled) {
                Assert.assertTrue(isWalTable("weather"));
            }
            String expected = "location\ttemperature\ttimestamp\n" +
                    "us-midwest\t85.0\t2016-06-13T17:43:50.102300Z\n" +
                    "us-eastcoast\t89.0\t2016-06-13T17:43:50.102400Z\n" +
                    "us-westcost\t82.0\t2016-06-13T17:43:50.102500Z\n";
            assertTable(expected, "weather");
        });
    }

    @Test
    public void testWriterRelease3() throws Exception {
        // TODO(puzpuzpuz): re-enable when we properly support dropping WAL tables.
        Assume.assumeFalse(walEnabled);

        runInContext((receiver) -> {
            String lineData = "weather,location=us-midwest temperature=82 1465839830100400200\n" +
                    "weather,location=us-midwest temperature=83 1465839830100500200\n" +
                    "weather,location=us-eastcoast temperature=81 1465839830101400200\n";
            send(receiver, lineData, "weather");

            mayDrainWalQueue();
            engine.drop(AllowAllCairoSecurityContext.INSTANCE, path, "weather");

            lineData = "weather,location=us-midwest temperature=85 1465839830102300200\n" +
                    "weather,location=us-eastcoast temperature=89 1465839830102400200\n" +
                    "weather,location=us-westcost temperature=82 1465839830102500200\n";
            send(receiver, lineData, "weather");

            mayDrainWalQueue();
            if (walEnabled) {
                Assert.assertTrue(isWalTable("weather"));
            }
            String expected = "location\ttemperature\ttimestamp\n" +
                    "us-midwest\t85.0\t2016-06-13T17:43:50.102300Z\n" +
                    "us-eastcoast\t89.0\t2016-06-13T17:43:50.102400Z\n" +
                    "us-westcost\t82.0\t2016-06-13T17:43:50.102500Z\n";
            assertTable(expected, "weather");
        });
    }

    @Test
    public void testWriterRelease4() throws Exception {
        // TODO(puzpuzpuz): re-enable when we properly support dropping WAL tables.
        Assume.assumeFalse(walEnabled);

        runInContext((receiver) -> {
            String lineData = "weather,location=us-midwest temperature=82 1465839830100400200\n" +
                    "weather,location=us-midwest temperature=83 1465839830100500200\n" +
                    "weather,location=us-eastcoast temperature=81 1465839830101400200\n";
            send(receiver, lineData, "weather");

            mayDrainWalQueue();
            engine.drop(AllowAllCairoSecurityContext.INSTANCE, path, "weather");

            lineData = "weather,loc=us-midwest temp=85 1465839830102300200\n" +
                    "weather,loc=us-eastcoast temp=89 1465839830102400200\n" +
                    "weather,loc=us-westcost temp=82 1465839830102500200\n";
            send(receiver, lineData, "weather");

            mayDrainWalQueue();
            if (walEnabled) {
                Assert.assertTrue(isWalTable("weather"));
            }
            String expected = "loc\ttemp\ttimestamp\n" +
                    "us-midwest\t85.0\t2016-06-13T17:43:50.102300Z\n" +
                    "us-eastcoast\t89.0\t2016-06-13T17:43:50.102400Z\n" +
                    "us-westcost\t82.0\t2016-06-13T17:43:50.102500Z\n";
            assertTable(expected, "weather");
        });
    }

    @Test
    public void testWriterRelease5() throws Exception {
        // TODO(puzpuzpuz): re-enable when we properly support dropping WAL tables.
        Assume.assumeFalse(walEnabled);

        runInContext((receiver) -> {
            String lineData = "weather,location=us-midwest temperature=82 1465839830100400200\n" +
                    "weather,location=us-midwest temperature=83 1465839830100500200\n" +
                    "weather,location=us-eastcoast temperature=81 1465839830101400200\n";
            send(receiver, lineData, "weather");

            mayDrainWalQueue();
            engine.drop(AllowAllCairoSecurityContext.INSTANCE, path, "weather");

            lineData = "weather,location=us-midwest,source=sensor1 temp=85 1465839830102300200\n" +
                    "weather,location=us-eastcoast,source=sensor2 temp=89 1465839830102400200\n" +
                    "weather,location=us-westcost,source=sensor1 temp=82 1465839830102500200\n";
            send(receiver, lineData, "weather");

            mayDrainWalQueue();
            if (walEnabled) {
                Assert.assertTrue(isWalTable("weather"));
            }
            String expected = "location\tsource\ttemp\ttimestamp\n" +
                    "us-midwest\tsensor1\t85.0\t2016-06-13T17:43:50.102300Z\n" +
                    "us-eastcoast\tsensor2\t89.0\t2016-06-13T17:43:50.102400Z\n" +
                    "us-westcost\tsensor1\t82.0\t2016-06-13T17:43:50.102500Z\n";
            assertTable(expected, "weather");
        });
    }

    @Test
    public void testWriterScientificDoubleNotation() throws Exception {
        runInContext((receiver) -> {
            String lineData = "doubles d0=0,d1=1.23E-10,d2=1.23E-03,d3=1.23E10,d4=1.23E01,d5=1.23E+10,d6=1.23E+01,dNaN=NaN,dmNan=-NaN,dInf=Infinity,dmInf=-Infinity 0\n";
            send(receiver, lineData, "doubles");

            mayDrainWalQueue();
            if (walEnabled) {
                Assert.assertTrue(isWalTable("doubles"));
            }
            String expected = "d0\td1\td2\td3\td4\td5\td6\tdNaN\tdmNan\tdInf\tdmInf\ttimestamp\n" +
                    "0.0\t1.23E-10\t0.00123\t1.23E10\t12.3\t1.23E10\t12.3\tNaN\tNaN\tInfinity\t-Infinity\t1970-01-01T00:00:00.000000Z\n";
            assertTable(expected, "doubles");
        });
    }

    private void mayDrainWalQueue() {
        if (walEnabled) {
            drainWalQueue();
        }
    }

    private void send(LineTcpReceiver receiver, String lineData, String tableName, int wait) {
        send(receiver, tableName, wait, () -> sendToSocket(lineData));
    }

    private void send(LineTcpReceiver receiver, String lineData, String tableName) {
        send(receiver, lineData, tableName, WAIT_ENGINE_TABLE_RELEASE);
    }

    private void sendAndWait(
            LineTcpReceiver receiver,
            String lineData,
            CharSequenceObjHashMap<SOUnboundedCountDownLatch> tableIndex,
            int expectedReleaseCount
    ) {
        send(receiver, lineData, "weather", WAIT_NO_WAIT);
        tableIndex.get("weather").await(expectedReleaseCount);
    }

    private void sendLinger(LineTcpReceiver receiver, String lineData, String tableName) {
        send(receiver, tableName, LineTcpReceiverTest.WAIT_ENGINE_TABLE_RELEASE, () -> sendToSocket(lineData));
    }

    private void sendNoWait(LineTcpReceiver receiver, String lineData, String tableName) {
        send(receiver, lineData, tableName, WAIT_NO_WAIT);
    }

    private void test(
            String authKeyId,
            PrivateKey authPrivateKey,
            int msgBufferSize,
            final int nRows,
            boolean expectDisconnect
    ) throws Exception {
        test(authKeyId, msgBufferSize, nRows, expectDisconnect,
                () -> {
                    AbstractLineSender sender = LineTcpSender.newSender(Net.parseIPv4("127.0.0.1"), bindPort, 4096);
                    if (authKeyId != null) {
                        sender.authenticate(authKeyId, authPrivateKey);
                    }
                    return sender;
                });
    }

    private void test(
            String authKeyId,
            int msgBufferSize,
            final int nRows,
            boolean expectDisconnect,
            Supplier<AbstractLineSender> senderSupplier
    ) throws Exception {
        this.authKeyId = authKeyId;
        this.msgBufferSize = msgBufferSize;
        assertMemoryLeak(() -> {
            final String[] locations = {"x london", "paris", "rome"};

            final CharSequenceHashSet tables = new CharSequenceHashSet();
            tables.add("weather1");
            tables.add("weather2");
            tables.add("weather3");

            SOCountDownLatch tablesCreated = new SOCountDownLatch();
            tablesCreated.setCount(tables.size());

            final Rnd rand = new Rnd();
            final StringBuilder[] expectedSbs = new StringBuilder[tables.size()];

            engine.setPoolListener((factoryType, thread, name, event, segment, position) -> {
                if (factoryType == PoolListener.SRC_WRITER && event == PoolListener.EV_RETURN) {
                    if (tables.contains(engine.getTableNameBySystemName(name))) {
                        tablesCreated.countDown();
                    }
                }
            });

            minIdleMsBeforeWriterRelease = 100;
            try (LineTcpReceiver ignored = new LineTcpReceiver(lineConfiguration, engine, sharedWorkerPool, sharedWorkerPool)) {
                long startEpochMs = System.currentTimeMillis();
                sharedWorkerPool.start(LOG);

                try {
                    final AbstractLineSender[] senders = new AbstractLineSender[tables.size()];
                    for (int n = 0; n < senders.length; n++) {
                        senders[n] = senderSupplier.get();
                        StringBuilder sb = new StringBuilder((nRows + 1) * lineConfiguration.getMaxMeasurementSize());
                        sb.append("location\ttemp\ttimestamp\n");
                        expectedSbs[n] = sb;
                    }

                    try {
                        long ts = Os.currentTimeMicros();
                        StringSink tsSink = new StringSink();
                        for (int nRow = 0; nRow < nRows; nRow++) {
                            int nTable = nRow < tables.size() ? nRow : rand.nextInt(tables.size());
                            AbstractLineSender sender = senders[nTable];
                            StringBuilder sb = expectedSbs[nTable];
                            CharSequence tableName = tables.get(nTable);
                            sender.metric(tableName);
                            String location = locations[rand.nextInt(locations.length)];
                            sb.append(location);
                            sb.append('\t');
                            sender.tag("location", location);
                            int temp = rand.nextInt(100);
                            sb.append(temp);
                            sb.append('\t');
                            sender.field("temp", temp);
                            tsSink.clear();
                            TimestampFormatUtils.appendDateTimeUSec(tsSink, ts);
                            sb.append(tsSink);
                            sb.append('\n');
                            sender.$(ts * 1000);
                            sender.flush();
                            if (expectDisconnect) {
                                // To prevent all data being buffered before the expected disconnect slow sending
                                Os.sleep(100);
                            }
                            ts += rand.nextInt(1000);
                        }
                    } finally {
                        for (AbstractLineSender sender : senders) {
                            sender.close();
                        }
                    }

                    Assert.assertFalse(expectDisconnect);
                    boolean ready = tablesCreated.await(TimeUnit.MINUTES.toNanos(1));
                    if (!ready) {
                        throw new IllegalStateException("Timeout waiting for tables to be created");
                    }
                    mayDrainWalQueue();

                    int nRowsWritten;
                    do {
                        nRowsWritten = 0;
                        long timeTakenMs = System.currentTimeMillis() - startEpochMs;
                        if (timeTakenMs > TEST_TIMEOUT_IN_MS) {
                            LOG.error().$("after ").$(timeTakenMs).$("ms tables only had ").$(nRowsWritten).$(" rows out of ").$(nRows).$();
                            break;
                        }
                        Thread.yield();
                        for (int n = 0; n < tables.size(); n++) {
                            CharSequence tableName = tables.get(n);
                            while (true) {
                                try (TableReader reader = engine.getReader(AllowAllCairoSecurityContext.INSTANCE, tableName)) {
                                    TableReaderRecordCursor cursor = reader.getCursor();
                                    while (cursor.hasNext()) {
                                        nRowsWritten++;
                                    }
                                    break;
                                } catch (EntryLockedException ex) {
                                    LOG.info().$("retrying read for ").$(tableName).$();
                                    Os.pause();
                                }
                            }
                        }
                    } while (nRowsWritten < nRows);
                    LOG.info().$(nRowsWritten).$(" rows written").$();
                } finally {
                    sharedWorkerPool.halt();
                }
            } finally {
                engine.setPoolListener(null);
            }

            for (int n = 0; n < tables.size(); n++) {
                CharSequence tableName = tables.get(n);
                LOG.info().$("checking table ").$(tableName).$();
                if (walEnabled) {
                    Assert.assertTrue(isWalTable(tableName));
                }
                assertTable(expectedSbs[n], tableName);
            }
        });
    }

    private void wait(SOUnboundedCountDownLatch latch, int value, long iterations) {
        while (-latch.getCount() < value && iterations-- > 0) {
            Os.sleep(20);
        }
    }
}<|MERGE_RESOLUTION|>--- conflicted
+++ resolved
@@ -196,11 +196,7 @@
             // Pre-create a partitioned table, so we can wait until it's created.
             try (TableModel m = new TableModel(configuration, tablePartitioned, PartitionBy.DAY)) {
                 m.timestamp("ts").wal();
-<<<<<<< HEAD
                 CairoTestUtils.create(engine, m);
-=======
-                engine.createTableUnsafe(AllowAllCairoSecurityContext.INSTANCE, m.getMem(), m.getPath(), m);
->>>>>>> 82336b7b
             }
 
             // Send non-partitioned table rows before the partitioned table ones.
@@ -1039,11 +1035,7 @@
                         .col("SequenceNumber", ColumnType.SYMBOL).indexed(true, 256)
                         .col("MessageType", ColumnType.SYMBOL).indexed(true, 256)
                         .col("Length", ColumnType.INT);
-<<<<<<< HEAD
                 CairoTestUtils.create(m);
-=======
-                engine.createTableUnsafe(AllowAllCairoSecurityContext.INSTANCE, m.getMem(), m.getPath(), m);
->>>>>>> 82336b7b
             }
 
             String lineData = "table_a,MessageType=B,SequenceNumber=1 Length=92i,test=1.5 1465839830100400000\n";
