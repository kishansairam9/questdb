--- conflicted
+++ resolved
@@ -399,11 +399,7 @@
         @Override
         public int recv(int fd, long buffer, int bufferLen) {
             Assert.assertEquals(FD, fd);
-<<<<<<< HEAD
-            if (null == recvBuffer) {
-=======
             if (recvBuffer == null) {
->>>>>>> 84a0f5e1
                 return -1;
             }
 
@@ -420,8 +416,4 @@
             return recvBuffer.getBytes(StandardCharsets.UTF_8);
         }
     }
-<<<<<<< HEAD
-
-=======
->>>>>>> 84a0f5e1
 }