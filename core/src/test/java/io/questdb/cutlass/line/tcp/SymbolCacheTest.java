--- conflicted
+++ resolved
@@ -289,13 +289,8 @@
                         }
                     }).start();
 
-<<<<<<< HEAD
-                    try (TableWriter w = engine.getWriter(sqlExecutionContext.getCairoSecurityContext(), "x", "test")) {
+                    try (TableWriter w = getWriter("x")) {
                         barrier.await();
-=======
-                try (TableWriter w = getWriter("x")) {
-                    barrier.await();
->>>>>>> 5d42ab69
 
                         OUT:
                         for (int i = 0; i < N; i++) {
