--- conflicted
+++ resolved
@@ -134,11 +134,7 @@
             int bufSize = 4096;
             long buf = Unsafe.calloc(bufSize, MemoryTag.NATIVE_DEFAULT);
             // we should read sub-4k bytes from the file
-<<<<<<< HEAD
-            long fd = TestFilesFacadeImpl.INSTANCE.openRO(path);
-=======
-            int fd = Files.openRO(path);
->>>>>>> bd8fcffc
+            int fd = TestFilesFacadeImpl.INSTANCE.openRO(path);
             Assert.assertTrue(fd > -1);
             try {
                 while (true) {
