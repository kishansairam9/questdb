--- conflicted
+++ resolved
@@ -173,7 +173,6 @@
     }
 
     @Test
-<<<<<<< HEAD
     public void testApplyJobFailsToApplyStructureChange() throws Exception {
         assertMemoryLeak(() -> {
             String tableName = testName.getMethodName();
@@ -210,8 +209,6 @@
     }
 
     @Test
-=======
->>>>>>> ade8cb38
     public void testDataTxnFailToCommitInWalWriter() throws Exception {
         assertMemoryLeak(() -> {
             String tableName = testName.getMethodName();
@@ -428,15 +425,15 @@
             createStandardWalTable(tableName);
 
             try (TableWriterAPI twa = engine.getTableWriterAPI(sqlExecutionContext.getCairoSecurityContext(), tableName, "test")) {
-                AlterOperation dodgyAlter = new AlterOperation() {
-                    @Override
-                    public long apply(MetadataChangeSPI tableWriter, boolean contextAllowsAnyStructureChanges) throws AlterTableContextException {
-                        tableWriter.addColumn("new_column", ColumnType.INT, 0, false, false, 12, true);
+                AlterOperation dodgyAlterOp = new AlterOperation() {
+                    @Override
+                    public long apply(MetadataService svc, boolean contextAllowsAnyStructureChanges) throws AlterTableContextException {
+                        svc.addColumn("new_column", ColumnType.INT, 0, false, false, 12, true);
                         return 0;
                     }
 
                     @Override
-                    public boolean isStructureChange() {
+                    public boolean isStructural() {
                         return true;
                     }
 
@@ -447,7 +444,7 @@
                 };
 
                 try {
-                    twa.apply(dodgyAlter, true);
+                    twa.apply(dodgyAlterOp, true);
                     Assert.fail("Dodgy alter application should fail");
                 } catch (CairoException ex) {
                     TestUtils.assertContains(ex.getFlyweightMessage(), "cannot read alter statement serialized, data is too short to read 10 bytes header");
