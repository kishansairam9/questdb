/*******************************************************************************
 *     ___                  _   ____  ____
 *    / _ \ _   _  ___  ___| |_|  _ \| __ )
 *   | | | | | | |/ _ \/ __| __| | | |  _ \
 *   | |_| | |_| |  __/\__ \ |_| |_| | |_) |
 *    \__\_\\__,_|\___||___/\__|____/|____/
 *
 *  Copyright (c) 2014-2019 Appsicle
 *  Copyright (c) 2019-2022 QuestDB
 *
 *  Licensed under the Apache License, Version 2.0 (the "License");
 *  you may not use this file except in compliance with the License.
 *  You may obtain a copy of the License at
 *
 *  http://www.apache.org/licenses/LICENSE-2.0
 *
 *  Unless required by applicable law or agreed to in writing, software
 *  distributed under the License is distributed on an "AS IS" BASIS,
 *  WITHOUT WARRANTIES OR CONDITIONS OF ANY KIND, either express or implied.
 *  See the License for the specific language governing permissions and
 *  limitations under the License.
 *
 ******************************************************************************/

package io.questdb.griffin.wal;

import io.questdb.cairo.TableReader;
import io.questdb.griffin.AbstractGriffinTest;
import io.questdb.griffin.CompiledQuery;
import io.questdb.std.Files;
import io.questdb.std.str.Path;
import org.junit.Assert;
import org.junit.Test;

import static io.questdb.cairo.TableUtils.DETACHED_DIR_MARKER;

public class WalAlterTableSqlTest extends AbstractGriffinTest {

    @Test
    public void createWalAndDetachAttachPartition() throws Exception {
        assertMemoryLeak(() -> {
            String tableName = testName.getMethodName();
            compile("create table " + tableName + " as (" +
                    "select x, " +
                    " rnd_symbol('AB', 'BC', 'CD') sym, " +
                    " timestamp_sequence('2022-02-24', 21600000000L) ts, " +
                    " rnd_symbol('DE', null, 'EF', 'FG') sym2 " +
                    " from long_sequence(5)" +
                    ") timestamp(ts) partition by DAY WAL");

            String partition = "2022-02-24";

            executeOperation(
                    "alter table " + tableName + " detach partition list '" + partition + "'",
                    CompiledQuery.ALTER
            );

            drainWalQueue();

            try (Path path = new Path(); Path other = new Path()) {
<<<<<<< HEAD
                CharSequence systemTableName = engine.getSystemTableName(tableName);
                path.of(configuration.getRoot()).concat(systemTableName).concat(partition).put(DETACHED_DIR_MARKER).$();
                other.of(configuration.getRoot()).concat(systemTableName).concat(partition).put(configuration.getAttachPartitionSuffix()).$();
=======
                path.of(configuration.getRoot()).concat(tableName).concat(partition).put(DETACHED_DIR_MARKER).$();
                other.of(configuration.getRoot()).concat(tableName).concat(partition).put(configuration.getAttachPartitionSuffix()).$();
>>>>>>> af9a0963
                Assert.assertTrue(Files.rename(path, other) > -1);
            }

            executeOperation(
                    "alter table " + tableName + " attach partition list '" + partition + "'",
                    CompiledQuery.ALTER
            );

            drainWalQueue();
            assertSql(tableName, "x\tsym\tts\tsym2\n" +
                    "1\tAB\t2022-02-24T00:00:00.000000Z\tEF\n" +
                    "2\tBC\t2022-02-24T06:00:00.000000Z\tFG\n" +
                    "3\tCD\t2022-02-24T12:00:00.000000Z\tFG\n" +
                    "4\tCD\t2022-02-24T18:00:00.000000Z\tFG\n" +
                    "5\tAB\t2022-02-25T00:00:00.000000Z\tDE\n");
        });
    }

    @Test
    public void createWalAndDropAddIndex() throws Exception {
        assertMemoryLeak(() -> {
            String tableName = testName.getMethodName();
            compile("create table " + tableName + " as (" +
                    "select x, " +
                    " rnd_symbol('AB', 'BC', 'CD') sym, " +
                    " timestamp_sequence('2022-02-24', 21600000000L) ts, " +
                    " rnd_symbol('DE', null, 'EF', 'FG') sym2 " +
                    " from long_sequence(5)" +
                    "), index(sym capacity 8) timestamp(ts) partition by DAY WAL");

            executeOperation(
                    "alter table " + tableName + " alter column sym drop index",
                    CompiledQuery.ALTER
            );

            drainWalQueue();
            assertSql(tableName, "x\tsym\tts\tsym2\n" +
                    "1\tAB\t2022-02-24T00:00:00.000000Z\tEF\n" +
                    "2\tBC\t2022-02-24T06:00:00.000000Z\tFG\n" +
                    "3\tCD\t2022-02-24T12:00:00.000000Z\tFG\n" +
                    "4\tCD\t2022-02-24T18:00:00.000000Z\tFG\n" +
                    "5\tAB\t2022-02-25T00:00:00.000000Z\tDE\n");

            executeOperation(
                    "alter table " + tableName + " alter column sym add index capacity 8",
                    CompiledQuery.ALTER
            );

            drainWalQueue();
            assertSql(tableName, "x\tsym\tts\tsym2\n" +
                    "1\tAB\t2022-02-24T00:00:00.000000Z\tEF\n" +
                    "2\tBC\t2022-02-24T06:00:00.000000Z\tFG\n" +
                    "3\tCD\t2022-02-24T12:00:00.000000Z\tFG\n" +
                    "4\tCD\t2022-02-24T18:00:00.000000Z\tFG\n" +
                    "5\tAB\t2022-02-25T00:00:00.000000Z\tDE\n");
        });
    }

    @Test
    public void createWalAndDropNonExistentPartition() throws Exception {
        assertMemoryLeak(() -> {
            String tableName = testName.getMethodName();
            compile("create table " + tableName + " as (" +
                    "select x, " +
                    " rnd_symbol('AB', 'BC', 'CD') sym, " +
                    " timestamp_sequence('2022-02-24', 21600000000L) ts, " +
                    " rnd_symbol('DE', null, 'EF', 'FG') sym2 " +
                    " from long_sequence(5)" +
                    ") timestamp(ts) partition by DAY WAL");

            executeOperation(
                    "alter table " + tableName + " drop partition list '2022-02-26'",
                    CompiledQuery.ALTER
            );

            drainWalQueue();
            assertSql(tableName, "x\tsym\tts\tsym2\n" +
                    "1\tAB\t2022-02-24T00:00:00.000000Z\tEF\n" +
                    "2\tBC\t2022-02-24T06:00:00.000000Z\tFG\n" +
                    "3\tCD\t2022-02-24T12:00:00.000000Z\tFG\n" +
                    "4\tCD\t2022-02-24T18:00:00.000000Z\tFG\n" +
                    "5\tAB\t2022-02-25T00:00:00.000000Z\tDE\n");
        });
    }

    @Test
    public void createWalAndDropPartition() throws Exception {
        assertMemoryLeak(() -> {
            String tableName = testName.getMethodName();
            compile("create table " + tableName + " as (" +
                    "select x, " +
                    " rnd_symbol('AB', 'BC', 'CD') sym, " +
                    " timestamp_sequence('2022-02-24', 21600000000L) ts, " +
                    " rnd_symbol('DE', null, 'EF', 'FG') sym2 " +
                    " from long_sequence(5)" +
                    ") timestamp(ts) partition by DAY WAL");

            executeOperation(
                    "alter table " + tableName + " drop partition list '2022-02-24'",
                    CompiledQuery.ALTER
            );

            drainWalQueue();
            assertSql(tableName, "x\tsym\tts\tsym2\n" +
                    "5\tAB\t2022-02-25T00:00:00.000000Z\tDE\n");
        });
    }

    @Test
    public void createWalAndDropPartitionList() throws Exception {
        assertMemoryLeak(() -> {
            String tableName = testName.getMethodName();
            compile("create table " + tableName + " as (" +
                    "select x, " +
                    " rnd_symbol('AB', 'BC', 'CD') sym, " +
                    " timestamp_sequence('2022-02-23', 21600000000L) ts, " +
                    " rnd_symbol('DE', null, 'EF', 'FG') sym2 " +
                    " from long_sequence(10)" +
                    ") timestamp(ts) partition by DAY WAL");

            executeOperation(
                    "alter table " + tableName + " drop partition list '2022-02-23', '2022-02-24'",
                    CompiledQuery.ALTER
            );

            drainWalQueue();
            assertSql(tableName, "x\tsym\tts\tsym2\n" +
                    "9\tAB\t2022-02-25T00:00:00.000000Z\t\n" +
                    "10\tAB\t2022-02-25T06:00:00.000000Z\tEF\n");
        });
    }

    @Test
    public void createWalAndDropPartitionsWithWhere22() throws Exception {
        final String tableName = testName.getMethodName();
        createWalAndDropPartitionsWithWhere(tableName, 22, 2, 2, "x\tsym\tts\tsym2\n" +
                "1\tAB\t2022-02-23T00:00:00.000000Z\tEF\n" +
                "2\tBC\t2022-02-23T06:00:00.000000Z\tFG\n" +
                "3\tCD\t2022-02-23T12:00:00.000000Z\tFG\n" +
                "4\tCD\t2022-02-23T18:00:00.000000Z\tFG\n" +
                "5\tAB\t2022-02-24T00:00:00.000000Z\tDE\n" +
                "6\tBC\t2022-02-24T06:00:00.000000Z\tDE\n" +
                "7\tBC\t2022-02-24T12:00:00.000000Z\tFG\n" +
                "8\tBC\t2022-02-24T18:00:00.000000Z\tDE\n" +
                "9\tAB\t2022-02-25T00:00:00.000000Z\t\n" +
                "10\tAB\t2022-02-25T06:00:00.000000Z\tEF\n" +
                "11\tBC\t2022-02-25T12:00:00.000000Z\tFG\n" +
                "12\tAB\t2022-02-25T18:00:00.000000Z\t\n" +
                "13\tAB\t2022-02-26T00:00:00.000000Z\tDE\n");
    }

    @Test
    public void createWalAndDropPartitionsWithWhere23() throws Exception {
        final String tableName = testName.getMethodName();
        createWalAndDropPartitionsWithWhere(tableName, 23, 2, 2, "x\tsym\tts\tsym2\n" +
                "1\tAB\t2022-02-23T00:00:00.000000Z\tEF\n" +
                "2\tBC\t2022-02-23T06:00:00.000000Z\tFG\n" +
                "3\tCD\t2022-02-23T12:00:00.000000Z\tFG\n" +
                "4\tCD\t2022-02-23T18:00:00.000000Z\tFG\n" +
                "5\tAB\t2022-02-24T00:00:00.000000Z\tDE\n" +
                "6\tBC\t2022-02-24T06:00:00.000000Z\tDE\n" +
                "7\tBC\t2022-02-24T12:00:00.000000Z\tFG\n" +
                "8\tBC\t2022-02-24T18:00:00.000000Z\tDE\n" +
                "9\tAB\t2022-02-25T00:00:00.000000Z\t\n" +
                "10\tAB\t2022-02-25T06:00:00.000000Z\tEF\n" +
                "11\tBC\t2022-02-25T12:00:00.000000Z\tFG\n" +
                "12\tAB\t2022-02-25T18:00:00.000000Z\t\n" +
                "13\tAB\t2022-02-26T00:00:00.000000Z\tDE\n");
    }

    @Test
    public void createWalAndDropPartitionsWithWhere24() throws Exception {
        final String tableName = testName.getMethodName();
        createWalAndDropPartitionsWithWhere(tableName, 24, 2, 2, "x\tsym\tts\tsym2\n" +
                "5\tAB\t2022-02-24T00:00:00.000000Z\tDE\n" +
                "6\tBC\t2022-02-24T06:00:00.000000Z\tDE\n" +
                "7\tBC\t2022-02-24T12:00:00.000000Z\tFG\n" +
                "8\tBC\t2022-02-24T18:00:00.000000Z\tDE\n" +
                "9\tAB\t2022-02-25T00:00:00.000000Z\t\n" +
                "10\tAB\t2022-02-25T06:00:00.000000Z\tEF\n" +
                "11\tBC\t2022-02-25T12:00:00.000000Z\tFG\n" +
                "12\tAB\t2022-02-25T18:00:00.000000Z\t\n" +
                "13\tAB\t2022-02-26T00:00:00.000000Z\tDE\n");
    }

    @Test
    public void createWalAndDropPartitionsWithWhere25() throws Exception {
        final String tableName = testName.getMethodName();
        createWalAndDropPartitionsWithWhere(tableName, 25, 3, 2, "x\tsym\tts\tsym2\n" +
                "9\tAB\t2022-02-25T00:00:00.000000Z\t\n" +
                "10\tAB\t2022-02-25T06:00:00.000000Z\tEF\n" +
                "11\tBC\t2022-02-25T12:00:00.000000Z\tFG\n" +
                "12\tAB\t2022-02-25T18:00:00.000000Z\t\n" +
                "13\tAB\t2022-02-26T00:00:00.000000Z\tDE\n");
    }

    @Test
    public void createWalAndDropPartitionsWithWhere26() throws Exception {
        final String tableName = testName.getMethodName();
        createWalAndDropPartitionsWithWhere(tableName, 26, 4, 2, "x\tsym\tts\tsym2\n" +
                "13\tAB\t2022-02-26T00:00:00.000000Z\tDE\n");
    }

    @Test
    public void createWalAndDropPartitionsWithWhere27() throws Exception {
        final String tableName = testName.getMethodName();
        createWalAndDropPartitionsWithWhere(tableName, 27, 5, 2, "x\tsym\tts\tsym2\n");
    }

    @Test
    public void createWalAndDropPartitionsWithWhere28() throws Exception {
        final String tableName = testName.getMethodName();
        createWalAndDropPartitionsWithWhere(tableName, 28, 5, 2, "x\tsym\tts\tsym2\n");
    }

    @Test
<<<<<<< HEAD
    public void createWalDropTable() throws Exception {
=======
    public void createWalSetParam() throws Exception {
>>>>>>> af9a0963
        assertMemoryLeak(() -> {
            String tableName = testName.getMethodName();
            compile("create table " + tableName + " as (" +
                    "select x, " +
                    " rnd_symbol('AB', 'BC', 'CD') sym, " +
                    " timestamp_sequence('2022-02-24', 21600000000L) ts " +
                    " from long_sequence(5)" +
                    ") timestamp(ts) partition by DAY WAL");

<<<<<<< HEAD
            assertSql(
                    "select name from tables()",
                    "name\n" + tableName + "\n");

            executeOperation("drop table " + tableName, CompiledQuery.DROP);
            drainWalQueue();

            assertSql(
                    "select commitLag from tables() where name = '" + tableName + "'",
                    "commitLag\n");
        });
    }

    @Test
    public void createWalSetParam() throws Exception {
        assertMemoryLeak(() -> {
            String tableName = testName.getMethodName();
            compile("create table " + tableName + " as (" +
                    "select x, " +
                    " rnd_symbol('AB', 'BC', 'CD') sym, " +
                    " timestamp_sequence('2022-02-24', 21600000000L) ts " +
                    " from long_sequence(5)" +
                    ") timestamp(ts) partition by DAY WAL");

=======
>>>>>>> af9a0963
            executeOperation(
                    "alter table " + tableName + " set param commitLag = 117s",
                    CompiledQuery.ALTER
            );

            drainWalQueue();
            assertSql(
                    "select commitLag from tables() where name = '" + tableName + "'",
                    "commitLag\n117000000\n");
        });
    }

    @Test
    public void testReleaseAndReopenWriters() throws Exception {
        assertMemoryLeak(() -> {
            final String tableName = testName.getMethodName();
            compile("create table " + tableName + "("
                    + "x long,"
                    + "ts timestamp"
                    + ") timestamp(ts) partition by DAY WAL");
            compile("insert into " + tableName + " values (1, '2022-02-24T00:00:00.000000Z')");
            compile("alter table " + tableName + " add column s1 string");
            compile("insert into " + tableName + " values (2, '2022-02-24T00:00:01.000000Z', 'str2')");

            // Release TableWriter, WAL and Sequencer
            engine.releaseInactive();
            drainWalQueue();

            // Release TableWriter, WAL and Sequencer
            engine.releaseInactive();

            compile("insert into " + tableName + " values (3, '2022-02-24T00:00:02.000000Z', 'str3')");
            compile("insert into " + tableName + " values (4, '2022-02-22T00:00:00.000000Z', 'str4')");
            compile("insert into " + tableName + " values (5, '2022-02-21T00:00:00.000000Z', 'str5')");
            compile("insert into " + tableName + " values (6, '2022-02-20T00:00:00.000000Z', 'str6')");
            compile("insert into " + tableName + " values (7, '2022-02-25T00:00:00.000000Z', 'str7')");
            drainWalQueue();

            executeOperation(
                    "alter table " + tableName + " drop partition where ts < to_timestamp('2022-02-24:00:00:00', 'yyyy-MM-dd:HH:mm:ss')",
                    CompiledQuery.ALTER
            );
            compile("insert into " + tableName + " values (8, '2022-02-26T00:00:00.000000Z', 'str8')");
            drainWalQueue();

            // Release TableWriter, WAL and Sequencer
            engine.releaseInactive();

            compile("insert into " + tableName + " values (9, '2022-02-26T01:00:00.000000Z', 'str9')");
            drainWalQueue();

            assertSql(tableName, "x\tts\ts1\n" +
                    "1\t2022-02-24T00:00:00.000000Z\t\n" +
                    "2\t2022-02-24T00:00:01.000000Z\tstr2\n" +
                    "3\t2022-02-24T00:00:02.000000Z\tstr3\n" +
                    "7\t2022-02-25T00:00:00.000000Z\tstr7\n" +
                    "8\t2022-02-26T00:00:00.000000Z\tstr8\n" +
                    "9\t2022-02-26T01:00:00.000000Z\tstr9\n");
        });
    }

    private void createWalAndDropPartitionsWithWhere(String tableName, int day, long expectedTxn, long expectedSeqTxn, String expected) throws Exception {
        assertMemoryLeak(() -> {
            compile("create table " + tableName + " as (" +
                    "select x, " +
                    " rnd_symbol('AB', 'BC', 'CD') sym, " +
                    " timestamp_sequence('2022-02-23', 21600000000L) ts, " +
                    " rnd_symbol('DE', null, 'EF', 'FG') sym2 " +
                    " from long_sequence(13)" +
                    ") timestamp(ts) partition by DAY WAL");

            executeOperation(
                    "alter table " + tableName + " drop partition where ts < to_timestamp('2022-02-" + day + ":00:00:00', 'yyyy-MM-dd:HH:mm:ss')",
                    CompiledQuery.ALTER
            );

            drainWalQueue();

            try (TableReader reader = engine.getReader(sqlExecutionContext.getCairoSecurityContext(), tableName)) {
                Assert.assertEquals(expectedTxn, reader.getTxn());
                Assert.assertEquals(expectedSeqTxn, reader.getTxFile().getSeqTxn());
            }
            assertSql(tableName, expected);
        });
    }
}<|MERGE_RESOLUTION|>--- conflicted
+++ resolved
@@ -58,14 +58,9 @@
             drainWalQueue();
 
             try (Path path = new Path(); Path other = new Path()) {
-<<<<<<< HEAD
                 CharSequence systemTableName = engine.getSystemTableName(tableName);
                 path.of(configuration.getRoot()).concat(systemTableName).concat(partition).put(DETACHED_DIR_MARKER).$();
                 other.of(configuration.getRoot()).concat(systemTableName).concat(partition).put(configuration.getAttachPartitionSuffix()).$();
-=======
-                path.of(configuration.getRoot()).concat(tableName).concat(partition).put(DETACHED_DIR_MARKER).$();
-                other.of(configuration.getRoot()).concat(tableName).concat(partition).put(configuration.getAttachPartitionSuffix()).$();
->>>>>>> af9a0963
                 Assert.assertTrue(Files.rename(path, other) > -1);
             }
 
@@ -95,6 +90,19 @@
                     " rnd_symbol('DE', null, 'EF', 'FG') sym2 " +
                     " from long_sequence(5)" +
                     "), index(sym capacity 8) timestamp(ts) partition by DAY WAL");
+
+            executeOperation(
+                    "alter table " + tableName + " alter column sym drop index",
+                    CompiledQuery.ALTER
+            );
+
+            drainWalQueue();
+            assertSql(tableName, "x\tsym\tts\tsym2\n" +
+                    "1\tAB\t2022-02-24T00:00:00.000000Z\tEF\n" +
+                    "2\tBC\t2022-02-24T06:00:00.000000Z\tFG\n" +
+                    "3\tCD\t2022-02-24T12:00:00.000000Z\tFG\n" +
+                    "4\tCD\t2022-02-24T18:00:00.000000Z\tFG\n" +
+                    "5\tAB\t2022-02-25T00:00:00.000000Z\tDE\n");
 
             executeOperation(
                     "alter table " + tableName + " alter column sym drop index",
@@ -282,11 +290,7 @@
     }
 
     @Test
-<<<<<<< HEAD
     public void createWalDropTable() throws Exception {
-=======
-    public void createWalSetParam() throws Exception {
->>>>>>> af9a0963
         assertMemoryLeak(() -> {
             String tableName = testName.getMethodName();
             compile("create table " + tableName + " as (" +
@@ -296,7 +300,6 @@
                     " from long_sequence(5)" +
                     ") timestamp(ts) partition by DAY WAL");
 
-<<<<<<< HEAD
             assertSql(
                     "select name from tables()",
                     "name\n" + tableName + "\n");
@@ -321,8 +324,6 @@
                     " from long_sequence(5)" +
                     ") timestamp(ts) partition by DAY WAL");
 
-=======
->>>>>>> af9a0963
             executeOperation(
                     "alter table " + tableName + " set param commitLag = 117s",
                     CompiledQuery.ALTER
