/*******************************************************************************
 *     ___                  _   ____  ____
 *    / _ \ _   _  ___  ___| |_|  _ \| __ )
 *   | | | | | | |/ _ \/ __| __| | | |  _ \
 *   | |_| | |_| |  __/\__ \ |_| |_| | |_) |
 *    \__\_\\__,_|\___||___/\__|____/|____/
 *
 *  Copyright (c) 2014-2019 Appsicle
 *  Copyright (c) 2019-2022 QuestDB
 *
 *  Licensed under the Apache License, Version 2.0 (the "License");
 *  you may not use this file except in compliance with the License.
 *  You may obtain a copy of the License at
 *
 *  http://www.apache.org/licenses/LICENSE-2.0
 *
 *  Unless required by applicable law or agreed to in writing, software
 *  distributed under the License is distributed on an "AS IS" BASIS,
 *  WITHOUT WARRANTIES OR CONDITIONS OF ANY KIND, either express or implied.
 *  See the License for the specific language governing permissions and
 *  limitations under the License.
 *
 ******************************************************************************/

package io.questdb.griffin;

import io.questdb.Metrics;
import io.questdb.cairo.*;
import io.questdb.cairo.security.AllowAllCairoSecurityContext;
import io.questdb.cairo.sql.*;
import io.questdb.cairo.sql.Record;
import io.questdb.cairo.vm.Vm;
import io.questdb.cairo.vm.api.MemoryMARW;
import io.questdb.griffin.engine.functions.bind.BindVariableServiceImpl;
import io.questdb.griffin.engine.ops.AbstractOperation;
import io.questdb.mp.SCSequence;
import io.questdb.mp.SOCountDownLatch;
import io.questdb.std.*;
import io.questdb.std.datetime.microtime.TimestampFormatUtils;
import io.questdb.std.str.AbstractCharSequence;
import io.questdb.std.str.Path;
import io.questdb.std.str.StringSink;
import io.questdb.test.tools.TestUtils;
import org.jetbrains.annotations.NotNull;
import org.jetbrains.annotations.Nullable;
import org.junit.*;

import java.util.concurrent.CyclicBarrier;
import java.util.concurrent.atomic.AtomicInteger;
import java.util.function.Function;
import java.util.function.Supplier;

public class AbstractGriffinTest extends AbstractCairoTest {
    private static final LongList rows = new LongList();
    private final static double EPSILON = 0.000001;
    protected static BindVariableService bindVariableService;
    protected static SqlExecutionContext sqlExecutionContext;
    protected static SqlCompiler compiler;
    protected static Metrics metrics = Metrics.enabled();

    protected final SCSequence eventSubSequence = new SCSequence();

    public static boolean assertCursor(
            CharSequence expected,
            boolean supportsRandomAccess,
            boolean checkSameStr,
            boolean sizeExpected,
            boolean sizeCanBeVariable,
            RecordCursor cursor,
            RecordMetadata metadata,
            boolean framingSupported
    ) {
        return assertCursor(
                expected,
                supportsRandomAccess,
                checkSameStr,
                sizeExpected,
                sizeCanBeVariable,
                cursor,
                metadata,
                sink,
                printer,
                rows,
                framingSupported
        );
    }

    // Thread-safe cursor assertion method.
    public static boolean assertCursor(
            CharSequence expected,
            boolean supportsRandomAccess,
            boolean checkSameStr,
            boolean sizeExpected,
            boolean sizeCanBeVariable,
            RecordCursor cursor,
            RecordMetadata metadata,
            StringSink sink,
            RecordCursorPrinter printer,
            LongList rows,
            boolean fragmentedSymbolTables
    ) {
        if (expected == null) {
            Assert.assertFalse(cursor.hasNext());
            cursor.toTop();
            Assert.assertFalse(cursor.hasNext());
            return true;
        }

        TestUtils.assertCursor(expected, cursor, metadata, true, sink);

        testSymbolAPI(metadata, cursor, fragmentedSymbolTables);
        cursor.toTop();
        testStringsLong256AndBinary(metadata, cursor, checkSameStr);

        // test API where same record is being updated by cursor
        cursor.toTop();
        Record record = cursor.getRecord();
        Assert.assertNotNull(record);
        sink.clear();
        printer.printHeader(metadata, sink);
        long count = 0;
        long cursorSize = cursor.size();
        while (cursor.hasNext()) {
            printer.print(record, metadata, sink);
            count++;
        }

        if (!sizeCanBeVariable) {
            if (sizeExpected) {
                Assert.assertTrue("Concrete cursor size expected but was -1", cursorSize != -1);
            } else {
                Assert.assertTrue("Invalid/undetermined cursor size expected but was " + cursorSize, cursorSize <= 0);
            }
        }
        if (cursorSize != -1) {
            Assert.assertEquals("Actual cursor records vs cursor.size()", count, cursorSize);
        }

        TestUtils.assertEquals(expected, sink);

        if (supportsRandomAccess) {
            cursor.toTop();
            sink.clear();
            rows.clear();
            while (cursor.hasNext()) {
                rows.add(record.getRowId());
            }

            final Record rec = cursor.getRecordB();
            printer.printHeader(metadata, sink);
            for (int i = 0, n = rows.size(); i < n; i++) {
                cursor.recordAt(rec, rows.getQuick(i));
                printer.print(rec, metadata, sink);
            }

            TestUtils.assertEquals(expected, sink);

            sink.clear();

            final Record factRec = cursor.getRecordB();
            printer.printHeader(metadata, sink);
            for (int i = 0, n = rows.size(); i < n; i++) {
                cursor.recordAt(factRec, rows.getQuick(i));
                printer.print(factRec, metadata, sink);
            }

            TestUtils.assertEquals(expected, sink);

            // test that absolute positioning of record does not affect state of record cursor
            if (rows.size() > 0) {
                sink.clear();

                cursor.toTop();
                int target = rows.size() / 2;
                printer.printHeader(metadata, sink);
                while (target-- > 0 && cursor.hasNext()) {
                    printer.print(record, metadata, sink);
                }

                // no obliterate record with absolute positioning
                for (int i = 0, n = rows.size(); i < n; i++) {
                    cursor.recordAt(factRec, rows.getQuick(i));
                }

                // not continue normal fetch
                while (cursor.hasNext()) {
                    printer.print(record, metadata, sink);
                }

                TestUtils.assertEquals(expected, sink);
            }
        } else {
            try {
                cursor.getRecordB();
                Assert.fail();
            } catch (UnsupportedOperationException ignore) {
            }

            try {
                cursor.recordAt(record, 0);
                Assert.fail();
            } catch (UnsupportedOperationException ignore) {
            }
        }
        return false;
    }

    public static void assertReader(String expected, CharSequence tableName) {
        try (TableReader reader = engine.getReader(sqlExecutionContext.getCairoSecurityContext(), tableName)) {
            TestUtils.assertReader(expected, reader, sink);
        }
    }

    public static void assertVariableColumns(RecordCursorFactory factory, boolean checkSameStr, SqlExecutionContext executionContext) {
        try (RecordCursor cursor = factory.getCursor(executionContext)) {
            RecordMetadata metadata = factory.getMetadata();
            final int columnCount = metadata.getColumnCount();
            final Record record = cursor.getRecord();
            while (cursor.hasNext()) {
                for (int i = 0; i < columnCount; i++) {
                    switch (ColumnType.tagOf(metadata.getColumnType(i))) {
                        case ColumnType.STRING:
                            CharSequence a = record.getStr(i);
                            CharSequence b = record.getStrB(i);
                            if (a == null) {
                                Assert.assertNull(b);
                                Assert.assertEquals(TableUtils.NULL_LEN, record.getStrLen(i));
                            } else {
                                if (a instanceof AbstractCharSequence) {
                                    // AbstractCharSequence are usually mutable. We cannot have same mutable instance for A and B
                                    Assert.assertNotSame(a, b);
                                }
                                TestUtils.assertEquals(a, b);
                                Assert.assertEquals(a.length(), record.getStrLen(i));
                            }
                            break;
                        case ColumnType.BINARY:
                            BinarySequence s = record.getBin(i);
                            if (s == null) {
                                Assert.assertEquals(TableUtils.NULL_LEN, record.getBinLen(i));
                            } else {
                                Assert.assertEquals(s.length(), record.getBinLen(i));
                            }
                            break;
                        default:
                            break;
                    }
                }
            }
        } catch (SqlException e) {
            e.printStackTrace();
        }
    }

    public static boolean doubleEquals(double a, double b, double epsilon) {
        return a == b || Math.abs(a - b) < epsilon;
    }

    public static boolean doubleEquals(double a, double b) {
        return doubleEquals(a, b, EPSILON);
    }

    public static void executeInsert(String insertSql) throws SqlException {
        TestUtils.insert(compiler, sqlExecutionContext, insertSql);
    }

    @BeforeClass
    public static void setUpStatic() {
        AbstractCairoTest.setUpStatic();
        compiler = new SqlCompiler(engine, null, snapshotAgent);
        bindVariableService = new BindVariableServiceImpl(configuration);
        sqlExecutionContext = new SqlExecutionContextImpl(engine, 1)
                .with(
                        AllowAllCairoSecurityContext.INSTANCE,
                        bindVariableService,
                        null,
                        -1,
                        null);
        bindVariableService.clear();
    }

    @AfterClass
    public static void tearDownStatic() {
        AbstractCairoTest.tearDownStatic();
        compiler.close();
    }

    @Override
    @Before
    public void setUp() {
        super.setUp();
        bindVariableService.clear();
    }

    protected static void assertQuery(
            Record[] expected,
            CharSequence query,
            CharSequence ddl,
            @Nullable CharSequence expectedTimestamp,
            boolean checkSameStr,
            boolean expectSize
    ) throws Exception {
        assertQuery(expected, query, ddl, expectedTimestamp, null, null, checkSameStr, expectSize);
    }

    protected static void assertQuery(
            Record[] expected,
            CharSequence query,
            CharSequence ddl,
            @Nullable CharSequence expectedTimestamp,
            @Nullable CharSequence ddl2,
            @Nullable Record[] expected2,
            boolean checkSameStr,
            boolean expectSize
    ) throws Exception {
        assertMemoryLeak(() -> {
            if (ddl != null) {
                compile(ddl, sqlExecutionContext);
            }
            CompiledQuery cc = compiler.compile(query, sqlExecutionContext);
            RecordCursorFactory factory = cc.getRecordCursorFactory();
            try {
                assertTimestamp(expectedTimestamp, factory);
                assertCursorRawRecords(expected, factory, checkSameStr, expectSize);
                // make sure we get the same outcome when we get factory to create new cursor
                assertCursorRawRecords(expected, factory, checkSameStr, expectSize);
                // make sure strings, binary fields and symbols are compliant with expected record behaviour
                assertVariableColumns(factory, checkSameStr, sqlExecutionContext);

                if (ddl2 != null) {
                    compile(ddl2, sqlExecutionContext);

                    int count = 3;
                    while (count > 0) {
                        try {
                            assertCursorRawRecords(expected2, factory, checkSameStr, expectSize);
                            // and again
                            assertCursorRawRecords(expected2, factory, checkSameStr, expectSize);
                            return;
                        } catch (ReaderOutOfDateException e) {
                            Misc.free(factory);
                            factory = compiler.compile(query, sqlExecutionContext).getRecordCursorFactory();
                            count--;
                        }
                    }
                }
            } finally {
                Misc.free(factory);
            }
        });
    }

    protected static void assertCursorRawRecords(
            Record[] expected,
            RecordCursorFactory factory,
            boolean checkSameStr,
            boolean expectSize
    ) {
        try (RecordCursor cursor = factory.getCursor(sqlExecutionContext)) {
            if (expected == null) {
                Assert.assertFalse(cursor.hasNext());
                cursor.toTop();
                Assert.assertFalse(cursor.hasNext());
                return;
            }

            final long rowsCount = cursor.size();
            Assert.assertEquals(rowsCount, expected.length);

            RecordMetadata metadata = factory.getMetadata();

            testSymbolAPI(metadata, cursor, factory.fragmentedSymbolTables());
            cursor.toTop();
            testStringsLong256AndBinary(metadata, cursor, checkSameStr);

            cursor.toTop();
            final Record record = cursor.getRecord();
            Assert.assertNotNull(record);
            int expectedRow = 0;
            while (cursor.hasNext()) {
                for (int col = 0, n = metadata.getColumnCount(); col < n; col++) {
                    switch (ColumnType.tagOf(metadata.getColumnType(col))) {
                        case ColumnType.BOOLEAN:
                            Assert.assertEquals(expected[expectedRow].getBool(col), record.getBool(col));
                            break;
                        case ColumnType.BYTE:
                            Assert.assertEquals(expected[expectedRow].getByte(col), record.getByte(col));
                            break;
                        case ColumnType.SHORT:
                            Assert.assertEquals(expected[expectedRow].getShort(col), record.getShort(col));
                            break;
                        case ColumnType.CHAR:
                            Assert.assertEquals(expected[expectedRow].getChar(col), record.getChar(col));
                            break;
                        case ColumnType.INT:
                            Assert.assertEquals(expected[expectedRow].getInt(col), record.getInt(col));
                            break;
                        case ColumnType.LONG:
                            Assert.assertEquals(expected[expectedRow].getLong(col), record.getLong(col));
                            break;
                        case ColumnType.DATE:
                            Assert.assertEquals(expected[expectedRow].getDate(col), record.getDate(col));
                            break;
                        case ColumnType.TIMESTAMP:
                            Assert.assertEquals(expected[expectedRow].getTimestamp(col), record.getTimestamp(col));
                            break;
                        case ColumnType.FLOAT:
                            Assert.assertTrue(doubleEquals(expected[expectedRow].getFloat(col), record.getFloat(col)));
                            break;
                        case ColumnType.DOUBLE:
                            Assert.assertTrue(doubleEquals(expected[expectedRow].getDouble(col), record.getDouble(col)));
                            break;
                        case ColumnType.STRING:
                            TestUtils.assertEquals(expected[expectedRow].getStr(col), record.getStr(col));
                            break;
                        case ColumnType.SYMBOL:
                            TestUtils.assertEquals(expected[expectedRow].getSym(col), record.getSym(col));
                            break;
                        case ColumnType.LONG256:
                            Long256 l1 = expected[expectedRow].getLong256A(col);
                            Long256 l2 = record.getLong256A(col);
                            Assert.assertEquals(l1.getLong0(), l2.getLong0());
                            Assert.assertEquals(l1.getLong1(), l2.getLong1());
                            Assert.assertEquals(l1.getLong2(), l2.getLong2());
                            Assert.assertEquals(l1.getLong3(), l2.getLong3());
                            break;
                        case ColumnType.BINARY:
                            TestUtils.assertEquals(expected[expectedRow].getBin(col), record.getBin(col), record.getBin(col).length());
                        default:
                            Assert.fail("Unknown column type");
                            break;
                    }
                }
                expectedRow++;
            }
            Assert.assertTrue((expectSize && rowsCount != -1) || (!expectSize && rowsCount == -1));
            Assert.assertTrue(rowsCount == -1 || expectedRow == rowsCount);
        } catch (SqlException e) {
            e.printStackTrace();
        }
    }

    protected static void assertCursor(
            CharSequence expected,
            RecordCursorFactory factory,
            boolean supportsRandomAccess,
            boolean checkSameStr,
            boolean expectSize
    ) throws SqlException {
        assertCursor(expected, factory, supportsRandomAccess, checkSameStr, expectSize, false, sqlExecutionContext);
    }

    protected static void assertCursor(
            CharSequence expected,
            RecordCursorFactory factory,
            boolean supportsRandomAccess,
            boolean checkSameStr,
            boolean expectSize,
            boolean sizeCanBeVariable
    ) throws SqlException {
        assertCursor(expected, factory, supportsRandomAccess, checkSameStr, expectSize, sizeCanBeVariable, sqlExecutionContext);
    }

    protected static void assertCursor(
            CharSequence expected,
            RecordCursorFactory factory,
            boolean supportsRandomAccess,
            boolean checkSameStr,
            boolean sizeExpected,
            boolean sizeCanBeVariable, // this means size() can either be -1 in some cases or known in others
            SqlExecutionContext sqlExecutionContext
    ) throws SqlException {
        try (RecordCursor cursor = factory.getCursor(sqlExecutionContext)) {
            Assert.assertEquals("supports random access", supportsRandomAccess, factory.recordCursorSupportsRandomAccess());
            if (
                    assertCursor(
                            expected,
                            supportsRandomAccess,
                            checkSameStr,
                            sizeExpected,
                            sizeCanBeVariable,
                            cursor,
                            factory.getMetadata(),
                            factory.fragmentedSymbolTables()
                    )
            ) {
                return;
            }
        }

        try (RecordCursor cursor = factory.getCursor(sqlExecutionContext)) {
            testSymbolAPI(factory.getMetadata(), cursor, factory.fragmentedSymbolTables());
        }
    }

    private static void testStringsLong256AndBinary(RecordMetadata metadata, RecordCursor cursor, boolean checkSameStr) {
        Record record = cursor.getRecord();
        while (cursor.hasNext()) {
            for (int i = 0, n = metadata.getColumnCount(); i < n; i++) {
                switch (ColumnType.tagOf(metadata.getColumnType(i))) {
                    case ColumnType.STRING:
                        CharSequence s = record.getStr(i);
                        if (s != null) {
                            CharSequence b = record.getStrB(i);
                            if (b instanceof AbstractCharSequence) {
                                // AbstractCharSequence are usually mutable. We cannot have same mutable instance for A and B
                                Assert.assertNotSame("Expected string instances be different for getStr and getStrB", s, b);
                            }
                        } else {
                            Assert.assertNull(record.getStrB(i));
                            Assert.assertEquals(TableUtils.NULL_LEN, record.getStrLen(i));
                        }
                        break;
                    case ColumnType.BINARY:
                        BinarySequence bs = record.getBin(i);
                        if (bs != null) {
                            Assert.assertEquals(record.getBin(i).length(), record.getBinLen(i));
                        } else {
                            Assert.assertEquals(TableUtils.NULL_LEN, record.getBinLen(i));
                        }
                        break;
                    case ColumnType.LONG256:
                        Long256 l1 = record.getLong256A(i);
                        Long256 l2 = record.getLong256B(i);
                        if (l1 == Long256Impl.NULL_LONG256) {
                            Assert.assertSame(l1, l2);
                        } else {
                            Assert.assertNotSame(l1, l2);
                        }
                        Assert.assertEquals(l1.getLong0(), l2.getLong0());
                        Assert.assertEquals(l1.getLong1(), l2.getLong1());
                        Assert.assertEquals(l1.getLong2(), l2.getLong2());
                        Assert.assertEquals(l1.getLong3(), l2.getLong3());
                        break;
                    default:
                        break;
                }
            }
        }
    }

    private static void testSymbolAPI(RecordMetadata metadata, RecordCursor cursor, boolean fragmentedSymbolTables) {
        IntList symbolIndexes = null;
        for (int i = 0, n = metadata.getColumnCount(); i < n; i++) {
            if (ColumnType.isSymbol(metadata.getColumnType(i))) {
                if (symbolIndexes == null) {
                    symbolIndexes = new IntList();
                }
                symbolIndexes.add(i);
            }
        }

        if (symbolIndexes != null) {

            // create new symbol tables and make sure they are not the same
            // as the default ones

            ObjList<SymbolTable> clonedSymbolTables = new ObjList<>();
            ObjList<SymbolTable> originalSymbolTables = new ObjList<>();
            int[] symbolTableKeySnapshot = new int[symbolIndexes.size()];
            String[][] symbolTableValueSnapshot = new String[symbolIndexes.size()][];
            try {
                cursor.toTop();
                if (!fragmentedSymbolTables && cursor.hasNext()) {
                    for (int i = 0, n = symbolIndexes.size(); i < n; i++) {
                        final int columnIndex = symbolIndexes.getQuick(i);
                        originalSymbolTables.add(cursor.getSymbolTable(columnIndex));
                    }

                    // take snapshot of symbol tables
                    // multiple passes over the same cursor, if not very efficient, we
                    // can swap loops around
                    int sumOfMax = 0;
                    for (int i = 0, n = symbolIndexes.size(); i < n; i++) {
                        cursor.toTop();
                        final Record rec = cursor.getRecord();
                        final int column = symbolIndexes.getQuick(i);
                        int max = -1;
                        while (cursor.hasNext()) {
                            max = Math.max(max, rec.getInt(column));
                        }
                        String[] values = new String[max + 2];
                        final SymbolTable symbolTable = cursor.getSymbolTable(column);
                        for (int k = -1; k <= max; k++) {
                            values[k + 1] = Chars.toString(symbolTable.valueOf(k));
                        }
                        symbolTableKeySnapshot[i] = max;
                        symbolTableValueSnapshot[i] = values;
                        sumOfMax += max;
                    }

                    // We grab clones after iterating through the symbol values due to
                    // the cache warm up required by Cast*ToSymbolFunctionFactory functions.
                    for (int i = 0, n = symbolIndexes.size(); i < n; i++) {
                        final int columnIndex = symbolIndexes.getQuick(i);
                        SymbolTable tab = cursor.newSymbolTable(columnIndex);
                        Assert.assertNotNull(tab);
                        clonedSymbolTables.add(tab);
                    }

                    // Now start two threads, one will be using normal symbol table
                    // another will be using a clone. Threads will randomly check that
                    // symbol table is able to convert keys to values without problems

                    int numberOfIterations = sumOfMax * 2;
                    int symbolColumnCount = symbolIndexes.size();
                    int workerCount = 2;
                    CyclicBarrier barrier = new CyclicBarrier(workerCount);
                    SOCountDownLatch doneLatch = new SOCountDownLatch(workerCount);
                    AtomicInteger errorCount = new AtomicInteger(0);

                    // thread that is hitting clones
                    new Thread(() -> {
                        try {
                            TestUtils.await(barrier);
                            assertSymbolColumnThreadSafety(
                                    numberOfIterations,
                                    symbolColumnCount,
                                    clonedSymbolTables,
                                    symbolTableKeySnapshot,
                                    symbolTableValueSnapshot
                            );
                        } catch (Throwable e) {
                            errorCount.incrementAndGet();
                            e.printStackTrace();
                        } finally {
                            doneLatch.countDown();
                        }
                    }).start();

                    // thread that is hitting the original symbol tables
                    new Thread(() -> {
                        try {
                            TestUtils.await(barrier);
                            assertSymbolColumnThreadSafety(
                                    numberOfIterations,
                                    symbolColumnCount,
                                    originalSymbolTables,
                                    symbolTableKeySnapshot,
                                    symbolTableValueSnapshot
                            );
                        } catch (Throwable e) {
                            errorCount.incrementAndGet();
                            e.printStackTrace();
                        } finally {
                            doneLatch.countDown();
                        }
                    }).start();

                    doneLatch.await();

                    Assert.assertEquals(0, errorCount.get());
                }

                cursor.toTop();
                final Record record = cursor.getRecord();
                while (cursor.hasNext()) {
                    for (int i = 0, n = symbolIndexes.size(); i < n; i++) {
                        int column = symbolIndexes.getQuick(i);
                        SymbolTable symbolTable = cursor.getSymbolTable(column);
                        if (symbolTable instanceof StaticSymbolTable) {
                            CharSequence sym = Chars.toString(record.getSym(column));
                            int value = record.getInt(column);
                            if (((StaticSymbolTable) symbolTable).containsNullValue() && value == ((StaticSymbolTable) symbolTable).getSymbolCount()) {
                                Assert.assertEquals(Integer.MIN_VALUE, ((StaticSymbolTable) symbolTable).keyOf(sym));
                            } else {
                                Assert.assertEquals(value, ((StaticSymbolTable) symbolTable).keyOf(sym));
                            }
                            TestUtils.assertEquals(sym, symbolTable.valueOf(value));
                        } else {
                            final int value = record.getInt(column);
                            TestUtils.assertEquals(record.getSym(column), symbolTable.valueOf(value));
                        }
                    }
                }
            } finally {
                Misc.freeObjList(clonedSymbolTables);
            }
        }
    }

    private static void assertSymbolColumnThreadSafety(
            int numberOfIterations,
            int symbolColumnCount,
            ObjList<SymbolTable> symbolTables,
            int[] symbolTableKeySnapshot,
            String[][] symbolTableValueSnapshot
    ) {
        final Rnd rnd = new Rnd(Os.currentTimeMicros(), System.currentTimeMillis());
        for (int i = 0; i < numberOfIterations; i++) {
            int symbolColIndex = rnd.nextInt(symbolColumnCount);
            SymbolTable symbolTable = symbolTables.getQuick(symbolColIndex);
            int max = symbolTableKeySnapshot[symbolColIndex] + 1;
            // max could be -1 meaning we have nulls; max can also be 0, meaning only one symbol value
            // basing boundary on 2 we convert -1 tp 1 and 0 to 2
            int key = rnd.nextInt(max + 1) - 1;
            String expected = symbolTableValueSnapshot[symbolColIndex][key+1];
            TestUtils.assertEquals(expected, symbolTable.valueOf(key));
            // now test static symbol table
            if (expected != null && symbolTable instanceof StaticSymbolTable) {
                StaticSymbolTable staticSymbolTable = (StaticSymbolTable) symbolTable;
                Assert.assertEquals(key, staticSymbolTable.keyOf(expected));
            }
        }
    }

    protected static void assertTimestampColumnValues(RecordCursorFactory factory, SqlExecutionContext sqlExecutionContext, boolean isAscending) throws SqlException {
        int index = factory.getMetadata().getTimestampIndex();
        long timestamp = isAscending ? Long.MIN_VALUE : Long.MAX_VALUE;
        try (RecordCursor cursor = factory.getCursor(sqlExecutionContext)) {
            final Record record = cursor.getRecord();
            long c = 0;
            while (cursor.hasNext()) {
                long ts = record.getTimestamp(index);
                if ((isAscending && timestamp > ts) ||
                        (!isAscending && timestamp < ts)) {

                    StringSink error = new StringSink();
                    error.put("record # ").put(c).put(" should have ").put(isAscending ? "bigger" : "smaller").put(
                            " (or equal) timestamp than the row before. Values prior=");
                    TimestampFormatUtils.appendDateTimeUSec(error, timestamp);
                    error.put(" current=");
                    TimestampFormatUtils.appendDateTimeUSec(error, ts);

                    Assert.fail(error.toString());
                }
                timestamp = ts;
                c++;
            }
        }
    }

    protected static void printSqlResult(
            CharSequence expected,
            CharSequence query,
            CharSequence expectedTimestamp,
            boolean supportsRandomAccess,
            boolean expectSize
    ) throws SqlException {
        printSqlResult(
                expected,
                query,
                expectedTimestamp,
                null,
                null,
                supportsRandomAccess,
                true,
                expectSize,
                false,
                null
        );
    }

    protected static void printSqlResult(
            CharSequence expected,
            CharSequence query,
            CharSequence expectedTimestamp,
            CharSequence ddl2,
            CharSequence expected2,
            boolean supportsRandomAccess,
            boolean checkSameStr,
            boolean expectSize,
            boolean sizeCanBeVariable,
            CharSequence expectedPlan
    ) throws SqlException {
        printSqlResult(() -> expected, query, expectedTimestamp, ddl2, expected2, supportsRandomAccess, checkSameStr, expectSize, sizeCanBeVariable, expectedPlan);
    }

    protected static void printSqlResult(
            Supplier<? extends CharSequence> expectedSupplier,
            CharSequence query,
            CharSequence expectedTimestamp,
            CharSequence ddl2,
            CharSequence expected2,
            boolean supportsRandomAccess,
            boolean checkSameStr,
            boolean expectSize,
            boolean sizeCanBeVariable,
            CharSequence expectedPlan
    ) throws SqlException {
        CompiledQuery cc = compiler.compile(query, sqlExecutionContext);
        RecordCursorFactory factory = cc.getRecordCursorFactory();
        if (expectedPlan != null) {
            planSink.reset();
            factory.toPlan(planSink);
            TestUtils.assertEquals(expectedPlan, planSink.getText());
        }
        try {
            assertTimestamp(expectedTimestamp, factory);
            CharSequence expected = expectedSupplier.get();
            assertCursor(expected, factory, supportsRandomAccess, checkSameStr, expectSize, sizeCanBeVariable);
            // make sure we get the same outcome when we get factory to create new cursor
            assertCursor(expected, factory, supportsRandomAccess, checkSameStr, expectSize, sizeCanBeVariable);
            // make sure strings, binary fields and symbols are compliant with expected record behaviour
            assertVariableColumns(factory, checkSameStr, sqlExecutionContext);

            if (ddl2 != null) {
                compile(ddl2, sqlExecutionContext);

                int count = 3;
                while (count > 0) {
                    try {
                        assertCursor(expected2, factory, supportsRandomAccess, checkSameStr, expectSize, sizeCanBeVariable);
                        // and again
                        assertCursor(expected2, factory, supportsRandomAccess, checkSameStr, expectSize, sizeCanBeVariable);
                        return;
                    } catch (ReaderOutOfDateException e) {
                        Misc.free(factory);
                        factory = compiler.compile(query, sqlExecutionContext).getRecordCursorFactory();
                        count--;
                    }
                }
            }
        } finally {
            Misc.free(factory);
        }
    }

    private static void assertQueryNoVerify(
            CharSequence expected,
            CharSequence query,
            @Nullable CharSequence ddl,
            @Nullable CharSequence expectedTimestamp,
            @Nullable CharSequence ddl2,
            @Nullable CharSequence expected2,
            boolean supportsRandomAccess,
            boolean checkSameStr,
            boolean expectSize,
            boolean sizeCanBeVariable
    ) throws Exception {
        assertMemoryLeak(() -> {
            if (ddl != null) {
                compile(ddl, sqlExecutionContext);
            }
            printSqlResult(
                    expected,
                    query,
                    expectedTimestamp,
                    ddl2,
                    expected2,
                    supportsRandomAccess,
                    checkSameStr,
                    expectSize,
                    sizeCanBeVariable,
                    null);
        });
    }

    protected static void assertQuery(CharSequence expected,
                                      CharSequence query,
                                      CharSequence ddl,
                                      @Nullable CharSequence expectedTimestamp) throws Exception {
        assertQuery(
                expected,
                query,
                ddl,
                expectedTimestamp,
                null,
                null,
                true,
                true,
                false,
                false
        );
    }

    protected static void assertQuery(CharSequence expected,
                                      CharSequence query,
                                      CharSequence ddl,
                                      @Nullable CharSequence expectedTimestamp,
                                      boolean supportsRandomAccess) throws Exception {
        assertQuery(
                expected,
                query,
                ddl,
                expectedTimestamp,
                null,
                null,
                supportsRandomAccess,
                true,
                false,
                false
        );
    }

    protected static void assertQueryExpectSize(CharSequence expected,
                                                CharSequence query,
                                                CharSequence ddl) throws Exception {
        assertQuery(
                expected,
                query,
                ddl,
                null,
                null,
                null,
                true,
                true,
                true,
                false
        );
    }

    /**
     * expectedTimestamp can either be exact column name or in columnName###ord format, where ord is either ASC or DESC and specifies expected order.
     */
    protected static void assertQuery(
            CharSequence expected,
            CharSequence query,
            CharSequence ddl,
            @Nullable CharSequence expectedTimestamp,
            boolean supportsRandomAccess,
            boolean checkSameStr
    ) throws Exception {
        assertQuery(
                expected,
                query,
                ddl,
                expectedTimestamp,
                null,
                null,
                supportsRandomAccess,
                checkSameStr,
                false,
                false
        );
    }

    /**
     * expectedTimestamp can either be exact column name or in columnName###ord format, where ord is either ASC or DESC and specifies expected order.
     */
    protected static void assertQuery(
            CharSequence expected,
            CharSequence query,
            CharSequence ddl,
            @Nullable CharSequence expectedTimestamp,
            boolean supportsRandomAccess,
            boolean checkSameStr,
            boolean expectSize
    ) throws Exception {
        assertQuery(
                expected,
                query,
                ddl,
                expectedTimestamp,
                null,
                null,
                supportsRandomAccess,
                checkSameStr,
                expectSize,
                false
        );
    }

    /**
     * expectedTimestamp can either be exact column name or in columnName###ord format, where ord is either ASC or DESC and specifies expected order.
     */
    protected static void assertQuery(CharSequence expected,
                                      CharSequence query,
                                      CharSequence ddl,
                                      @Nullable CharSequence expectedTimestamp,
                                      @Nullable CharSequence ddl2,
                                      @Nullable CharSequence expected2) throws Exception {
        assertQuery(
                expected,
                query,
                ddl,
                expectedTimestamp,
                ddl2,
                expected2,
                true,
                true,
                false,
                false
        );
    }

    /**
     * expectedTimestamp can either be exact column name or in columnName###ord format, where ord is either ASC or DESC and specifies expected order.
     */
    protected static void assertQuery(CharSequence expected,
                                      CharSequence query,
                                      CharSequence ddl,
                                      @Nullable CharSequence expectedTimestamp,
                                      @Nullable CharSequence ddl2,
                                      @Nullable CharSequence expected2,
                                      boolean supportsRandomAccess) throws Exception {
        assertQuery(
                expected,
                query,
                ddl,
                expectedTimestamp,
                ddl2,
                expected2,
                supportsRandomAccess,
                true,
                false,
                false
        );
    }

    /**
     * expectedTimestamp can either be exact column name or in columnName###ord format, where ord is either ASC or DESC and specifies expected order.
     */
    protected static void assertQuery(CharSequence expected,
                                      CharSequence query,
                                      CharSequence ddl,
                                      @Nullable CharSequence expectedTimestamp,
                                      @Nullable CharSequence ddl2,
                                      @Nullable CharSequence expected2,
                                      boolean supportsRandomAccess,
                                      boolean checkSameStr,
                                      boolean expectSize) throws Exception {
        assertQuery(
                expected,
                query,
                ddl,
                expectedTimestamp,
                ddl2,
                expected2,
                supportsRandomAccess,
                checkSameStr,
                expectSize,
                false
        );
    }

    /**
     * expectedTimestamp can either be exact column name or in columnName###ord format, where ord is either ASC or DESC and specifies expected order.
     */
    protected static void assertQuery(CharSequence expected,
                                      CharSequence query,
                                      CharSequence ddl,
                                      @Nullable CharSequence expectedTimestamp,
                                      @Nullable CharSequence ddl2,
                                      @Nullable CharSequence expected2,
                                      boolean supportsRandomAccess,
                                      boolean checkSameStr,
                                      boolean expectSize,
                                      boolean sizeCanBeVariable) throws Exception {
        assertQueryNoVerify(
                expected,
                query,
                ddl,
                expectedTimestamp,
                ddl2,
                expected2,
                supportsRandomAccess,
                checkSameStr,
                expectSize,
                sizeCanBeVariable);
    }

    /**
     * expectedTimestamp can either be exact column name or in columnName###ord format, where ord is either ASC or DESC and specifies expected order.
     */
    protected static void assertTimestamp(CharSequence expectedTimestamp, RecordCursorFactory factory) throws SqlException {
        assertTimestamp(expectedTimestamp, factory, sqlExecutionContext);
    }

    /**
     * expectedTimestamp can either be exact column name or in columnName###ord format, where ord is either ASC or DESC and specifies expected order.
     */
    protected static void assertTimestamp(CharSequence expectedTimestamp,
                                          RecordCursorFactory factory,
                                          SqlExecutionContext sqlExecutionContext) throws SqlException {
        if (expectedTimestamp == null) {
            Assert.assertEquals("Expected -1 as timestamp index", -1, factory.getMetadata().getTimestampIndex());
        } else {
            boolean expectAscendingOrder = true;
            String tsDesc = expectedTimestamp.toString();
            int position = tsDesc.indexOf("###");
            if (position > 0) {
                expectedTimestamp = tsDesc.substring(0, position);
                expectAscendingOrder = tsDesc.substring(position + 3).equalsIgnoreCase("asc");
            }

            int index = factory.getMetadata().getColumnIndexQuiet(expectedTimestamp);
            Assert.assertTrue("Column " + expectedTimestamp + " can't be found in metadata", index > -1);
            Assert.assertNotEquals("Expected non-negative value as timestamp index", -1, index);
            Assert.assertEquals("Timestamp column index", index, factory.getMetadata().getTimestampIndex());
            assertTimestampColumnValues(factory, sqlExecutionContext, expectAscendingOrder);
        }
    }

    protected static void assertCompile(CharSequence query) throws Exception {
        assertMemoryLeak(() -> compile(query));
    }

    @NotNull
    protected static CompiledQuery compile(CharSequence query) throws SqlException {
        return compile(query, sqlExecutionContext);
    }

    @NotNull
    protected static CompiledQuery compile(CharSequence query, SqlExecutionContext executionContext) throws SqlException {
        CompiledQuery cc = compiler.compile(query, executionContext);
        try (OperationFuture future = cc.execute(null)) {
            future.await();
        }
        return cc;
    }

    void assertFactoryCursor(
            String expected,
            String expectedTimestamp,
            RecordCursorFactory factory,
            boolean supportsRandomAccess,
            SqlExecutionContext sqlExecutionContext,
            boolean checkSameStr,
            boolean expectSize) throws SqlException {
        assertFactoryCursor(
                expected,
                expectedTimestamp,
                factory,
                supportsRandomAccess,
                sqlExecutionContext,
                checkSameStr,
                expectSize,
                false);
    }

    void assertFactoryCursor(
            String expected,
            String expectedTimestamp,
            RecordCursorFactory factory,
            boolean supportsRandomAccess,
            SqlExecutionContext executionContext,
            boolean checkSameStr,
            boolean expectSize,
            boolean sizeCanBeVariable) throws SqlException {
        assertTimestamp(expectedTimestamp, factory, executionContext);
        assertCursor(expected, factory, supportsRandomAccess, checkSameStr, expectSize, sizeCanBeVariable, executionContext);
        // make sure we get the same outcome when we get factory to create new cursor
        assertCursor(expected, factory, supportsRandomAccess, checkSameStr, expectSize, sizeCanBeVariable, executionContext);
        // make sure strings, binary fields and symbols are compliant with expected record behaviour
        assertVariableColumns(factory, checkSameStr, executionContext);
    }

    protected void assertFailure(
            CharSequence query,
            @Nullable CharSequence ddl,
            int expectedPosition,
            @NotNull CharSequence expectedMessage) throws Exception {
        TestUtils.assertMemoryLeak(() -> {
            try {
                if (ddl != null) {
                    compile(ddl, sqlExecutionContext);
                }
                try {
                    compile(query, sqlExecutionContext);
                    Assert.fail("query '" + query + "' should have failed with '" + expectedMessage + "' message!");
                } catch (SqlException e) {
                    TestUtils.assertContains(e.getFlyweightMessage(), expectedMessage);
                    Assert.assertEquals(Chars.toString(query), expectedPosition, e.getPosition());
                }
                Assert.assertEquals(0, engine.getBusyReaderCount());
                Assert.assertEquals(0, engine.getBusyWriterCount());
            } finally {
                engine.clear();
            }
        });
    }

    protected void assertQuery(String expected, String query, String expectedTimestamp) throws SqlException {
        assertQuery(expected, query, expectedTimestamp, false);
    }

    protected void assertQuery(String expected,
                               String query,
                               String expectedTimestamp,
                               boolean supportsRandomAccess) throws SqlException {
        assertQuery(compiler, expected, query, expectedTimestamp, supportsRandomAccess, sqlExecutionContext);
    }

    protected void assertQuery(String expected,
                               String query,
                               String expectedTimestamp,
                               boolean supportsRandomAccess,
                               boolean expectSize) throws SqlException {
        assertQuery(
                compiler,
                expected,
                query,
                expectedTimestamp,
                sqlExecutionContext,
                supportsRandomAccess,
                true,
                expectSize);
    }

    protected void assertQuery(String expected,
                               String query,
                               String expectedTimestamp,
                               boolean supportsRandomAccess,
                               boolean expectSize,
                               boolean sizeCanBeVariable) throws SqlException {
        assertQuery(
                compiler,
                expected,
                query,
                expectedTimestamp,
                sqlExecutionContext,
                supportsRandomAccess,
                true,
                expectSize,
                sizeCanBeVariable);
    }

    protected void assertQuery(String expected,
                               String query,
                               String expectedTimestamp,
                               boolean supportsRandomAccess,
                               SqlExecutionContext sqlExecutionContext) throws SqlException {
        assertQuery(
                compiler,
                expected,
                query,
                expectedTimestamp,
                sqlExecutionContext,
                supportsRandomAccess,
                true,
                false);
    }

    protected void assertQuery(SqlCompiler compiler,
                               String expected,
                               String query,
                               String expectedTimestamp,
                               boolean supportsRandomAccess,
                               SqlExecutionContext sqlExecutionContext) throws SqlException {
        assertQuery(
                compiler,
                expected,
                query,
                expectedTimestamp,
                sqlExecutionContext,
                supportsRandomAccess,
                true,
                false);
    }

    protected void assertQuery(SqlCompiler compiler,
                               String expected,
                               String query,
                               String expectedTimestamp,
                               boolean supportsRandomAccess,
                               SqlExecutionContext sqlExecutionContext,
                               boolean expectSize) throws SqlException {
        assertQuery(
                compiler,
                expected,
                query,
                expectedTimestamp,
                sqlExecutionContext,
                supportsRandomAccess,
                true,
                expectSize);
    }

    protected void assertQuery(String expected,
                               String query,
                               String expectedTimestamp,
                               boolean supportsRandomAccess,
                               SqlExecutionContext sqlExecutionContext,
                               boolean checkSameStr) throws SqlException {
        assertQuery(
                compiler,
                expected,
                query,
                expectedTimestamp,
                sqlExecutionContext,
                supportsRandomAccess,
                checkSameStr,
                false);
    }

    protected void assertQuery(String expected,
                               String query,
                               String expectedTimestamp,
                               boolean supportsRandomAccess,
                               SqlExecutionContext sqlExecutionContext,
                               boolean checkSameStr,
                               boolean expectSize) throws SqlException {
        assertQuery(
                compiler,
                expected,
                query,
                expectedTimestamp,
                sqlExecutionContext,
                supportsRandomAccess,
                checkSameStr,
                expectSize);
    }

    protected void assertQuery(
            SqlCompiler compiler,
            String expected,
            String query,
            String expectedTimestamp,
            SqlExecutionContext sqlExecutionContext,
            boolean supportsRandomAccess,
            boolean checkSameStr,
            boolean expectSize
    ) throws SqlException {
        try (final RecordCursorFactory factory = compiler.compile(query, sqlExecutionContext).getRecordCursorFactory()) {
            assertFactoryCursor(
                    expected,
                    expectedTimestamp,
                    factory,
                    supportsRandomAccess,
                    sqlExecutionContext,
                    checkSameStr,
                    expectSize
            );
        }
    }

    protected void assertQuery(
            SqlCompiler compiler,
            String expected,
            String query,
            String expectedTimestamp,
            SqlExecutionContext sqlExecutionContext,
            boolean supportsRandomAccess,
            boolean checkSameStr,
            boolean expectSize,
            boolean sizeCanBeVariable) throws SqlException {
        try (final RecordCursorFactory factory = compiler.compile(query, sqlExecutionContext).getRecordCursorFactory()) {
            assertFactoryCursor(
                    expected,
                    expectedTimestamp,
                    factory,
                    supportsRandomAccess,
                    sqlExecutionContext,
                    checkSameStr,
                    expectSize,
                    sizeCanBeVariable);
        }
    }

    protected void assertQueryAndCache(String expected,
                                       String query,
                                       String expectedTimestamp,
                                       boolean expectSize) throws SqlException {
        assertQueryAndCache(expected, query, expectedTimestamp, false, expectSize);
    }

    protected void assertQueryAndCache(String expected,
                                       String query,
                                       String expectedTimestamp,
                                       boolean supportsRandomAccess,
                                       boolean expectSize) throws SqlException {
        try (final RecordCursorFactory factory = compiler.compile(query, sqlExecutionContext).getRecordCursorFactory()) {
            assertFactoryCursor(
                    expected,
                    expectedTimestamp,
                    factory,
                    supportsRandomAccess,
                    sqlExecutionContext,
                    true,
                    expectSize);
        }
    }

    protected void assertQueryPlain(String expected, String query) throws SqlException {
        try (final RecordCursorFactory factory = compiler.compile(query, sqlExecutionContext).getRecordCursorFactory()) {
            assertFactoryCursor(
                    expected,
                    null,
                    factory,
                    true,
                    sqlExecutionContext,
                    true,
                    true);
        }
    }

    protected void assertSql(CharSequence sql, CharSequence expected) throws SqlException {
        TestUtils.assertSql(
                compiler,
                sqlExecutionContext,
                sql,
                sink,
                expected
        );
    }

    protected void assertSqlRunWithJit(CharSequence query) throws Exception {
        CompiledQuery cc = compiler.compile(query, sqlExecutionContext);
        try (RecordCursorFactory factory = cc.getRecordCursorFactory()) {
            Assert.assertTrue("JIT was not enabled for query: " + query, factory.usesCompiledFilter());
        }
    }

    protected void assertSqlWithTypes(CharSequence sql, CharSequence expected) throws SqlException {
        TestUtils.assertSqlWithTypes(
                compiler,
                sqlExecutionContext,
                sql,
                sink,
                expected
        );
    }

    protected void createPopulateTable(
            TableModel tableModel,
            int totalRows,
            String startDate,
            int partitionCount
    ) throws NumericException, SqlException {
        TestUtils.createPopulateTable(compiler, sqlExecutionContext, tableModel, totalRows, startDate, partitionCount);
    }

<<<<<<< HEAD
    protected void executeOperation(
            String query,
            int opType
=======
    protected void createPopulateTable(
            int tableId,
            TableModel tableModel,
            int totalRows,
            String startDate,
            int partitionCount
    ) throws NumericException, SqlException {
        try (
                MemoryMARW mem = Vm.getMARWInstance();
                Path path = new Path().of(configuration.getRoot()).concat(tableModel.getTableName())
        ) {
            TableUtils.createTable(configuration, mem, path, tableModel, tableId);
            compiler.compile(
                    TestUtils.insertFromSelectPopulateTableStmt(tableModel, totalRows, startDate, partitionCount),
                    sqlExecutionContext
            );
        }
    }

    protected <T extends AbstractOperation> void executeOperation(
            String query,
            short opType,
            Function<CompiledQuery, T> op
>>>>>>> 384094c2
    ) throws SqlException {
        CompiledQuery cq = compiler.compile(query, sqlExecutionContext);
        Assert.assertEquals(opType, cq.getType());
        try (OperationFuture fut = cq.execute(eventSubSequence)) {
            fut.await();
        }
    }

    protected PlanSink getPlan(CharSequence query) throws SqlException {
        RecordCursorFactory factory = null;
        try {
            planSink.reset();
            factory = compiler.compile(query, sqlExecutionContext).getRecordCursorFactory();
            factory.toPlan(planSink);
            return planSink;
        } finally {
            Misc.free(factory);
        }
    }

    protected void assertPlan(CharSequence query, CharSequence expectedPlan) throws SqlException {
        TestUtils.assertEquals(expectedPlan, getPlan(query).getText());
    }
}<|MERGE_RESOLUTION|>--- conflicted
+++ resolved
@@ -1411,11 +1411,6 @@
         TestUtils.createPopulateTable(compiler, sqlExecutionContext, tableModel, totalRows, startDate, partitionCount);
     }
 
-<<<<<<< HEAD
-    protected void executeOperation(
-            String query,
-            int opType
-=======
     protected void createPopulateTable(
             int tableId,
             TableModel tableModel,
@@ -1435,11 +1430,9 @@
         }
     }
 
-    protected <T extends AbstractOperation> void executeOperation(
+    protected void executeOperation(
             String query,
-            short opType,
-            Function<CompiledQuery, T> op
->>>>>>> 384094c2
+            int opType
     ) throws SqlException {
         CompiledQuery cq = compiler.compile(query, sqlExecutionContext);
         Assert.assertEquals(opType, cq.getType());
