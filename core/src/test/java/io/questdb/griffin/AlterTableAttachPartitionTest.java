--- conflicted
+++ resolved
@@ -1591,16 +1591,11 @@
         CharSequence systemTableName = engine.getSystemTableName(src.getName());
         path.of(configuration.getRoot()).concat(systemTableName);
         int pathLen = path.length();
-<<<<<<< HEAD
 
         CharSequence systemTableName0 = engine.getSystemTableName(dst.getName());
-        other.of(configuration.getRoot()).concat(systemTableName0);
-        int otherLen = other.length();
-
-=======
-        otherPath.of(configuration.getRoot()).concat(dst.getName());
+        otherPath.of(configuration.getRoot()).concat(systemTableName0);
         int otherLen = otherPath.length();
->>>>>>> 55454dbe
+
         for (int i = 0; i < partitionList.length; i++) {
             String partition = partitionList[i];
             path.trimTo(pathLen).concat(partition).$();
@@ -1649,14 +1644,9 @@
                 .concat(systemTableName)
                 .concat(srcPartitionName)
                 .slash$();
-<<<<<<< HEAD
         CharSequence systemTableName1 = engine.getSystemTableName(dstTableName);
-        other.of(dstRoot)
+        otherPath.of(dstRoot)
                 .concat(systemTableName1)
-=======
-        otherPath.of(dstRoot)
-                .concat(dstTableName)
->>>>>>> 55454dbe
                 .concat(dstPartitionName);
 
         if (!Chars.isBlank(dstPartitionNameSuffix)) {
@@ -1725,13 +1715,8 @@
 
         // create the .attachable link in the table's data folder
         // with target the .detached folder in the different location
-<<<<<<< HEAD
-        other.of(s3Buckets) // <-- the copy of the now lost .detached folder
+        otherPath.of(s3Buckets) // <-- the copy of the now lost .detached folder
                 .concat(systemTableName)
-=======
-        otherPath.of(s3Buckets) // <-- the copy of the now lost .detached folder
-                .concat(tableName)
->>>>>>> 55454dbe
                 .concat(detachedPartitionName)
                 .$();
         path.of(configuration.getRoot()) // <-- soft link path
