/*******************************************************************************
 *     ___                  _   ____  ____
 *    / _ \ _   _  ___  ___| |_|  _ \| __ )
 *   | | | | | | |/ _ \/ __| __| | | |  _ \
 *   | |_| | |_| |  __/\__ \ |_| |_| | |_) |
 *    \__\_\\__,_|\___||___/\__|____/|____/
 *
 *  Copyright (c) 2014-2019 Appsicle
 *  Copyright (c) 2019-2022 QuestDB
 *
 *  Licensed under the Apache License, Version 2.0 (the "License");
 *  you may not use this file except in compliance with the License.
 *  You may obtain a copy of the License at
 *
 *  http://www.apache.org/licenses/LICENSE-2.0
 *
 *  Unless required by applicable law or agreed to in writing, software
 *  distributed under the License is distributed on an "AS IS" BASIS,
 *  WITHOUT WARRANTIES OR CONDITIONS OF ANY KIND, either express or implied.
 *  See the License for the specific language governing permissions and
 *  limitations under the License.
 *
 ******************************************************************************/

package io.questdb.griffin;

import io.questdb.cairo.*;
import io.questdb.cairo.security.AllowAllCairoSecurityContext;
import io.questdb.cairo.sql.Record;
import io.questdb.cairo.sql.*;
import io.questdb.griffin.engine.TestBinarySequence;
import io.questdb.griffin.engine.functions.bind.BindVariableServiceImpl;
import io.questdb.std.BinarySequence;
import io.questdb.std.Long256;
import io.questdb.std.Rnd;
import io.questdb.std.datetime.microtime.TimestampFormatUtils;
import io.questdb.test.tools.TestUtils;
import org.junit.After;
import org.junit.Assert;
import org.junit.Before;
import org.junit.Test;
import org.junit.runner.RunWith;
import org.junit.runners.Parameterized;
import org.junit.runners.Parameterized.Parameters;

import java.util.Arrays;
import java.util.Collection;

@RunWith(Parameterized.class)
public class InsertTest extends AbstractGriffinTest {

    private final boolean walEnabled;

    public InsertTest(boolean walEnabled) {
        this.walEnabled = walEnabled;
    }

    @Parameters
    public static Collection<Object[]> data() {
        return Arrays.asList(new Object[][]{
                {false}, {true}
        });
    }

    public void assertReaderCheckWal(String expected, CharSequence tableName) {
        if (walEnabled) {
            drainWalQueue();
        }
        assertReader(expected, tableName);
    }

    @Before
    public void setUp() {
        defaultTableWriteMode = walEnabled ? 1 : 0;
        super.setUp();
    }

    @After
    public void tearDown() {
        super.tearDown();
        defaultTableWriteMode = -1;
    }

    @Test
    public void testGeoHash() throws Exception {
        final TimestampFunction timestampFunction = new TimestampFunction() {
            private long last = TimestampFormatUtils.parseTimestamp("2019-03-10T00:00:00.000000Z");

            @Override
            public long getTimestamp() {
                return last = last + 100000L * 30 * 12;
            }
        };

        assertMemoryLeak(() -> {
            try (TableModel model = CairoTestUtils.getGeoHashTypesModelWithNewTypes(configuration, PartitionBy.YEAR)) {
                CairoTestUtils.create(model, engine);
            }
            Rnd rnd = new Rnd();

            final String sql;
            sql = "insert into allgeo values (" +
                    "$1, " +
                    "$2, " +
                    "$3, " +
                    "$4, " +
                    "$5)";


            final CompiledQuery cq = compiler.compile(sql, sqlExecutionContext);
            Assert.assertEquals(CompiledQuery.INSERT, cq.getType());
            InsertOperation insert = cq.getInsertOperation();
            try (InsertMethod method = insert.createMethod(sqlExecutionContext)) {
                for (int i = 0; i < 10_000; i++) {
                    bindVariableService.setGeoHash(0, rnd.nextGeoHashByte(6), ColumnType.getGeoHashTypeWithBits(6));
                    bindVariableService.setGeoHash(1, rnd.nextGeoHashShort(12), ColumnType.getGeoHashTypeWithBits(12));
                    // truncate this one, target column is 27 bit
                    bindVariableService.setGeoHash(2, rnd.nextGeoHashInt(29), ColumnType.getGeoHashTypeWithBits(29));
                    bindVariableService.setGeoHash(3, rnd.nextGeoHashLong(44), ColumnType.getGeoHashTypeWithBits(44));
                    bindVariableService.setTimestamp(4, timestampFunction.getTimestamp());
                    method.execute();
                }
                method.commit();
            }

            rnd.reset();
            try (TableReader reader = engine.getReader(sqlExecutionContext.getCairoSecurityContext(), "allgeo")) {
                final TableReaderRecordCursor cursor = reader.getCursor();
                final Record record = cursor.getRecord();
                while (cursor.hasNext()) {
                    Assert.assertEquals(rnd.nextGeoHashByte(6), record.getGeoByte(0));
                    Assert.assertEquals(rnd.nextGeoHashShort(12), record.getGeoShort(1));
                    Assert.assertEquals(GeoHashes.widen(rnd.nextGeoHashInt(29), 29, 27), record.getGeoInt(2));
                    Assert.assertEquals(rnd.nextGeoHashLong(44), record.getGeoLong(3));
                }
            }
        });
    }

    @Test
    public void testInsertAllByDay() throws Exception {
        testBindVariableInsert(PartitionBy.DAY, new TimestampFunction() {
                    private long last = TimestampFormatUtils.parseTimestamp("2019-03-10T00:00:00.000000Z");

                    @Override
                    public long getTimestamp() {
                        return last = last + 100000L;
                    }
                },
                true,
                true
        );
    }

    @Test
    public void testInsertAllByDayUndefined() throws Exception {
        testBindVariableInsert(PartitionBy.DAY, new TimestampFunction() {
                    private long last = TimestampFormatUtils.parseTimestamp("2019-03-10T00:00:00.000000Z");

                    @Override
                    public long getTimestamp() {
                        return last = last + 100000L;
                    }
                },
                false,
                true
        );
    }

    @Test
    public void testInsertAllByDayUndefinedNoColumnSet() throws Exception {
        testBindVariableInsert(PartitionBy.DAY, new TimestampFunction() {
                    private long last = TimestampFormatUtils.parseTimestamp("2019-03-10T00:00:00.000000Z");

                    @Override
                    public long getTimestamp() {
                        return last = last + 100000L;
                    }
                },
                false,
                false
        );
    }

    @Test
    public void testInsertAllByMonth() throws Exception {
        testBindVariableInsert(PartitionBy.MONTH, new TimestampFunction() {
                    private long last = TimestampFormatUtils.parseTimestamp("2019-03-10T00:00:00.000000Z");

                    @Override
                    public long getTimestamp() {
                        return last = last + 100000L * 30;
                    }
                },
                true,
                true
        );
    }

    @Test
    public void testInsertAllByMonthUndefined() throws Exception {
        testBindVariableInsert(PartitionBy.MONTH, new TimestampFunction() {
                    private long last = TimestampFormatUtils.parseTimestamp("2019-03-10T00:00:00.000000Z");

                    @Override
                    public long getTimestamp() {
                        return last = last + 100000L * 30;
                    }
                },
                false,
                true
        );
    }

    @Test
    public void testInsertAllByMonthUndefinedNoColumnSet() throws Exception {
        testBindVariableInsert(PartitionBy.MONTH, new TimestampFunction() {
                    private long last = TimestampFormatUtils.parseTimestamp("2019-03-10T00:00:00.000000Z");

                    @Override
                    public long getTimestamp() {
                        return last = last + 100000L * 30;
                    }
                },
                false,
                false
        );
    }

    @Test
    public void testInsertAllByNone() throws Exception {
        testBindVariableInsert(PartitionBy.NONE, () -> 0, true, true);
    }

    @Test
    public void testInsertAllByNoneUndefined() throws Exception {
        testBindVariableInsert(PartitionBy.NONE, () -> 0, false, true);
    }

    @Test
    public void testInsertAllByNoneUndefinedNoColumnSet() throws Exception {
        testBindVariableInsert(PartitionBy.NONE, () -> 0, false, false);
    }

    @Test
    public void testInsertAllByYear() throws Exception {
        testBindVariableInsert(PartitionBy.YEAR, new TimestampFunction() {
                    private long last = TimestampFormatUtils.parseTimestamp("2019-03-10T00:00:00.000000Z");

                    @Override
                    public long getTimestamp() {
                        return last = last + 100000L * 30 * 12;
                    }
                },
                true,
                true
        );
    }

    @Test
    public void testInsertAllByYearUndefined() throws Exception {
        testBindVariableInsert(PartitionBy.YEAR, new TimestampFunction() {
                    private long last = TimestampFormatUtils.parseTimestamp("2019-03-10T00:00:00.000000Z");

                    @Override
                    public long getTimestamp() {
                        return last = last + 100000L * 30 * 12;
                    }
                },
                false,
                true
        );
    }

    @Test
    public void testInsertAsSelectISODateStringToDesignatedTimestampColumn() throws Exception {
        final String expected = "seq\tts\n" +
                "1\t2021-01-03T00:00:00.000000Z\n";

        assertInsertTimestamp(
                expected,
                "insert into tab select 1, '2021-01-03'",
                null,
                false
        );
    }

    @Test
    public void testInsertAsSelectNumberStringToDesignatedTimestampColumn() throws Exception {
        assertInsertTimestamp(
                "seq\tts\n" +
                        "1\t1970-01-01T00:00:00.123456Z\n",
                "insert into tab select 1, '123456'",
                null,
                false
        );
    }

    @Test
    public void testInsertAsSelectTimestampAscOrder() throws Exception {
        testInsertAsSelectWithOrderBy("order by ts asc");
    }

    @Test
    public void testInsertAsSelectTimestampDescOrder() throws Exception {
        testInsertAsSelectWithOrderBy("order by ts desc");
    }

    @Test
    public void testInsertAsSelectTimestampNoOrder() throws Exception {
        testInsertAsSelectWithOrderBy("");
    }

    @Test
    public void testInsertContextSwitch() throws Exception {
        assertMemoryLeak(() -> {
            compiler.compile("create table balances(cust_id int, ccy symbol, balance double)", sqlExecutionContext);
            sqlExecutionContext.getBindVariableService().setDouble("bal", 150.4);
            CompiledQuery cq = compiler.compile("insert into balances values (1, 'GBP', :bal)", sqlExecutionContext);
            Assert.assertEquals(CompiledQuery.INSERT, cq.getType());
            InsertOperation insertOperation = cq.getInsertOperation();

            try (InsertMethod method = insertOperation.createMethod(sqlExecutionContext)) {
                method.execute();
                method.commit();
            }

            BindVariableService bindVariableService = new BindVariableServiceImpl(configuration);
            SqlExecutionContext sqlExecutionContext = new SqlExecutionContextImpl(engine, 1)
                    .with(AllowAllCairoSecurityContext.INSTANCE,
                            bindVariableService,
                            null,
                            -1,
                            null);

            bindVariableService.setDouble("bal", 56.4);

            try (InsertMethod method = insertOperation.createMethod(sqlExecutionContext)) {
                method.execute();
                method.commit();
            }

            assertReaderCheckWal("cust_id\tccy\tbalance\n" +
                    "1\tGBP\t150.4\n" +
                    "1\tGBP\t56.4\n", "balances");
        });
    }

    @Test
    public void testInsertEmptyStringSelectEmptyStringColumnIndexed() throws Exception {
        assertMemoryLeak(
                () -> {
                    compiler.compile("create table tab (id int, val symbol index)", sqlExecutionContext);
                    executeInsert("insert into tab values (1, '')");
                    assertSql("select id from tab where val = ''", "id\n1\n");
                }
        );
    }

    @Test
    public void testInsertEmptyStringSelectNullStringColumnIndexed() throws Exception {
        assertMemoryLeak(
                () -> {
                    compiler.compile("create table tab (id int, val symbol index)", sqlExecutionContext);
                    executeInsert("insert into tab values (1, '')");
                    assertSql("select id from tab where val = null", "id\n");
                }
        );
    }

    @Test
    public void testInsertExecutionAfterStructureChange() throws Exception {
        assertMemoryLeak(() -> {
            compiler.compile("create table balances(cust_id int, ccy symbol, balance double)", sqlExecutionContext);
            try {
                CompiledQuery cq = compiler.compile("insert into balances values (1, 'GBP', 356.12)", sqlExecutionContext);
                Assert.assertEquals(CompiledQuery.INSERT, cq.getType());
                InsertOperation insertOperation = cq.getInsertOperation();

                compile("alter table balances drop column ccy", sqlExecutionContext);

                insertOperation.createMethod(sqlExecutionContext);
                Assert.fail();
            } catch (WriterOutOfDateException ignored) {
            }
        });
    }

    @Test
    public void testInsertExplicitTimestampPos1() throws Exception {
        assertMemoryLeak(() -> {
            compiler.compile("CREATE TABLE TS (timestamp TIMESTAMP, field STRING, value DOUBLE) TIMESTAMP(timestamp)", sqlExecutionContext);
            CompiledQuery cq = compiler.compile("INSERT INTO TS(field, value, timestamp) values('X',123.33, to_timestamp('2019-12-04T13:20:49', 'yyyy-MM-ddTHH:mm:ss'))", sqlExecutionContext);
            Assert.assertEquals(CompiledQuery.INSERT, cq.getType());
            InsertOperation insert = cq.getInsertOperation();
            try (InsertMethod method = insert.createMethod(sqlExecutionContext)) {
                method.execute();
                method.commit();
            }

            String expected = "timestamp\tfield\tvalue\n" +
                    "2019-12-04T13:20:49.000000Z\tX\t123.33\n";

            assertReaderCheckWal(expected, "TS");
        });
    }

    @Test
    public void testInsertISODateStringToDesignatedTimestampColumn() throws Exception {
        final String expected = "seq\tts\n" +
                "1\t2021-01-03T00:00:00.000000Z\n";

        assertInsertTimestamp(
                expected,
                "insert into tab values (1, '2021-01-03')",
                null,
                true
        );
    }

    @Test
    public void testInsertISOMicroStringTimestampColumn() throws Exception {
        final String expected = "seq\tts\n" +
                "1\t2021-01-03T00:00:00.000000Z\n";

        assertInsertTimestamp(
                expected,
                "insert into tab values (1, '2021-01-03T00:00:00.000000Z')",
                null,
                true
        );
    }

    @Test
    public void testInsertISOMicroStringTimestampColumnNoTimezone() throws Exception {
        final String expected = "seq\tts\n" +
                "1\t2021-01-03T00:00:00.000000Z\n";

        assertInsertTimestamp(
                expected,
                "insert into tab values (1, '2021-01-03T00:00:00.000000')",
                null,
                true
        );
    }

    @Test
    public void testInsertISOMilliWithTzDateStringTimestampColumn() throws Exception {
        final String expected = "seq\tts\n" +
                "1\t2021-01-02T23:00:00.000000Z\n";

        assertInsertTimestamp(
                expected,
                "insert into tab values (1, '2021-01-03T00:00:00+01')",
                null,
                true
        );
    }

    @Test
    public void testInsertISOMilliWithTzDateStringTimestampColumn2() throws Exception {
        final String expected = "seq\tts\n" +
                "1\t2021-01-03T03:30:00.000000Z\n";

        assertInsertTimestamp(
                expected,
                "insert into tab values (1, '2021-01-03T02:00:00-01:30')",
                null,
                true
        );
    }

    @Test
    public void testInsertISOMilliWithTzDateStringTimestampColumnFails() throws Exception {
        assertInsertTimestamp(
                "inconvertible value: `2021-01-03T02:00:00-:30` [STRING -> TIMESTAMP]",
                "insert into tab values (1, '2021-01-03T02:00:00-:30')",
                ImplicitCastException.class,
                true
        );
    }

    @Test
    public void testInsertISOSecondsDateStringTimestampColumn() throws Exception {
        final String expected = "seq\tts\n" +
                "1\t2021-01-03T00:00:00.000000Z\n";

        assertInsertTimestamp(
                expected,
                "insert into tab values (1, '2021-01-03T00:00:00Z')",
                null,
                true
        );
    }

    @Test
    public void testInsertImplicitTimestampPos1() throws Exception {
        assertMemoryLeak(() -> {
            compiler.compile("CREATE TABLE TS (timestamp TIMESTAMP, field STRING, value DOUBLE) TIMESTAMP(timestamp)", sqlExecutionContext);
            CompiledQuery cq = compiler.compile("INSERT INTO TS values(to_timestamp('2019-12-04T13:20:49', 'yyyy-MM-ddTHH:mm:ss'),'X',123.33d)", sqlExecutionContext);
            Assert.assertEquals(CompiledQuery.INSERT, cq.getType());
            InsertOperation insert = cq.getInsertOperation();
            try (InsertMethod method = insert.createMethod(sqlExecutionContext)) {
                method.execute();
                method.commit();
            }

            String expected = "timestamp\tfield\tvalue\n" +
                    "2019-12-04T13:20:49.000000Z\tX\t123.33\n";

            assertReaderCheckWal(expected, "TS");
        });
    }

    @Test
    public void testInsertInvalidColumn() throws Exception {
        assertMemoryLeak(() -> {
            compiler.compile("create table balances(cust_id int, ccy symbol, balance double)", sqlExecutionContext);
            try {
                compiler.compile("insert into balances(cust_id, ccy2, balance) values (1, 'GBP', 356.12)", sqlExecutionContext);
                Assert.fail();
            } catch (SqlException e) {
                Assert.assertEquals(30, e.getPosition());
                TestUtils.assertContains(e.getFlyweightMessage(), "Invalid column");
            }
        });
    }

    @Test
    public void testInsertInvalidDateStringTimestampColumn() throws Exception {
        assertInsertTimestamp(
                "inconvertible value: `2021-23-03T00:00:00Z` [STRING -> TIMESTAMP]",
                "insert into tab values (1, '2021-23-03T00:00:00Z')",
                ImplicitCastException.class,
                true
        );
    }

    @Test
    public void testInsertMultipleRows() throws Exception {
        assertMemoryLeak(() -> {
            compiler.compile("create table trades (ts timestamp, sym symbol) timestamp(ts);", sqlExecutionContext);
            executeInsert("insert into trades VALUES (1262599200000000, 'USDJPY'), (3262599300000000, 'USDFJD');");

            String expected = "ts\tsym\n" +
                    "2010-01-04T10:00:00.000000Z\tUSDJPY\n" +
                    "2073-05-21T13:35:00.000000Z\tUSDFJD\n";

            assertReaderCheckWal(expected, "trades");
        });
    }

    @Test
    public void testInsertMultipleRowsBindVariables() throws Exception {
        assertMemoryLeak(() -> {
            compiler.compile("create table trades (ts timestamp, sym symbol) timestamp(ts);", sqlExecutionContext);
            final String sql = "insert into trades VALUES (1262599200000000, $1), (3262599300000000, $2);";
            final CompiledQuery cq = compiler.compile(sql, sqlExecutionContext);
            Assert.assertEquals(CompiledQuery.INSERT, cq.getType());
            InsertOperation insert = cq.getInsertOperation();
            try (InsertMethod method = insert.createMethod(sqlExecutionContext)) {
                bindVariableService.setStr(0, "USDJPY");
                bindVariableService.setStr(1, "USDFJD");
                method.execute();
                method.commit();
            }
            String expected = "ts\tsym\n" +
                    "2010-01-04T10:00:00.000000Z\tUSDJPY\n" +
                    "2073-05-21T13:35:00.000000Z\tUSDFJD\n";
            assertReaderCheckWal(expected, "trades");
        });
    }

    @Test
    public void testInsertMultipleRowsExtraParentheses() throws Exception {
        assertMemoryLeak(() -> {
            compiler.compile("create table trades (i INT, sym symbol)", sqlExecutionContext);
            executeInsert("insert into trades VALUES ((1), 'USD'), ((2), (('FJD')));");

            String expected = "i\tsym\n" +
                    "1\tUSD\n" +
                    "2\tFJD\n";

            assertReaderCheckWal(expected, "trades");
        });
    }

    @Test
    public void testInsertMultipleRowsFailInvalidSyntax() throws Exception {
        assertMemoryLeak(() -> {
            compiler.compile("create table trades (i int, sym symbol)", sqlExecutionContext);

            // No comma delimiter between rows
            try {
                compiler.compile("insert into trades VALUES (1, 'USDJPY')(2, 'USDFJD');", sqlExecutionContext);
            } catch (SqlException e) {
                Assert.assertEquals(39, e.getPosition());
                TestUtils.assertContains(e.getFlyweightMessage(), "',' expected");
            }

            // Empty row
            try {
                compiler.compile("insert into trades VALUES (1, 'USDJPY'), ();", sqlExecutionContext);
            } catch (SqlException e) {
                Assert.assertEquals(42, e.getPosition());
                TestUtils.assertContains(e.getFlyweightMessage(), "Expression expected");
            }

            // Empty row with comma delimiter inside
            try {
                compiler.compile("insert into trades VALUES (1, 'USDJPY'), (2, 'USDFJD'), (,);", sqlExecutionContext);
            } catch (SqlException e) {
                Assert.assertEquals(57, e.getPosition());
                TestUtils.assertContains(e.getFlyweightMessage(), "Expression expected");
            }

            // Empty row column
            try {
                compiler.compile("insert into trades VALUES (1, 'USDJPY'), (2, 'USDFJD'), (3,);", sqlExecutionContext);
            } catch (SqlException e) {
                Assert.assertEquals(59, e.getPosition());
                TestUtils.assertContains(e.getFlyweightMessage(), "Expression expected");
            }

            // Multi row insert can't end in comma token
            try {
                compiler.compile("insert into trades VALUES (1, 'USDJPY'), (2, 'USDFJD'),;", sqlExecutionContext);
            } catch (SqlException e) {
                Assert.assertEquals(55, e.getPosition());
                TestUtils.assertContains(e.getFlyweightMessage(), "'(' expected");
            }
        });
    }

    @Test
    public void testInsertMultipleRowsFailRowWrongColumnCount() throws Exception {
        assertMemoryLeak(() -> {
            compiler.compile("create table trades (i int, sym symbol)", sqlExecutionContext);
            try {
                compiler.compile("insert into trades VALUES (1, 'USDJPY'), ('USDFJD');", sqlExecutionContext);
            } catch (SqlException e) {
                Assert.assertEquals(50, e.getPosition());
                TestUtils.assertContains(e.getFlyweightMessage(), "row value count does not match column count [expected=2, actual=1, tuple=2]");
            }
        });
    }

    @Test
    public void testInsertMultipleRowsFailTypeConversion() throws Exception {
        assertMemoryLeak(() -> {
            compiler.compile("create table trades (sym symbol)", sqlExecutionContext);
            try {
                compiler.compile("insert into trades VALUES ('USDJPY'), (1), ('USDFJD');", sqlExecutionContext);
            } catch (SqlException e) {
                Assert.assertEquals(39, e.getPosition());
                TestUtils.assertContains(e.getFlyweightMessage(), "inconvertible types: INT -> SYMBOL [from=1, to=sym]");
            }
        });
    }

    @Test
    public void testInsertMultipleRowsMissingBindVariables() throws Exception {
        assertMemoryLeak(() -> {
            compiler.compile("create table t (ts timestamp, i int) timestamp(ts);", sqlExecutionContext);
            final String sql = "insert into t VALUES (1262599200000000, $1), (3262599300000000, $2);";
            final CompiledQuery cq = compiler.compile(sql, sqlExecutionContext);
            Assert.assertEquals(CompiledQuery.INSERT, cq.getType());
            InsertOperation insert = cq.getInsertOperation();
            try (InsertMethod method = insert.createMethod(sqlExecutionContext)) {
                bindVariableService.setInt(0, 1);
                method.execute();
                method.commit();
            }
            String expected = "ts\ti\n" +
                    "2010-01-04T10:00:00.000000Z\t1\n" +
                    "2073-05-21T13:35:00.000000Z\tNaN\n";
            assertReaderCheckWal(expected, "t");
        });
    }

    @Test
    public void testInsertMultipleRowsOutOfOrder() throws Exception {
        assertMemoryLeak(() -> {
            compiler.compile("create table trades (ts timestamp) timestamp(ts);", sqlExecutionContext);
            try {
                executeInsert("insert into trades VALUES (1), (3), (2);");
            } catch (CairoException e) {
                TestUtils.assertContains(e.getFlyweightMessage(), "Cannot insert rows out of order to non-partitioned table.");
            }
        });
    }

    @Test
    public void testInsertNoSelfReference() throws Exception {
        assertMemoryLeak(() -> {
            compiler.compile("CREATE TABLE trades_aapl (ts TIMESTAMP, px INT, qty int, side STRING) TIMESTAMP(ts)", sqlExecutionContext);
            try {
                compiler.compile("insert into trades_aapl (ts) values (ts)", sqlExecutionContext);
                Assert.fail();
            } catch (SqlException e) {
                Assert.assertEquals(37, e.getPosition());
                TestUtils.assertContains(e.getFlyweightMessage(), "Invalid column");
            }
        });
    }

    @Test
    public void testInsertNoTimestamp() throws Exception {
        assertMemoryLeak(() -> {
            compiler.compile("create table balances(cust_id int, ccy symbol, balance double)", sqlExecutionContext);
            CompiledQuery cq = compiler.compile("insert into balances values (1, 'USD', 356.12)", sqlExecutionContext);
            Assert.assertEquals(CompiledQuery.INSERT, cq.getType());
            InsertOperation insert = cq.getInsertOperation();
            try (InsertMethod method = insert.createMethod(sqlExecutionContext)) {
                method.execute();
                method.commit();
            }

            String expected = "cust_id\tccy\tbalance\n" +
                    "1\tUSD\t356.12\n";

            assertReaderCheckWal(expected, "balances");
        });
    }

    @Test
    public void testInsertNotEnoughFields() throws Exception {
        assertMemoryLeak(() -> {
            compiler.compile("create table balances(cust_id int, ccy symbol, balance double)", sqlExecutionContext);
            try {
                compiler.compile("insert into balances values (1, 'USD')", sqlExecutionContext);
                Assert.fail();
            } catch (SqlException e) {
                Assert.assertEquals(37, e.getPosition());
                TestUtils.assertContains(e.getFlyweightMessage(), "row value count does not match column count [expected=3, actual=2, tuple=1]");
            }
        });
    }

    @Test
    public void testInsertNullStringSelectEmptyStringColumnIndexed() throws Exception {
        assertMemoryLeak(
                () -> {
                    compiler.compile("create table tab (id int, val symbol index)", sqlExecutionContext);
                    executeInsert("insert into tab values (1, NULL)");
                    assertSql("select id from tab where val = ''", "id\n");
                }
        );
    }

    @Test
    public void testInsertNullStringSelectNullStringColumnIndexed() throws Exception {
        assertMemoryLeak(
                () -> {
                    compiler.compile("create table tab (id int, val symbol index)", sqlExecutionContext);
                    executeInsert("insert into tab values (1, null)");
                    assertSql("select id from tab where val = null", "id\n1\n");
                }
        );
    }

    @Test
    public void testInsertSingleAndMultipleCharacterSymbols() throws Exception {
        final String expected = "sym\tid\tts\n" +
                "A\t315515118\t1970-01-03T00:00:00.000000Z\n" +
                "BB\t-727724771\t1970-01-03T00:06:00.000000Z\n" +
                "BB\t-948263339\t1970-01-03T00:12:00.000000Z\n" +
                "CC\t592859671\t1970-01-03T00:18:00.000000Z\n" +
                "CC\t-847531048\t1970-01-03T00:24:00.000000Z\n" +
                "A\t-2041844972\t1970-01-03T00:30:00.000000Z\n" +
                "CC\t-1575378703\t1970-01-03T00:36:00.000000Z\n" +
                "BB\t1545253512\t1970-01-03T00:42:00.000000Z\n" +
                "A\t1573662097\t1970-01-03T00:48:00.000000Z\n" +
                "BB\t339631474\t1970-01-03T00:54:00.000000Z\n";

        assertQuery(
                "sym\tid\tts\n",
                "x",
                "create table x (\n" +
                        "    sym symbol index,\n" +
                        "    id int,\n" +
                        "    ts timestamp\n" +
                        ") timestamp(ts) partition by DAY",
                "ts",
                "insert into x select * from (select rnd_symbol('A', 'BB', 'CC', 'DDD') sym, \n" +
                        "        rnd_int() id, \n" +
                        "        timestamp_sequence(172800000000, 360000000) ts \n" +
                        "    from long_sequence(10)) timestamp (ts)",
                expected,
                true,
                true,
                true
        );
    }

    @Test
    public void testInsertSingleCharacterSymbol() throws Exception {
        assertMemoryLeak(() -> {
            compiler.compile("create table ww (id int, sym symbol)", sqlExecutionContext);
            CompiledQuery cq = compiler.compile("insert into ww VALUES ( 2, 'A')", sqlExecutionContext);
            Assert.assertEquals(CompiledQuery.INSERT, cq.getType());
            InsertOperation insert = cq.getInsertOperation();
            try (InsertMethod method = insert.createMethod(sqlExecutionContext)) {
                method.execute();
                method.commit();
            }

            String expected = "id\tsym\n" +
                    "2\tA\n";

            assertReaderCheckWal(expected, "ww");
        });
    }

    @Test
    public void testInsertSymbolNonPartitioned() throws Exception {
        assertMemoryLeak(() -> {
            compiler.compile("create table symbols (sym symbol, isNewSymbol BOOLEAN)", sqlExecutionContext);
            executeInsert("insert into symbols (sym, isNewSymbol) VALUES ('USDJPY', false);");
            executeInsert("insert into symbols (sym, isNewSymbol) VALUES ('USDFJD', true);");

            String expected = "sym\tisNewSymbol\n" +
                    "USDJPY\tfalse\n" +
                    "USDFJD\ttrue\n";

            assertReaderCheckWal(expected, "symbols");
        });
    }

    @Test
    public void testInsertSymbolPartitioned() throws Exception {
        assertMemoryLeak(() -> {
            compiler.compile("create table trades (ts timestamp, sym symbol, bid double, ask double) timestamp(ts) partition by DAY;", sqlExecutionContext);
            executeInsert("insert into trades VALUES ( 1262599200000000, 'USDJPY', 1, 2);");
            executeInsert("insert into trades VALUES ( 1262599300000000, 'USDFJD', 2, 4);");

            String expected = "ts\tsym\tbid\task\n" +
                    "2010-01-04T10:00:00.000000Z\tUSDJPY\t1.0\t2.0\n" +
                    "2010-01-04T10:01:40.000000Z\tUSDFJD\t2.0\t4.0\n";

            assertReaderCheckWal(expected, "trades");
        });
    }

    @Test
    public void testInsertSymbolPartitionedAfterTruncate() throws Exception {
        assertMemoryLeak(() -> {
            compiler.compile("create table trades (ts timestamp, sym symbol, bid double, ask double) timestamp(ts) partition by DAY;", sqlExecutionContext);
            executeInsert("insert into trades VALUES ( 1262599200000000, 'USDJPY', 1, 2);");

            String expected1 = "ts\tsym\tbid\task\n" +
                    "2010-01-04T10:00:00.000000Z\tUSDJPY\t1.0\t2.0\n";

            assertReaderCheckWal(expected1, "trades");

            try (TableWriter w = engine.getWriter(sqlExecutionContext.getCairoSecurityContext(), "trades", "testing")) {
                w.truncate();
            }

            executeInsert("insert into trades VALUES ( 3262599300000000, 'USDFJD', 2, 4);");

            String expected2 = "ts\tsym\tbid\task\n" +
                    "2073-05-21T13:35:00.000000Z\tUSDFJD\t2.0\t4.0\n";

            assertReaderCheckWal(expected2, "trades");
        });
    }

    @Test
    public void testInsertSymbolPartitionedFarApart() throws Exception {
        assertMemoryLeak(() -> {
            compiler.compile("create table trades (ts timestamp, sym symbol, bid double, ask double) timestamp(ts) partition by DAY;", sqlExecutionContext);
            executeInsert("insert into trades VALUES ( 1262599200000000, 'USDJPY', 1, 2);");
            executeInsert("insert into trades VALUES ( 3262599300000000, 'USDFJD', 2, 4);");

            String expected = "ts\tsym\tbid\task\n" +
                    "2010-01-04T10:00:00.000000Z\tUSDJPY\t1.0\t2.0\n" +
                    "2073-05-21T13:35:00.000000Z\tUSDFJD\t2.0\t4.0\n";

            assertReaderCheckWal(expected, "trades");
        });
    }

    @Test
    public void testInsertTimestampWithTimeZone() throws Exception {
        assertMemoryLeak(() -> {
            compiler.compile("create table t (timestamp timestamp) timestamp(timestamp);", sqlExecutionContext);
            executeInsert("insert into t values (timestamp with time zone '2020-12-31 15:15:51.663+00:00')");

            String expected1 = "timestamp\n" +
                    "2020-12-31T15:15:51.663000Z\n";

            assertReaderCheckWal(expected1, "t");

            executeInsert("insert into t values (cast('2021-12-31 15:15:51.663+00:00' as timestamp with time zone))");

            String expected2 = expected1 +
                    "2021-12-31T15:15:51.663000Z\n";

            assertReaderCheckWal(expected2, "t");

            try {
                compiler.compile("insert into t values  (timestamp with time zone)", sqlExecutionContext);
            } catch (SqlException e) {
                Assert.assertEquals(47, e.getPosition());
                TestUtils.assertContains(e.getFlyweightMessage(), "String literal expected after 'timestamp with time zone'");
            }
        });
    }

    @Test
    public void testInsertValueCannotReferenceTableColumn() throws Exception {
        assertMemoryLeak(() -> {
            compiler.compile("create table balances(cust_id int, ccy symbol, balance double)", sqlExecutionContext);
            try {
                compiler.compile("insert into balances values (1, ccy, 356.12)", sqlExecutionContext);
                Assert.fail();
            } catch (SqlException e) {
                Assert.assertEquals(32, e.getPosition());
            }
        });
    }

    @Test
    public void testInsertValuesAsLambda() throws Exception {
        assertFailure(
                "insert into names values(select rnd_str('Tom', 'Anna', 'John', 'Tim', 'Kim', 'Jim'), rnd_str('Smith', 'Mason', 'Johnson', 'Thompson') from long_sequence(8))",
                null,
                25,
                "query is not allowed here"
        );
    }

    @Test
    public void testInsertWithLessColumnsThanExistingTable() throws Exception {
        assertMemoryLeak(() -> {
            compiler.compile("create table tab(seq long, ts timestamp) timestamp(ts);", sqlExecutionContext);
            try {
                compiler.compile("insert into tab select x ac  from long_sequence(10)", sqlExecutionContext);
                Assert.fail();
            } catch (SqlException e) {
                Assert.assertEquals(12, e.getPosition());
                TestUtils.assertContains(e.getFlyweightMessage(), "select clause must provide timestamp column");
            }
        });
    }

    @Test
    public void testInsertWithWrongDesignatedColumn() throws Exception {
        assertMemoryLeak(() -> {
            compiler.compile("create table tab(seq long, ts timestamp) timestamp(ts);", sqlExecutionContext);
            try {
                compiler.compile("insert into tab select * from (select  timestamp_sequence(0, x) ts, x ac from long_sequence(10)) timestamp(ts)", sqlExecutionContext);
                Assert.fail();
            } catch (SqlException e) {
                Assert.assertEquals(12, e.getPosition());
                TestUtils.assertContains(e.getFlyweightMessage(), "designated timestamp of existing table");
            }
        });
    }

    @Test
    public void testInsertWithoutDesignatedTimestamp() throws Exception {
        final String expected = "seq\tts\n" +
                "1\t1970-01-01T00:00:00.000000Z\n" +
                "2\t1970-01-01T00:00:00.000001Z\n" +
                "3\t1970-01-01T00:00:00.000003Z\n" +
                "4\t1970-01-01T00:00:00.000006Z\n" +
                "5\t1970-01-01T00:00:00.000010Z\n" +
                "6\t1970-01-01T00:00:00.000015Z\n" +
                "7\t1970-01-01T00:00:00.000021Z\n" +
                "8\t1970-01-01T00:00:00.000028Z\n" +
                "9\t1970-01-01T00:00:00.000036Z\n" +
                "10\t1970-01-01T00:00:00.000045Z\n";

        if (walEnabled) {
            drainWalQueue();
        }
        assertQuery(
                "seq\tts\n",
                "tab",
                "create table tab(seq long, ts timestamp) timestamp(ts);",
                "ts",
                "insert into tab select x ac, timestamp_sequence(0, x) ts from long_sequence(10)",
                expected,
                true,
                true,
                true
        );
    }

    @Test
    public void testInsertWithoutDesignatedTimestampAndTypeDoesNotMatch() throws Exception {
        assertMemoryLeak(() -> {
            compiler.compile("create table tab(seq long, ts timestamp) timestamp(ts);", sqlExecutionContext);
            try {
                compiler.compile("insert into tab select x ac, rnd_int() id from long_sequence(10)", sqlExecutionContext);
                Assert.fail();
            } catch (SqlException e) {
                Assert.assertEquals(12, e.getPosition());
                TestUtils.assertContains(e.getFlyweightMessage(), "expected timestamp column");
            }
        });
    }

    @Test
    public void testInsertWrongTypeConstant() throws Exception {
        assertMemoryLeak(() -> {
            compiler.compile("create table test (a timestamp)", sqlExecutionContext);
            try {
                executeInsert("insert into test values ('foobar')");
                Assert.fail();
            } catch (ImplicitCastException e) {
                Assert.assertEquals(0, e.getPosition());
                TestUtils.assertContains(e.getFlyweightMessage(), "inconvertible value: `foobar` [STRING -> TIMESTAMP]");
            }
        });
    }

<<<<<<< HEAD
=======
    @Test
    public void testInsertTimestampWithTimeZone() throws Exception {
        assertMemoryLeak(() -> {
            compiler.compile("create table t (timestamp timestamp) timestamp(timestamp);", sqlExecutionContext);
            executeInsert("insert into t values (timestamp with time zone '2020-12-31 15:15:51.663+00:00')");

            String expected1 = "timestamp\n" +
                    "2020-12-31T15:15:51.663000Z\n";

            assertReader(expected1, "t");

            executeInsert("insert into t values (cast('2021-12-31 15:15:51.663+00:00' as timestamp with time zone))");

            String expected2 = expected1 +
                    "2021-12-31T15:15:51.663000Z\n";

            assertReader(expected2, "t");

            try {
                compiler.compile("insert into t values  (timestamp with time zone)", sqlExecutionContext);
                Assert.fail();
            } catch (SqlException e) {
                Assert.assertEquals(47, e.getPosition());
                TestUtils.assertContains(e.getFlyweightMessage(), "String literal expected after 'timestamp with time zone'");
            }
        });
    }

    @Test
    public void testInsertMultipleRows() throws Exception {
        assertMemoryLeak(() -> {
            compiler.compile("create table trades (ts timestamp, sym symbol) timestamp(ts);", sqlExecutionContext);
            executeInsert("insert into trades VALUES (1262599200000000, 'USDJPY'), (3262599300000000, 'USDFJD');");

            String expected = "ts\tsym\n" +
                    "2010-01-04T10:00:00.000000Z\tUSDJPY\n" +
                    "2073-05-21T13:35:00.000000Z\tUSDFJD\n";

            assertReader(expected, "trades");
        });
    }

    @Test
    public void testInsertMultipleRowsExtraParentheses() throws Exception {
        assertMemoryLeak(() -> {
            compiler.compile("create table trades (i INT, sym symbol)", sqlExecutionContext);
            executeInsert("insert into trades VALUES ((1), 'USD'), ((2), (('FJD')));");

            String expected = "i\tsym\n" +
                    "1\tUSD\n" +
                    "2\tFJD\n";

            assertReader(expected, "trades");
        });
    }

    @Test
    public void testInsertMultipleRowsOutOfOrder() throws Exception {
        assertMemoryLeak(() -> {
            compiler.compile("create table trades (ts timestamp) timestamp(ts);", sqlExecutionContext);
            try {
                executeInsert("insert into trades VALUES (1), (3), (2);");
            } catch (CairoException e) {
                TestUtils.assertContains(e.getFlyweightMessage(), "Cannot insert rows out of order to non-partitioned table.");
            }
        });
    }

    @Test
    public void testInsertMultipleRowsFailTypeConversion() throws Exception {
        assertMemoryLeak(() -> {
            compiler.compile("create table trades (sym symbol)", sqlExecutionContext);
            try {
                compiler.compile("insert into trades VALUES ('USDJPY'), (1), ('USDFJD');", sqlExecutionContext);
                Assert.fail();
            } catch (SqlException e) {
                Assert.assertEquals(39, e.getPosition());
                TestUtils.assertContains(e.getFlyweightMessage(), "inconvertible types: INT -> SYMBOL [from=1, to=sym]");
            }
        });
    }

    @Test
    public void testInsertMultipleRowsFailInvalidSyntax() throws Exception {
        assertMemoryLeak(() -> {
            compiler.compile("create table trades (i int, sym symbol)", sqlExecutionContext);

            // No comma delimiter between rows
            try {
                compiler.compile("insert into trades VALUES (1, 'USDJPY')(2, 'USDFJD');", sqlExecutionContext);
                Assert.fail();
            } catch (SqlException e) {
                Assert.assertEquals(39, e.getPosition());
                TestUtils.assertContains(e.getFlyweightMessage(), "',' expected");
            }

            // Empty row
            try {
                compiler.compile("insert into trades VALUES (1, 'USDJPY'), ();", sqlExecutionContext);
                Assert.fail();
            } catch (SqlException e) {
                Assert.assertEquals(42, e.getPosition());
                TestUtils.assertContains(e.getFlyweightMessage(), "Expression expected");
            }

            // Empty row with comma delimiter inside
            try {
                compiler.compile("insert into trades VALUES (1, 'USDJPY'), (2, 'USDFJD'), (,);", sqlExecutionContext);
                Assert.fail();
            } catch (SqlException e) {
                Assert.assertEquals(57, e.getPosition());
                TestUtils.assertContains(e.getFlyweightMessage(), "Expression expected");
            }

            // Empty row column
            try {
                compiler.compile("insert into trades VALUES (1, 'USDJPY'), (2, 'USDFJD'), (3,);", sqlExecutionContext);
                Assert.fail();
            } catch (SqlException e) {
                Assert.assertEquals(59, e.getPosition());
                TestUtils.assertContains(e.getFlyweightMessage(), "Expression expected");
            }

            // Multi row insert can't end in comma token
            try {
                compiler.compile("insert into trades VALUES (1, 'USDJPY'), (2, 'USDFJD'),;", sqlExecutionContext);
                Assert.fail();
            } catch (SqlException e) {
                Assert.assertEquals(55, e.getPosition());
                TestUtils.assertContains(e.getFlyweightMessage(), "'(' expected");
            }
        });
    }

    @Test
    public void testInsertMultipleRowsFailRowWrongColumnCount() throws Exception {
        assertMemoryLeak(() -> {
            compiler.compile("create table trades (i int, sym symbol)", sqlExecutionContext);
            try {
                compiler.compile("insert into trades VALUES (1, 'USDJPY'), ('USDFJD');", sqlExecutionContext);
                Assert.fail();
            } catch (SqlException e) {
                Assert.assertEquals(50, e.getPosition());
                TestUtils.assertContains(e.getFlyweightMessage(), "row value count does not match column count [expected=2, actual=1, tuple=2]");
            }
        });
    }

    @Test
    public void testInsertMultipleRowsBindVariables() throws Exception {
        assertMemoryLeak(() -> {
            compiler.compile("create table trades (ts timestamp, sym symbol) timestamp(ts);", sqlExecutionContext);
            final String sql = "insert into trades VALUES (1262599200000000, $1), (3262599300000000, $2);";
            final CompiledQuery cq = compiler.compile(sql, sqlExecutionContext);
            Assert.assertEquals(CompiledQuery.INSERT, cq.getType());
            InsertOperation insert = cq.getInsertOperation();
            try (InsertMethod method = insert.createMethod(sqlExecutionContext)) {
                bindVariableService.setStr(0, "USDJPY");
                bindVariableService.setStr(1, "USDFJD");
                method.execute();
                method.commit();
            }
            String expected = "ts\tsym\n" +
                    "2010-01-04T10:00:00.000000Z\tUSDJPY\n" +
                    "2073-05-21T13:35:00.000000Z\tUSDFJD\n";
            assertReader(expected, "trades");
        });
    }

    @Test
    public void testInsertMultipleRowsMissingBindVariables() throws Exception {
        assertMemoryLeak(() -> {
            compiler.compile("create table t (ts timestamp, i int) timestamp(ts);", sqlExecutionContext);
            final String sql = "insert into t VALUES (1262599200000000, $1), (3262599300000000, $2);";
            final CompiledQuery cq = compiler.compile(sql, sqlExecutionContext);
            Assert.assertEquals(CompiledQuery.INSERT, cq.getType());
            InsertOperation insert = cq.getInsertOperation();
            try (InsertMethod method = insert.createMethod(sqlExecutionContext)) {
                bindVariableService.setInt(0, 1);
                method.execute();
                method.commit();
            }
            String expected = "ts\ti\n" +
                    "2010-01-04T10:00:00.000000Z\t1\n" +
                    "2073-05-21T13:35:00.000000Z\tNaN\n";
            assertReader(expected, "t");
        });
    }

    @Test
    public void testInsertAsSelectTimestampNoOrder() throws Exception {
        testInsertAsSelectWithOrderBy("");
    }

    @Test
    public void testInsertAsSelectTimestampAscOrder() throws Exception {
        testInsertAsSelectWithOrderBy("order by ts asc");
    }

    @Test
    public void testInsertAsSelectTimestampDescOrder() throws Exception {
        testInsertAsSelectWithOrderBy("order by ts desc");
    }

    private void testInsertAsSelectWithOrderBy(String orderByClause) throws Exception {
        assertMemoryLeak(() -> {
            compiler.compile("create table src (ts timestamp, v long) timestamp(ts) partition by day;", sqlExecutionContext);
            executeInsert("insert into src values (0, 0);");
            executeInsert("insert into src values (10000, 1);");
            executeInsert("insert into src values (20000, 2);");
            executeInsert("insert into src values (30000, 3);");
            executeInsert("insert into src values (40000, 4);");

            compiler.compile("create table dest (ts timestamp, v long) timestamp(ts) partition by day;", sqlExecutionContext);

            compiler.compile("insert into dest select * from src where v % 2 = 0 " + orderByClause + ";", sqlExecutionContext);

            String expected = "ts\tv\n" +
                    "1970-01-01T00:00:00.000000Z\t0\n" +
                    "1970-01-01T00:00:00.020000Z\t2\n" +
                    "1970-01-01T00:00:00.040000Z\t4\n";

            assertQuery(
                    expected,
                    "dest",
                    "ts",
                    true,
                    true
            );
        });
    }
    
>>>>>>> 862714dd
    private void assertInsertTimestamp(String expected, String ddl2, Class<?> exceptionType, boolean commitInsert) throws Exception {
        if (commitInsert) {
            compiler.compile("create table tab(seq long, ts timestamp) timestamp(ts)", sqlExecutionContext);
            try {
                executeInsert(ddl2);
                if (exceptionType != null) {
                    Assert.fail("SqlException expected");
                }
                assertSql("tab", expected);
            } catch (Throwable e) {
                if (exceptionType == null) {
                    throw e;
                }
                Assert.assertSame(exceptionType, e.getClass());
                TestUtils.assertContains(e.getMessage(), expected);
            }
        } else {
            compiler.compile("create table tab(seq long, ts timestamp) timestamp(ts)", sqlExecutionContext);
            try {
                compiler.compile(ddl2, sqlExecutionContext);
                if (exceptionType != null) {
                    Assert.fail("SqlException expected");
                }
                assertSql("tab", expected);
            } catch (Throwable e) {
                if (exceptionType == null) throw e;
                Assert.assertSame(exceptionType, e.getClass());
                TestUtils.assertContains(e.getMessage(), expected);
            }
        }

        compiler.compile("drop table tab", sqlExecutionContext);

        if (commitInsert) {
            compiler.compile("create table tab(seq long, ts timestamp)", sqlExecutionContext);
            try {
                executeInsert(ddl2);
                if (exceptionType != null) {
                    Assert.fail("SqlException expected");
                }
                assertSql("tab", expected);
            } catch (Throwable e) {
                if (exceptionType == null) throw e;
                Assert.assertSame(exceptionType, e.getClass());
                TestUtils.assertContains(e.getMessage(), expected);
            }
        } else {
            compiler.compile("create table tab(seq long, ts timestamp)", sqlExecutionContext);
            try {
                compiler.compile(ddl2, sqlExecutionContext);
                if (exceptionType != null) {
                    Assert.fail("SqlException expected");
                }
                assertSql("tab", expected);
            } catch (Throwable e) {
                e.printStackTrace();
                if (exceptionType == null) throw e;
                Assert.assertSame(exceptionType, e.getClass());
                TestUtils.assertContains(e.getMessage(), expected);
            }
        }
    }

    private void testBindVariableInsert(
            int partitionBy,
            TimestampFunction timestampFunction,
            boolean initBindVariables,
            boolean columnSet
    ) throws Exception {
        assertMemoryLeak(() -> {
            CairoTestUtils.createAllTableWithNewTypes(engine, partitionBy);
            // this is BLOB
            byte[] blob = new byte[500];
            TestBinarySequence bs = new TestBinarySequence();
            bs.of(blob);
            Rnd rnd = new Rnd();

            if (initBindVariables) {
                // this is type declaration to have query compile correctly
                bindVariableService.setInt(0, 0);
                bindVariableService.setShort(1, (short) 10);
                bindVariableService.setByte(2, (byte) 91);
                bindVariableService.setDouble(3, 9.2);
                bindVariableService.setFloat(4, 5.6f);
                bindVariableService.setLong(5, 99901);
                bindVariableService.setStr(6, "hello kitty");
                bindVariableService.setStr(7, "sym?");
                bindVariableService.setBoolean(8, true);
                bindVariableService.setBin(9, bs);
                bindVariableService.setDate(10, 1234L);
                bindVariableService.setLong256(11, 1, 2, 3, 4);
                bindVariableService.setChar(12, 'A');
                bindVariableService.setTimestamp(13, timestampFunction.getTimestamp());
            }

            final String sql;
            if (columnSet) {
                sql = "insert into all2 (" +
                        "int, " +
                        "short, " +
                        "byte, " +
                        "double, " +
                        "float, " +
                        "long, " +
                        "str, " +
                        "sym, " +
                        "bool, " +
                        "bin, " +
                        "date, " +
                        "long256, " +
                        "chr, " +
                        "timestamp" +
                        ") values (" +
                        "$1, " +
                        "$2, " +
                        "$3, " +
                        "$4, " +
                        "$5, " +
                        "$6, " +
                        "$7, " +
                        "$8, " +
                        "$9, " +
                        "$10, " +
                        "$11, " +
                        "$12, " +
                        "$13, " +
                        "$14)";
            } else {
                sql = "insert into all2 values (" +
                        "$1, " +
                        "$2, " +
                        "$3, " +
                        "$4, " +
                        "$5, " +
                        "$6, " +
                        "$7, " +
                        "$8, " +
                        "$9, " +
                        "$10, " +
                        "$11, " +
                        "$12, " +
                        "$13, " +
                        "$14)";
            }

            final CompiledQuery cq = compiler.compile(sql, sqlExecutionContext);

            Assert.assertEquals(CompiledQuery.INSERT, cq.getType());
            InsertOperation insert = cq.getInsertOperation();
            try (InsertMethod method = insert.createMethod(sqlExecutionContext)) {
                for (int i = 0; i < 10_000; i++) {
                    bindVariableService.setInt(0, rnd.nextInt());
                    bindVariableService.setShort(1, rnd.nextShort());
                    bindVariableService.setByte(2, rnd.nextByte());
                    bindVariableService.setDouble(3, rnd.nextDouble());
                    bindVariableService.setFloat(4, rnd.nextFloat());
                    bindVariableService.setLong(5, rnd.nextLong());
                    bindVariableService.setStr(6, rnd.nextChars(6));
                    bindVariableService.setStr(7, rnd.nextChars(1));
                    bindVariableService.setBoolean(8, rnd.nextBoolean());
                    rnd.nextBytes(blob);
                    bindVariableService.setBin(9, bs);
                    bindVariableService.setDate(10, rnd.nextLong());
                    bindVariableService.setLong256(11, rnd.nextLong(), rnd.nextLong(), rnd.nextLong(), rnd.nextLong());
                    bindVariableService.setChar(12, rnd.nextChar());
                    bindVariableService.setTimestamp(13, timestampFunction.getTimestamp());
                    method.execute();
                }
                method.commit();
            }

            rnd.reset();
            try (TableReader reader = engine.getReader(sqlExecutionContext.getCairoSecurityContext(), "all2")) {
                final TableReaderRecordCursor cursor = reader.getCursor();
                final Record record = cursor.getRecord();
                while (cursor.hasNext()) {
                    Assert.assertEquals(rnd.nextInt(), record.getInt(0));
                    Assert.assertEquals(rnd.nextShort(), record.getShort(1));
                    Assert.assertEquals(rnd.nextByte(), record.getByte(2));
                    Assert.assertEquals(rnd.nextDouble(), record.getDouble(3), 0.0001);
                    Assert.assertEquals(rnd.nextFloat(), record.getFloat(4), 0.000001);
                    Assert.assertEquals(rnd.nextLong(), record.getLong(5));
                    TestUtils.assertEquals(rnd.nextChars(6), record.getStr(6));
                    TestUtils.assertEquals(rnd.nextChars(1), record.getSym(7));
                    Assert.assertEquals(rnd.nextBoolean(), record.getBool(8));
                    rnd.nextBytes(blob);
                    BinarySequence binarySequence = record.getBin(9);
                    Assert.assertEquals(blob.length, binarySequence.length());
                    for (int j = 0, m = blob.length; j < m; j++) {
                        Assert.assertEquals(blob[j], binarySequence.byteAt(j));
                    }
                    Assert.assertEquals(rnd.nextLong(), record.getDate(10));
                    Long256 long256 = record.getLong256A(11);
                    Assert.assertEquals(rnd.nextLong(), long256.getLong0());
                    Assert.assertEquals(rnd.nextLong(), long256.getLong1());
                    Assert.assertEquals(rnd.nextLong(), long256.getLong2());
                    Assert.assertEquals(rnd.nextLong(), long256.getLong3());
                    Assert.assertEquals(rnd.nextChar(), record.getChar(12));
                }
            }
        });
    }

    private void assertQueryCheckWal(String expected) throws SqlException {
        if (walEnabled) {
            drainWalQueue();
        }

        assertQuery(
                expected,
                "dest",
                "ts",
                true,
                true
        );
    }

    private void testInsertAsSelectWithOrderBy(String orderByClause) throws Exception {
        assertMemoryLeak(() -> {
            compiler.compile("create table src (ts timestamp, v long) timestamp(ts) partition by day;", sqlExecutionContext);
            executeInsert("insert into src values (0, 0);");
            executeInsert("insert into src values (10000, 1);");
            executeInsert("insert into src values (20000, 2);");
            executeInsert("insert into src values (30000, 3);");
            executeInsert("insert into src values (40000, 4);");

            compiler.compile("create table dest (ts timestamp, v long) timestamp(ts) partition by day;", sqlExecutionContext);
            drainWalQueue();

            compiler.compile("insert into dest select * from src where v % 2 = 0 " + orderByClause + ";", sqlExecutionContext);

            String expected = "ts\tv\n" +
                    "1970-01-01T00:00:00.000000Z\t0\n" +
                    "1970-01-01T00:00:00.020000Z\t2\n" +
                    "1970-01-01T00:00:00.040000Z\t4\n";

            assertQueryCheckWal(expected);
        });
    }

    @FunctionalInterface
    private interface TimestampFunction {
        long getTimestamp();
    }
}<|MERGE_RESOLUTION|>--- conflicted
+++ resolved
@@ -1017,241 +1017,6 @@
         });
     }
 
-<<<<<<< HEAD
-=======
-    @Test
-    public void testInsertTimestampWithTimeZone() throws Exception {
-        assertMemoryLeak(() -> {
-            compiler.compile("create table t (timestamp timestamp) timestamp(timestamp);", sqlExecutionContext);
-            executeInsert("insert into t values (timestamp with time zone '2020-12-31 15:15:51.663+00:00')");
-
-            String expected1 = "timestamp\n" +
-                    "2020-12-31T15:15:51.663000Z\n";
-
-            assertReader(expected1, "t");
-
-            executeInsert("insert into t values (cast('2021-12-31 15:15:51.663+00:00' as timestamp with time zone))");
-
-            String expected2 = expected1 +
-                    "2021-12-31T15:15:51.663000Z\n";
-
-            assertReader(expected2, "t");
-
-            try {
-                compiler.compile("insert into t values  (timestamp with time zone)", sqlExecutionContext);
-                Assert.fail();
-            } catch (SqlException e) {
-                Assert.assertEquals(47, e.getPosition());
-                TestUtils.assertContains(e.getFlyweightMessage(), "String literal expected after 'timestamp with time zone'");
-            }
-        });
-    }
-
-    @Test
-    public void testInsertMultipleRows() throws Exception {
-        assertMemoryLeak(() -> {
-            compiler.compile("create table trades (ts timestamp, sym symbol) timestamp(ts);", sqlExecutionContext);
-            executeInsert("insert into trades VALUES (1262599200000000, 'USDJPY'), (3262599300000000, 'USDFJD');");
-
-            String expected = "ts\tsym\n" +
-                    "2010-01-04T10:00:00.000000Z\tUSDJPY\n" +
-                    "2073-05-21T13:35:00.000000Z\tUSDFJD\n";
-
-            assertReader(expected, "trades");
-        });
-    }
-
-    @Test
-    public void testInsertMultipleRowsExtraParentheses() throws Exception {
-        assertMemoryLeak(() -> {
-            compiler.compile("create table trades (i INT, sym symbol)", sqlExecutionContext);
-            executeInsert("insert into trades VALUES ((1), 'USD'), ((2), (('FJD')));");
-
-            String expected = "i\tsym\n" +
-                    "1\tUSD\n" +
-                    "2\tFJD\n";
-
-            assertReader(expected, "trades");
-        });
-    }
-
-    @Test
-    public void testInsertMultipleRowsOutOfOrder() throws Exception {
-        assertMemoryLeak(() -> {
-            compiler.compile("create table trades (ts timestamp) timestamp(ts);", sqlExecutionContext);
-            try {
-                executeInsert("insert into trades VALUES (1), (3), (2);");
-            } catch (CairoException e) {
-                TestUtils.assertContains(e.getFlyweightMessage(), "Cannot insert rows out of order to non-partitioned table.");
-            }
-        });
-    }
-
-    @Test
-    public void testInsertMultipleRowsFailTypeConversion() throws Exception {
-        assertMemoryLeak(() -> {
-            compiler.compile("create table trades (sym symbol)", sqlExecutionContext);
-            try {
-                compiler.compile("insert into trades VALUES ('USDJPY'), (1), ('USDFJD');", sqlExecutionContext);
-                Assert.fail();
-            } catch (SqlException e) {
-                Assert.assertEquals(39, e.getPosition());
-                TestUtils.assertContains(e.getFlyweightMessage(), "inconvertible types: INT -> SYMBOL [from=1, to=sym]");
-            }
-        });
-    }
-
-    @Test
-    public void testInsertMultipleRowsFailInvalidSyntax() throws Exception {
-        assertMemoryLeak(() -> {
-            compiler.compile("create table trades (i int, sym symbol)", sqlExecutionContext);
-
-            // No comma delimiter between rows
-            try {
-                compiler.compile("insert into trades VALUES (1, 'USDJPY')(2, 'USDFJD');", sqlExecutionContext);
-                Assert.fail();
-            } catch (SqlException e) {
-                Assert.assertEquals(39, e.getPosition());
-                TestUtils.assertContains(e.getFlyweightMessage(), "',' expected");
-            }
-
-            // Empty row
-            try {
-                compiler.compile("insert into trades VALUES (1, 'USDJPY'), ();", sqlExecutionContext);
-                Assert.fail();
-            } catch (SqlException e) {
-                Assert.assertEquals(42, e.getPosition());
-                TestUtils.assertContains(e.getFlyweightMessage(), "Expression expected");
-            }
-
-            // Empty row with comma delimiter inside
-            try {
-                compiler.compile("insert into trades VALUES (1, 'USDJPY'), (2, 'USDFJD'), (,);", sqlExecutionContext);
-                Assert.fail();
-            } catch (SqlException e) {
-                Assert.assertEquals(57, e.getPosition());
-                TestUtils.assertContains(e.getFlyweightMessage(), "Expression expected");
-            }
-
-            // Empty row column
-            try {
-                compiler.compile("insert into trades VALUES (1, 'USDJPY'), (2, 'USDFJD'), (3,);", sqlExecutionContext);
-                Assert.fail();
-            } catch (SqlException e) {
-                Assert.assertEquals(59, e.getPosition());
-                TestUtils.assertContains(e.getFlyweightMessage(), "Expression expected");
-            }
-
-            // Multi row insert can't end in comma token
-            try {
-                compiler.compile("insert into trades VALUES (1, 'USDJPY'), (2, 'USDFJD'),;", sqlExecutionContext);
-                Assert.fail();
-            } catch (SqlException e) {
-                Assert.assertEquals(55, e.getPosition());
-                TestUtils.assertContains(e.getFlyweightMessage(), "'(' expected");
-            }
-        });
-    }
-
-    @Test
-    public void testInsertMultipleRowsFailRowWrongColumnCount() throws Exception {
-        assertMemoryLeak(() -> {
-            compiler.compile("create table trades (i int, sym symbol)", sqlExecutionContext);
-            try {
-                compiler.compile("insert into trades VALUES (1, 'USDJPY'), ('USDFJD');", sqlExecutionContext);
-                Assert.fail();
-            } catch (SqlException e) {
-                Assert.assertEquals(50, e.getPosition());
-                TestUtils.assertContains(e.getFlyweightMessage(), "row value count does not match column count [expected=2, actual=1, tuple=2]");
-            }
-        });
-    }
-
-    @Test
-    public void testInsertMultipleRowsBindVariables() throws Exception {
-        assertMemoryLeak(() -> {
-            compiler.compile("create table trades (ts timestamp, sym symbol) timestamp(ts);", sqlExecutionContext);
-            final String sql = "insert into trades VALUES (1262599200000000, $1), (3262599300000000, $2);";
-            final CompiledQuery cq = compiler.compile(sql, sqlExecutionContext);
-            Assert.assertEquals(CompiledQuery.INSERT, cq.getType());
-            InsertOperation insert = cq.getInsertOperation();
-            try (InsertMethod method = insert.createMethod(sqlExecutionContext)) {
-                bindVariableService.setStr(0, "USDJPY");
-                bindVariableService.setStr(1, "USDFJD");
-                method.execute();
-                method.commit();
-            }
-            String expected = "ts\tsym\n" +
-                    "2010-01-04T10:00:00.000000Z\tUSDJPY\n" +
-                    "2073-05-21T13:35:00.000000Z\tUSDFJD\n";
-            assertReader(expected, "trades");
-        });
-    }
-
-    @Test
-    public void testInsertMultipleRowsMissingBindVariables() throws Exception {
-        assertMemoryLeak(() -> {
-            compiler.compile("create table t (ts timestamp, i int) timestamp(ts);", sqlExecutionContext);
-            final String sql = "insert into t VALUES (1262599200000000, $1), (3262599300000000, $2);";
-            final CompiledQuery cq = compiler.compile(sql, sqlExecutionContext);
-            Assert.assertEquals(CompiledQuery.INSERT, cq.getType());
-            InsertOperation insert = cq.getInsertOperation();
-            try (InsertMethod method = insert.createMethod(sqlExecutionContext)) {
-                bindVariableService.setInt(0, 1);
-                method.execute();
-                method.commit();
-            }
-            String expected = "ts\ti\n" +
-                    "2010-01-04T10:00:00.000000Z\t1\n" +
-                    "2073-05-21T13:35:00.000000Z\tNaN\n";
-            assertReader(expected, "t");
-        });
-    }
-
-    @Test
-    public void testInsertAsSelectTimestampNoOrder() throws Exception {
-        testInsertAsSelectWithOrderBy("");
-    }
-
-    @Test
-    public void testInsertAsSelectTimestampAscOrder() throws Exception {
-        testInsertAsSelectWithOrderBy("order by ts asc");
-    }
-
-    @Test
-    public void testInsertAsSelectTimestampDescOrder() throws Exception {
-        testInsertAsSelectWithOrderBy("order by ts desc");
-    }
-
-    private void testInsertAsSelectWithOrderBy(String orderByClause) throws Exception {
-        assertMemoryLeak(() -> {
-            compiler.compile("create table src (ts timestamp, v long) timestamp(ts) partition by day;", sqlExecutionContext);
-            executeInsert("insert into src values (0, 0);");
-            executeInsert("insert into src values (10000, 1);");
-            executeInsert("insert into src values (20000, 2);");
-            executeInsert("insert into src values (30000, 3);");
-            executeInsert("insert into src values (40000, 4);");
-
-            compiler.compile("create table dest (ts timestamp, v long) timestamp(ts) partition by day;", sqlExecutionContext);
-
-            compiler.compile("insert into dest select * from src where v % 2 = 0 " + orderByClause + ";", sqlExecutionContext);
-
-            String expected = "ts\tv\n" +
-                    "1970-01-01T00:00:00.000000Z\t0\n" +
-                    "1970-01-01T00:00:00.020000Z\t2\n" +
-                    "1970-01-01T00:00:00.040000Z\t4\n";
-
-            assertQuery(
-                    expected,
-                    "dest",
-                    "ts",
-                    true,
-                    true
-            );
-        });
-    }
-    
->>>>>>> 862714dd
     private void assertInsertTimestamp(String expected, String ddl2, Class<?> exceptionType, boolean commitInsert) throws Exception {
         if (commitInsert) {
             compiler.compile("create table tab(seq long, ts timestamp) timestamp(ts)", sqlExecutionContext);
