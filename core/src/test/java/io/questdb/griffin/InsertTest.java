/*******************************************************************************
 *     ___                  _   ____  ____
 *    / _ \ _   _  ___  ___| |_|  _ \| __ )
 *   | | | | | | |/ _ \/ __| __| | | |  _ \
 *   | |_| | |_| |  __/\__ \ |_| |_| | |_) |
 *    \__\_\\__,_|\___||___/\__|____/|____/
 *
 *  Copyright (c) 2014-2019 Appsicle
 *  Copyright (c) 2019-2022 QuestDB
 *
 *  Licensed under the Apache License, Version 2.0 (the "License");
 *  you may not use this file except in compliance with the License.
 *  You may obtain a copy of the License at
 *
 *  http://www.apache.org/licenses/LICENSE-2.0
 *
 *  Unless required by applicable law or agreed to in writing, software
 *  distributed under the License is distributed on an "AS IS" BASIS,
 *  WITHOUT WARRANTIES OR CONDITIONS OF ANY KIND, either express or implied.
 *  See the License for the specific language governing permissions and
 *  limitations under the License.
 *
 ******************************************************************************/

package io.questdb.griffin;

import io.questdb.cairo.*;
import io.questdb.cairo.security.AllowAllCairoSecurityContext;
import io.questdb.cairo.sql.Record;
import io.questdb.cairo.sql.*;
import io.questdb.griffin.engine.TestBinarySequence;
import io.questdb.griffin.engine.functions.bind.BindVariableServiceImpl;
import io.questdb.std.BinarySequence;
import io.questdb.std.Long256;
import io.questdb.std.Rnd;
import io.questdb.std.datetime.microtime.TimestampFormatUtils;
import io.questdb.test.tools.TestUtils;
import org.junit.After;
import org.junit.Assert;
import org.junit.Before;
import org.junit.Test;
import org.junit.runner.RunWith;
import org.junit.runners.Parameterized;
import org.junit.runners.Parameterized.Parameters;

import java.util.Arrays;
import java.util.Collection;

@RunWith(Parameterized.class)
public class InsertTest extends AbstractGriffinTest {

    private final boolean walEnabled;

    public InsertTest(boolean walEnabled) {
        this.walEnabled = walEnabled;
    }

    @Parameters
    public static Collection<Object[]> data() {
        return Arrays.asList(new Object[][]{
                {false}, {true}
        });
    }

    public void assertReaderCheckWal(String expected, CharSequence tableName) {
        if (walEnabled) {
            drainWalQueue();
        }
        assertReader(expected, tableName);
    }

    @Before
    public void setUp() {
        defaultTableWriteMode = walEnabled ? 1 : 0;
        super.setUp();
    }

    @After
    public void tearDown() {
        super.tearDown();
        defaultTableWriteMode = -1;
    }

    @Test
    public void testGeoHash() throws Exception {
        final TimestampFunction timestampFunction = new TimestampFunction() {
            private long last = TimestampFormatUtils.parseTimestamp("2019-03-10T00:00:00.000000Z");

            @Override
            public long getTimestamp() {
                return last = last + 100000L * 30 * 12;
            }
        };

        assertMemoryLeak(() -> {
            try (TableModel model = CairoTestUtils.getGeoHashTypesModelWithNewTypes(configuration, PartitionBy.YEAR)) {
                CairoTestUtils.create(model, engine);
            }
            Rnd rnd = new Rnd();

            final String sql;
            sql = "insert into allgeo values (" +
                    "$1, " +
                    "$2, " +
                    "$3, " +
                    "$4, " +
                    "$5)";


            final CompiledQuery cq = compiler.compile(sql, sqlExecutionContext);
            Assert.assertEquals(CompiledQuery.INSERT, cq.getType());
            InsertOperation insert = cq.getInsertOperation();
            try (InsertMethod method = insert.createMethod(sqlExecutionContext)) {
                for (int i = 0; i < 10_000; i++) {
                    bindVariableService.setGeoHash(0, rnd.nextGeoHashByte(6), ColumnType.getGeoHashTypeWithBits(6));
                    bindVariableService.setGeoHash(1, rnd.nextGeoHashShort(12), ColumnType.getGeoHashTypeWithBits(12));
                    // truncate this one, target column is 27 bit
                    bindVariableService.setGeoHash(2, rnd.nextGeoHashInt(29), ColumnType.getGeoHashTypeWithBits(29));
                    bindVariableService.setGeoHash(3, rnd.nextGeoHashLong(44), ColumnType.getGeoHashTypeWithBits(44));
                    bindVariableService.setTimestamp(4, timestampFunction.getTimestamp());
                    method.execute();
                }
                method.commit();
            }

            rnd.reset();
            try (TableReader reader = engine.getReader(sqlExecutionContext.getCairoSecurityContext(), "allgeo")) {
                final TableReaderRecordCursor cursor = reader.getCursor();
                final Record record = cursor.getRecord();
                while (cursor.hasNext()) {
                    Assert.assertEquals(rnd.nextGeoHashByte(6), record.getGeoByte(0));
                    Assert.assertEquals(rnd.nextGeoHashShort(12), record.getGeoShort(1));
                    Assert.assertEquals(GeoHashes.widen(rnd.nextGeoHashInt(29), 29, 27), record.getGeoInt(2));
                    Assert.assertEquals(rnd.nextGeoHashLong(44), record.getGeoLong(3));
                }
            }
        });
    }

    @Test
    public void testInsertAllByDay() throws Exception {
        testBindVariableInsert(PartitionBy.DAY, new TimestampFunction() {
                    private long last = TimestampFormatUtils.parseTimestamp("2019-03-10T00:00:00.000000Z");

                    @Override
                    public long getTimestamp() {
                        return last = last + 100000L;
                    }
                },
                true,
                true
        );
    }

    @Test
    public void testInsertAllByDayUndefined() throws Exception {
        testBindVariableInsert(PartitionBy.DAY, new TimestampFunction() {
                    private long last = TimestampFormatUtils.parseTimestamp("2019-03-10T00:00:00.000000Z");

                    @Override
                    public long getTimestamp() {
                        return last = last + 100000L;
                    }
                },
                false,
                true
        );
    }

    @Test
    public void testInsertAllByDayUndefinedNoColumnSet() throws Exception {
        testBindVariableInsert(PartitionBy.DAY, new TimestampFunction() {
                    private long last = TimestampFormatUtils.parseTimestamp("2019-03-10T00:00:00.000000Z");

                    @Override
                    public long getTimestamp() {
                        return last = last + 100000L;
                    }
                },
                false,
                false
        );
    }

    @Test
    public void testInsertAllByMonth() throws Exception {
        testBindVariableInsert(PartitionBy.MONTH, new TimestampFunction() {
                    private long last = TimestampFormatUtils.parseTimestamp("2019-03-10T00:00:00.000000Z");

                    @Override
                    public long getTimestamp() {
                        return last = last + 100000L * 30;
                    }
                },
                true,
                true
        );
    }

    @Test
    public void testInsertAllByMonthUndefined() throws Exception {
        testBindVariableInsert(PartitionBy.MONTH, new TimestampFunction() {
                    private long last = TimestampFormatUtils.parseTimestamp("2019-03-10T00:00:00.000000Z");

                    @Override
                    public long getTimestamp() {
                        return last = last + 100000L * 30;
                    }
                },
                false,
                true
        );
    }

    @Test
    public void testInsertAllByMonthUndefinedNoColumnSet() throws Exception {
        testBindVariableInsert(PartitionBy.MONTH, new TimestampFunction() {
                    private long last = TimestampFormatUtils.parseTimestamp("2019-03-10T00:00:00.000000Z");

                    @Override
                    public long getTimestamp() {
                        return last = last + 100000L * 30;
                    }
                },
                false,
                false
        );
    }

    @Test
    public void testInsertAllByNone() throws Exception {
        testBindVariableInsert(PartitionBy.NONE, () -> 0, true, true);
    }

    @Test
    public void testInsertAllByNoneUndefined() throws Exception {
        testBindVariableInsert(PartitionBy.NONE, () -> 0, false, true);
    }

    @Test
    public void testInsertAllByNoneUndefinedNoColumnSet() throws Exception {
        testBindVariableInsert(PartitionBy.NONE, () -> 0, false, false);
    }

    @Test
    public void testInsertAllByYear() throws Exception {
        testBindVariableInsert(PartitionBy.YEAR, new TimestampFunction() {
                    private long last = TimestampFormatUtils.parseTimestamp("2019-03-10T00:00:00.000000Z");

                    @Override
                    public long getTimestamp() {
                        return last = last + 100000L * 30 * 12;
                    }
                },
                true,
                true
        );
    }

    @Test
    public void testInsertAllByYearUndefined() throws Exception {
        testBindVariableInsert(PartitionBy.YEAR, new TimestampFunction() {
                    private long last = TimestampFormatUtils.parseTimestamp("2019-03-10T00:00:00.000000Z");

                    @Override
                    public long getTimestamp() {
                        return last = last + 100000L * 30 * 12;
                    }
                },
                false,
                true
        );
    }

    @Test
    public void testInsertAsSelectISODateStringToDesignatedTimestampColumn() throws Exception {
        final String expected = "seq\tts\n" +
                "1\t2021-01-03T00:00:00.000000Z\n";

        assertInsertTimestamp(
                expected,
                "insert into tab select 1, '2021-01-03'",
                null,
                false
        );
    }

    @Test
    public void testInsertAsSelectNumberStringToDesignatedTimestampColumn() throws Exception {
        assertInsertTimestamp(
                "seq\tts\n" +
                        "1\t1970-01-01T00:00:00.123456Z\n",
                "insert into tab select 1, '123456'",
                null,
                false
        );
    }

    @Test
<<<<<<< HEAD
    public void testInsertAsSelectTimestampAscOrder() throws Exception {
        testInsertAsSelectWithOrderBy("order by ts asc");
    }

    @Test
    public void testInsertAsSelectTimestampDescOrder() throws Exception {
        testInsertAsSelectWithOrderBy("order by ts desc");
    }

    @Test
    public void testInsertAsSelectTimestampNoOrder() throws Exception {
        testInsertAsSelectWithOrderBy("");
=======
    public void testInsertAsWith() throws Exception {
        assertInsertTimestamp(
                "seq\tts\n" +
                        "1\t1970-01-01T00:00:00.123456Z\n",
                "insert into tab with x as (select 1, '123456') select * from x",
                null,
                false
        );
>>>>>>> af9a0963
    }

    @Test
    public void testInsertContextSwitch() throws Exception {
        assertMemoryLeak(() -> {
            compiler.compile("create table balances(cust_id int, ccy symbol, balance double)", sqlExecutionContext);
            sqlExecutionContext.getBindVariableService().setDouble("bal", 150.4);
            CompiledQuery cq = compiler.compile("insert into balances values (1, 'GBP', :bal)", sqlExecutionContext);
            Assert.assertEquals(CompiledQuery.INSERT, cq.getType());
            InsertOperation insertOperation = cq.getInsertOperation();

            try (InsertMethod method = insertOperation.createMethod(sqlExecutionContext)) {
                method.execute();
                method.commit();
            }

            BindVariableService bindVariableService = new BindVariableServiceImpl(configuration);
            SqlExecutionContext sqlExecutionContext = new SqlExecutionContextImpl(engine, 1)
                    .with(AllowAllCairoSecurityContext.INSTANCE,
                            bindVariableService,
                            null,
                            -1,
                            null);

            bindVariableService.setDouble("bal", 56.4);

            try (InsertMethod method = insertOperation.createMethod(sqlExecutionContext)) {
                method.execute();
                method.commit();
            }

            assertReaderCheckWal("cust_id\tccy\tbalance\n" +
                    "1\tGBP\t150.4\n" +
                    "1\tGBP\t56.4\n", "balances");
        });
    }

    @Test
    public void testInsertEmptyStringSelectEmptyStringColumnIndexed() throws Exception {
        assertMemoryLeak(
                () -> {
                    compiler.compile("create table tab (id int, val symbol index)", sqlExecutionContext);
                    executeInsert("insert into tab values (1, '')");
                    assertSql("select id from tab where val = ''", "id\n1\n");
                }
        );
    }

    @Test
    public void testInsertEmptyStringSelectNullStringColumnIndexed() throws Exception {
        assertMemoryLeak(
                () -> {
                    compiler.compile("create table tab (id int, val symbol index)", sqlExecutionContext);
                    executeInsert("insert into tab values (1, '')");
                    assertSql("select id from tab where val = null", "id\n");
                }
        );
    }

    @Test
    public void testInsertExecutionAfterStructureChange() throws Exception {
        assertMemoryLeak(() -> {
            compiler.compile("create table balances(cust_id int, ccy symbol, balance double)", sqlExecutionContext);
            try {
                CompiledQuery cq = compiler.compile("insert into balances values (1, 'GBP', 356.12)", sqlExecutionContext);
                Assert.assertEquals(CompiledQuery.INSERT, cq.getType());
                InsertOperation insertOperation = cq.getInsertOperation();

                compile("alter table balances drop column ccy", sqlExecutionContext);

                insertOperation.createMethod(sqlExecutionContext);
                Assert.fail();
            } catch (WriterOutOfDateException ignored) {
            }
        });
    }

    @Test
    public void testInsertExplicitTimestampPos1() throws Exception {
        assertMemoryLeak(() -> {
            compiler.compile("CREATE TABLE TS (timestamp TIMESTAMP, field STRING, value DOUBLE) TIMESTAMP(timestamp)", sqlExecutionContext);
            CompiledQuery cq = compiler.compile("INSERT INTO TS(field, value, timestamp) values('X',123.33, to_timestamp('2019-12-04T13:20:49', 'yyyy-MM-ddTHH:mm:ss'))", sqlExecutionContext);
            Assert.assertEquals(CompiledQuery.INSERT, cq.getType());
            InsertOperation insert = cq.getInsertOperation();
            try (InsertMethod method = insert.createMethod(sqlExecutionContext)) {
                method.execute();
                method.commit();
            }

            String expected = "timestamp\tfield\tvalue\n" +
                    "2019-12-04T13:20:49.000000Z\tX\t123.33\n";

            assertReaderCheckWal(expected, "TS");
        });
    }

    @Test
    public void testInsertISODateStringToDesignatedTimestampColumn() throws Exception {
        final String expected = "seq\tts\n" +
                "1\t2021-01-03T00:00:00.000000Z\n";

        assertInsertTimestamp(
                expected,
                "insert into tab values (1, '2021-01-03')",
                null,
                true
        );
    }

    @Test
    public void testInsertISOMicroStringTimestampColumn() throws Exception {
        final String expected = "seq\tts\n" +
                "1\t2021-01-03T00:00:00.000000Z\n";

        assertInsertTimestamp(
                expected,
                "insert into tab values (1, '2021-01-03T00:00:00.000000Z')",
                null,
                true
        );
    }

    @Test
    public void testInsertISOMicroStringTimestampColumnNoTimezone() throws Exception {
        final String expected = "seq\tts\n" +
                "1\t2021-01-03T00:00:00.000000Z\n";

        assertInsertTimestamp(
                expected,
                "insert into tab values (1, '2021-01-03T00:00:00.000000')",
                null,
                true
        );
    }

    @Test
    public void testInsertISOMilliWithTzDateStringTimestampColumn() throws Exception {
        final String expected = "seq\tts\n" +
                "1\t2021-01-02T23:00:00.000000Z\n";

        assertInsertTimestamp(
                expected,
                "insert into tab values (1, '2021-01-03T00:00:00+01')",
                null,
                true
        );
    }

    @Test
    public void testInsertISOMilliWithTzDateStringTimestampColumn2() throws Exception {
        final String expected = "seq\tts\n" +
                "1\t2021-01-03T03:30:00.000000Z\n";

        assertInsertTimestamp(
                expected,
                "insert into tab values (1, '2021-01-03T02:00:00-01:30')",
                null,
                true
        );
    }

    @Test
    public void testInsertISOMilliWithTzDateStringTimestampColumnFails() throws Exception {
        assertInsertTimestamp(
                "inconvertible value: `2021-01-03T02:00:00-:30` [STRING -> TIMESTAMP]",
                "insert into tab values (1, '2021-01-03T02:00:00-:30')",
                ImplicitCastException.class,
                true
        );
    }

    @Test
    public void testInsertISOSecondsDateStringTimestampColumn() throws Exception {
        final String expected = "seq\tts\n" +
                "1\t2021-01-03T00:00:00.000000Z\n";

        assertInsertTimestamp(
                expected,
                "insert into tab values (1, '2021-01-03T00:00:00Z')",
                null,
                true
        );
    }

    @Test
    public void testInsertImplicitTimestampPos1() throws Exception {
        assertMemoryLeak(() -> {
            compiler.compile("CREATE TABLE TS (timestamp TIMESTAMP, field STRING, value DOUBLE) TIMESTAMP(timestamp)", sqlExecutionContext);
            CompiledQuery cq = compiler.compile("INSERT INTO TS values(to_timestamp('2019-12-04T13:20:49', 'yyyy-MM-ddTHH:mm:ss'),'X',123.33d)", sqlExecutionContext);
            Assert.assertEquals(CompiledQuery.INSERT, cq.getType());
            InsertOperation insert = cq.getInsertOperation();
            try (InsertMethod method = insert.createMethod(sqlExecutionContext)) {
                method.execute();
                method.commit();
            }

            String expected = "timestamp\tfield\tvalue\n" +
                    "2019-12-04T13:20:49.000000Z\tX\t123.33\n";

            assertReaderCheckWal(expected, "TS");
        });
    }

    @Test
    public void testInsertInvalidColumn() throws Exception {
        assertMemoryLeak(() -> {
            compiler.compile("create table balances(cust_id int, ccy symbol, balance double)", sqlExecutionContext);
            try {
                compiler.compile("insert into balances(cust_id, ccy2, balance) values (1, 'GBP', 356.12)", sqlExecutionContext);
                Assert.fail();
            } catch (SqlException e) {
                Assert.assertEquals(30, e.getPosition());
                TestUtils.assertContains(e.getFlyweightMessage(), "Invalid column");
            }
        });
    }

    @Test
    public void testInsertInvalidDateStringTimestampColumn() throws Exception {
        assertInsertTimestamp(
                "inconvertible value: `2021-23-03T00:00:00Z` [STRING -> TIMESTAMP]",
                "insert into tab values (1, '2021-23-03T00:00:00Z')",
                ImplicitCastException.class,
                true
        );
    }

    @Test
    public void testInsertMultipleRows() throws Exception {
        assertMemoryLeak(() -> {
            compiler.compile("create table trades (ts timestamp, sym symbol) timestamp(ts);", sqlExecutionContext);
            executeInsert("insert into trades VALUES (1262599200000000, 'USDJPY'), (3262599300000000, 'USDFJD');");

            String expected = "ts\tsym\n" +
                    "2010-01-04T10:00:00.000000Z\tUSDJPY\n" +
                    "2073-05-21T13:35:00.000000Z\tUSDFJD\n";

            assertReaderCheckWal(expected, "trades");
        });
    }

    @Test
    public void testInsertMultipleRowsBindVariables() throws Exception {
        assertMemoryLeak(() -> {
            compiler.compile("create table trades (ts timestamp, sym symbol) timestamp(ts);", sqlExecutionContext);
            final String sql = "insert into trades VALUES (1262599200000000, $1), (3262599300000000, $2);";
            final CompiledQuery cq = compiler.compile(sql, sqlExecutionContext);
            Assert.assertEquals(CompiledQuery.INSERT, cq.getType());
            InsertOperation insert = cq.getInsertOperation();
            try (InsertMethod method = insert.createMethod(sqlExecutionContext)) {
                bindVariableService.setStr(0, "USDJPY");
                bindVariableService.setStr(1, "USDFJD");
                method.execute();
                method.commit();
            }
            String expected = "ts\tsym\n" +
                    "2010-01-04T10:00:00.000000Z\tUSDJPY\n" +
                    "2073-05-21T13:35:00.000000Z\tUSDFJD\n";
            assertReaderCheckWal(expected, "trades");
        });
    }

    @Test
    public void testInsertMultipleRowsExtraParentheses() throws Exception {
        assertMemoryLeak(() -> {
            compiler.compile("create table trades (i INT, sym symbol)", sqlExecutionContext);
            executeInsert("insert into trades VALUES ((1), 'USD'), ((2), (('FJD')));");

            String expected = "i\tsym\n" +
                    "1\tUSD\n" +
                    "2\tFJD\n";

            assertReaderCheckWal(expected, "trades");
        });
    }

    @Test
    public void testInsertMultipleRowsFailInvalidSyntax() throws Exception {
        assertMemoryLeak(() -> {
            compiler.compile("create table trades (i int, sym symbol)", sqlExecutionContext);

            // No comma delimiter between rows
            try {
                compiler.compile("insert into trades VALUES (1, 'USDJPY')(2, 'USDFJD');", sqlExecutionContext);
            } catch (SqlException e) {
                Assert.assertEquals(39, e.getPosition());
                TestUtils.assertContains(e.getFlyweightMessage(), "',' expected");
            }

            // Empty row
            try {
                compiler.compile("insert into trades VALUES (1, 'USDJPY'), ();", sqlExecutionContext);
            } catch (SqlException e) {
                Assert.assertEquals(42, e.getPosition());
                TestUtils.assertContains(e.getFlyweightMessage(), "Expression expected");
            }

            // Empty row with comma delimiter inside
            try {
                compiler.compile("insert into trades VALUES (1, 'USDJPY'), (2, 'USDFJD'), (,);", sqlExecutionContext);
            } catch (SqlException e) {
                Assert.assertEquals(57, e.getPosition());
                TestUtils.assertContains(e.getFlyweightMessage(), "Expression expected");
            }

            // Empty row column
            try {
                compiler.compile("insert into trades VALUES (1, 'USDJPY'), (2, 'USDFJD'), (3,);", sqlExecutionContext);
            } catch (SqlException e) {
                Assert.assertEquals(59, e.getPosition());
                TestUtils.assertContains(e.getFlyweightMessage(), "Expression expected");
            }

            // Multi row insert can't end in comma token
            try {
                compiler.compile("insert into trades VALUES (1, 'USDJPY'), (2, 'USDFJD'),;", sqlExecutionContext);
            } catch (SqlException e) {
                Assert.assertEquals(55, e.getPosition());
                TestUtils.assertContains(e.getFlyweightMessage(), "'(' expected");
            }
        });
    }

    @Test
    public void testInsertMultipleRowsFailRowWrongColumnCount() throws Exception {
        assertMemoryLeak(() -> {
            compiler.compile("create table trades (i int, sym symbol)", sqlExecutionContext);
            try {
                compiler.compile("insert into trades VALUES (1, 'USDJPY'), ('USDFJD');", sqlExecutionContext);
            } catch (SqlException e) {
                Assert.assertEquals(50, e.getPosition());
                TestUtils.assertContains(e.getFlyweightMessage(), "row value count does not match column count [expected=2, actual=1, tuple=2]");
            }
        });
    }

    @Test
    public void testInsertMultipleRowsFailTypeConversion() throws Exception {
        assertMemoryLeak(() -> {
            compiler.compile("create table trades (sym symbol)", sqlExecutionContext);
            try {
                compiler.compile("insert into trades VALUES ('USDJPY'), (1), ('USDFJD');", sqlExecutionContext);
            } catch (SqlException e) {
                Assert.assertEquals(39, e.getPosition());
                TestUtils.assertContains(e.getFlyweightMessage(), "inconvertible types: INT -> SYMBOL [from=1, to=sym]");
            }
        });
    }

    @Test
    public void testInsertMultipleRowsMissingBindVariables() throws Exception {
        assertMemoryLeak(() -> {
            compiler.compile("create table t (ts timestamp, i int) timestamp(ts);", sqlExecutionContext);
            final String sql = "insert into t VALUES (1262599200000000, $1), (3262599300000000, $2);";
            final CompiledQuery cq = compiler.compile(sql, sqlExecutionContext);
            Assert.assertEquals(CompiledQuery.INSERT, cq.getType());
            InsertOperation insert = cq.getInsertOperation();
            try (InsertMethod method = insert.createMethod(sqlExecutionContext)) {
                bindVariableService.setInt(0, 1);
                method.execute();
                method.commit();
            }
            String expected = "ts\ti\n" +
                    "2010-01-04T10:00:00.000000Z\t1\n" +
                    "2073-05-21T13:35:00.000000Z\tNaN\n";
            assertReaderCheckWal(expected, "t");
        });
    }

    @Test
    public void testInsertMultipleRowsOutOfOrder() throws Exception {
        assertMemoryLeak(() -> {
            compiler.compile("create table trades (ts timestamp) timestamp(ts);", sqlExecutionContext);
            try {
                executeInsert("insert into trades VALUES (1), (3), (2);");
            } catch (CairoException e) {
                TestUtils.assertContains(e.getFlyweightMessage(), "Cannot insert rows out of order to non-partitioned table.");
            }
        });
    }

    @Test
    public void testInsertNoSelfReference() throws Exception {
        assertMemoryLeak(() -> {
            compiler.compile("CREATE TABLE trades_aapl (ts TIMESTAMP, px INT, qty int, side STRING) TIMESTAMP(ts)", sqlExecutionContext);
            try {
                compiler.compile("insert into trades_aapl (ts) values (ts)", sqlExecutionContext);
                Assert.fail();
            } catch (SqlException e) {
                Assert.assertEquals(37, e.getPosition());
                TestUtils.assertContains(e.getFlyweightMessage(), "Invalid column");
            }
        });
    }

    @Test
    public void testInsertNoTimestamp() throws Exception {
        assertMemoryLeak(() -> {
            compiler.compile("create table balances(cust_id int, ccy symbol, balance double)", sqlExecutionContext);
            CompiledQuery cq = compiler.compile("insert into balances values (1, 'USD', 356.12)", sqlExecutionContext);
            Assert.assertEquals(CompiledQuery.INSERT, cq.getType());
            InsertOperation insert = cq.getInsertOperation();
            try (InsertMethod method = insert.createMethod(sqlExecutionContext)) {
                method.execute();
                method.commit();
            }

            String expected = "cust_id\tccy\tbalance\n" +
                    "1\tUSD\t356.12\n";

            assertReaderCheckWal(expected, "balances");
        });
    }

    @Test
    public void testInsertNotEnoughFields() throws Exception {
        assertMemoryLeak(() -> {
            compiler.compile("create table balances(cust_id int, ccy symbol, balance double)", sqlExecutionContext);
            try {
                compiler.compile("insert into balances values (1, 'USD')", sqlExecutionContext);
                Assert.fail();
            } catch (SqlException e) {
                Assert.assertEquals(37, e.getPosition());
                TestUtils.assertContains(e.getFlyweightMessage(), "row value count does not match column count [expected=3, actual=2, tuple=1]");
            }
        });
    }

    @Test
    public void testInsertNullStringSelectEmptyStringColumnIndexed() throws Exception {
        assertMemoryLeak(
                () -> {
                    compiler.compile("create table tab (id int, val symbol index)", sqlExecutionContext);
                    executeInsert("insert into tab values (1, NULL)");
                    assertSql("select id from tab where val = ''", "id\n");
                }
        );
    }

    @Test
    public void testInsertNullStringSelectNullStringColumnIndexed() throws Exception {
        assertMemoryLeak(
                () -> {
                    compiler.compile("create table tab (id int, val symbol index)", sqlExecutionContext);
                    executeInsert("insert into tab values (1, null)");
                    assertSql("select id from tab where val = null", "id\n1\n");
                }
        );
    }

    @Test
    public void testInsertSingleAndMultipleCharacterSymbols() throws Exception {
        final String expected = "sym\tid\tts\n" +
                "A\t315515118\t1970-01-03T00:00:00.000000Z\n" +
                "BB\t-727724771\t1970-01-03T00:06:00.000000Z\n" +
                "BB\t-948263339\t1970-01-03T00:12:00.000000Z\n" +
                "CC\t592859671\t1970-01-03T00:18:00.000000Z\n" +
                "CC\t-847531048\t1970-01-03T00:24:00.000000Z\n" +
                "A\t-2041844972\t1970-01-03T00:30:00.000000Z\n" +
                "CC\t-1575378703\t1970-01-03T00:36:00.000000Z\n" +
                "BB\t1545253512\t1970-01-03T00:42:00.000000Z\n" +
                "A\t1573662097\t1970-01-03T00:48:00.000000Z\n" +
                "BB\t339631474\t1970-01-03T00:54:00.000000Z\n";

        assertQuery(
                "sym\tid\tts\n",
                "x",
                "create table x (\n" +
                        "    sym symbol index,\n" +
                        "    id int,\n" +
                        "    ts timestamp\n" +
                        ") timestamp(ts) partition by DAY",
                "ts",
                "insert into x select * from (select rnd_symbol('A', 'BB', 'CC', 'DDD') sym, \n" +
                        "        rnd_int() id, \n" +
                        "        timestamp_sequence(172800000000, 360000000) ts \n" +
                        "    from long_sequence(10)) timestamp (ts)",
                expected,
                true,
                true,
                true
        );
    }

    @Test
    public void testInsertSingleCharacterSymbol() throws Exception {
        assertMemoryLeak(() -> {
            compiler.compile("create table ww (id int, sym symbol)", sqlExecutionContext);
            CompiledQuery cq = compiler.compile("insert into ww VALUES ( 2, 'A')", sqlExecutionContext);
            Assert.assertEquals(CompiledQuery.INSERT, cq.getType());
            InsertOperation insert = cq.getInsertOperation();
            try (InsertMethod method = insert.createMethod(sqlExecutionContext)) {
                method.execute();
                method.commit();
            }

            String expected = "id\tsym\n" +
                    "2\tA\n";

            assertReaderCheckWal(expected, "ww");
        });
    }

    @Test
    public void testInsertSymbolNonPartitioned() throws Exception {
        assertMemoryLeak(() -> {
            compiler.compile("create table symbols (sym symbol, isNewSymbol BOOLEAN)", sqlExecutionContext);
            executeInsert("insert into symbols (sym, isNewSymbol) VALUES ('USDJPY', false);");
            executeInsert("insert into symbols (sym, isNewSymbol) VALUES ('USDFJD', true);");

            String expected = "sym\tisNewSymbol\n" +
                    "USDJPY\tfalse\n" +
                    "USDFJD\ttrue\n";

            assertReaderCheckWal(expected, "symbols");
        });
    }

    @Test
    public void testInsertSymbolPartitioned() throws Exception {
        assertMemoryLeak(() -> {
            compiler.compile("create table trades (ts timestamp, sym symbol, bid double, ask double) timestamp(ts) partition by DAY;", sqlExecutionContext);
            executeInsert("insert into trades VALUES ( 1262599200000000, 'USDJPY', 1, 2);");
            executeInsert("insert into trades VALUES ( 1262599300000000, 'USDFJD', 2, 4);");

            String expected = "ts\tsym\tbid\task\n" +
                    "2010-01-04T10:00:00.000000Z\tUSDJPY\t1.0\t2.0\n" +
                    "2010-01-04T10:01:40.000000Z\tUSDFJD\t2.0\t4.0\n";

            assertReaderCheckWal(expected, "trades");
        });
    }

    @Test
    public void testInsertSymbolPartitionedAfterTruncate() throws Exception {
        assertMemoryLeak(() -> {
            compiler.compile("create table trades (ts timestamp, sym symbol, bid double, ask double) timestamp(ts) partition by DAY;", sqlExecutionContext);
            executeInsert("insert into trades VALUES ( 1262599200000000, 'USDJPY', 1, 2);");

            String expected1 = "ts\tsym\tbid\task\n" +
                    "2010-01-04T10:00:00.000000Z\tUSDJPY\t1.0\t2.0\n";

            assertReaderCheckWal(expected1, "trades");

            try (TableWriter w = engine.getWriter(sqlExecutionContext.getCairoSecurityContext(), "trades", "testing")) {
                w.truncate();
            }

            executeInsert("insert into trades VALUES ( 3262599300000000, 'USDFJD', 2, 4);");

            String expected2 = "ts\tsym\tbid\task\n" +
                    "2073-05-21T13:35:00.000000Z\tUSDFJD\t2.0\t4.0\n";

            assertReaderCheckWal(expected2, "trades");
        });
    }

    @Test
    public void testInsertSymbolPartitionedFarApart() throws Exception {
        assertMemoryLeak(() -> {
            compiler.compile("create table trades (ts timestamp, sym symbol, bid double, ask double) timestamp(ts) partition by DAY;", sqlExecutionContext);
            executeInsert("insert into trades VALUES ( 1262599200000000, 'USDJPY', 1, 2);");
            executeInsert("insert into trades VALUES ( 3262599300000000, 'USDFJD', 2, 4);");

            String expected = "ts\tsym\tbid\task\n" +
                    "2010-01-04T10:00:00.000000Z\tUSDJPY\t1.0\t2.0\n" +
                    "2073-05-21T13:35:00.000000Z\tUSDFJD\t2.0\t4.0\n";

            assertReaderCheckWal(expected, "trades");
        });
    }

    @Test
    public void testInsertTimestampWithTimeZone() throws Exception {
        assertMemoryLeak(() -> {
            compiler.compile("create table t (timestamp timestamp) timestamp(timestamp);", sqlExecutionContext);
            executeInsert("insert into t values (timestamp with time zone '2020-12-31 15:15:51.663+00:00')");

            String expected1 = "timestamp\n" +
                    "2020-12-31T15:15:51.663000Z\n";

            assertReaderCheckWal(expected1, "t");

            executeInsert("insert into t values (cast('2021-12-31 15:15:51.663+00:00' as timestamp with time zone))");

            String expected2 = expected1 +
                    "2021-12-31T15:15:51.663000Z\n";

            assertReaderCheckWal(expected2, "t");

            try {
                compiler.compile("insert into t values  (timestamp with time zone)", sqlExecutionContext);
            } catch (SqlException e) {
                Assert.assertEquals(47, e.getPosition());
                TestUtils.assertContains(e.getFlyweightMessage(), "String literal expected after 'timestamp with time zone'");
            }
        });
    }

    @Test
    public void testInsertValueCannotReferenceTableColumn() throws Exception {
        assertMemoryLeak(() -> {
            compiler.compile("create table balances(cust_id int, ccy symbol, balance double)", sqlExecutionContext);
            try {
                compiler.compile("insert into balances values (1, ccy, 356.12)", sqlExecutionContext);
                Assert.fail();
            } catch (SqlException e) {
                Assert.assertEquals(32, e.getPosition());
            }
        });
    }

    @Test
    public void testInsertValuesAsLambda() throws Exception {
        assertFailure(
                "insert into names values(select rnd_str('Tom', 'Anna', 'John', 'Tim', 'Kim', 'Jim'), rnd_str('Smith', 'Mason', 'Johnson', 'Thompson') from long_sequence(8))",
                null,
                25,
                "query is not allowed here"
        );
    }

    @Test
    public void testInsertWithLessColumnsThanExistingTable() throws Exception {
        assertMemoryLeak(() -> {
            compiler.compile("create table tab(seq long, ts timestamp) timestamp(ts);", sqlExecutionContext);
            try {
                compiler.compile("insert into tab select x ac  from long_sequence(10)", sqlExecutionContext);
                Assert.fail();
            } catch (SqlException e) {
                Assert.assertEquals(12, e.getPosition());
                TestUtils.assertContains(e.getFlyweightMessage(), "select clause must provide timestamp column");
            }
        });
    }

    @Test
    public void testInsertWithWrongDesignatedColumn() throws Exception {
        assertMemoryLeak(() -> {
            compiler.compile("create table tab(seq long, ts timestamp) timestamp(ts);", sqlExecutionContext);
            try {
                compiler.compile("insert into tab select * from (select  timestamp_sequence(0, x) ts, x ac from long_sequence(10)) timestamp(ts)", sqlExecutionContext);
                Assert.fail();
            } catch (SqlException e) {
                Assert.assertEquals(12, e.getPosition());
                TestUtils.assertContains(e.getFlyweightMessage(), "designated timestamp of existing table");
            }
        });
    }

    @Test
    public void testInsertWithoutDesignatedTimestamp() throws Exception {
        final String expected = "seq\tts\n" +
                "1\t1970-01-01T00:00:00.000000Z\n" +
                "2\t1970-01-01T00:00:00.000001Z\n" +
                "3\t1970-01-01T00:00:00.000003Z\n" +
                "4\t1970-01-01T00:00:00.000006Z\n" +
                "5\t1970-01-01T00:00:00.000010Z\n" +
                "6\t1970-01-01T00:00:00.000015Z\n" +
                "7\t1970-01-01T00:00:00.000021Z\n" +
                "8\t1970-01-01T00:00:00.000028Z\n" +
                "9\t1970-01-01T00:00:00.000036Z\n" +
                "10\t1970-01-01T00:00:00.000045Z\n";

        if (walEnabled) {
            drainWalQueue();
        }
        assertQuery(
                "seq\tts\n",
                "tab",
                "create table tab(seq long, ts timestamp) timestamp(ts);",
                "ts",
                "insert into tab select x ac, timestamp_sequence(0, x) ts from long_sequence(10)",
                expected,
                true,
                true,
                true
        );
    }

    @Test
    public void testInsertWithoutDesignatedTimestampAndTypeDoesNotMatch() throws Exception {
        assertMemoryLeak(() -> {
            compiler.compile("create table tab(seq long, ts timestamp) timestamp(ts);", sqlExecutionContext);
            try {
                compiler.compile("insert into tab select x ac, rnd_int() id from long_sequence(10)", sqlExecutionContext);
                Assert.fail();
            } catch (SqlException e) {
                Assert.assertEquals(12, e.getPosition());
                TestUtils.assertContains(e.getFlyweightMessage(), "expected timestamp column");
            }
        });
    }

    @Test
    public void testInsertWrongTypeConstant() throws Exception {
        assertMemoryLeak(() -> {
            compiler.compile("create table test (a timestamp)", sqlExecutionContext);
            try {
                executeInsert("insert into test values ('foobar')");
                Assert.fail();
            } catch (ImplicitCastException e) {
                Assert.assertEquals(0, e.getPosition());
                TestUtils.assertContains(e.getFlyweightMessage(), "inconvertible value: `foobar` [STRING -> TIMESTAMP]");
            }
        });
    }

    private void assertInsertTimestamp(String expected, String ddl2, Class<?> exceptionType, boolean commitInsert) throws Exception {
        if (commitInsert) {
            compiler.compile("create table tab(seq long, ts timestamp) timestamp(ts)", sqlExecutionContext);
            try {
                executeInsert(ddl2);
                if (exceptionType != null) {
                    Assert.fail("SqlException expected");
                }
                assertSql("tab", expected);
            } catch (Throwable e) {
                if (exceptionType == null) {
                    throw e;
                }
                Assert.assertSame(exceptionType, e.getClass());
                TestUtils.assertContains(e.getMessage(), expected);
            }
        } else {
            compiler.compile("create table tab(seq long, ts timestamp) timestamp(ts)", sqlExecutionContext);
            try {
                compiler.compile(ddl2, sqlExecutionContext);
                if (exceptionType != null) {
                    Assert.fail("SqlException expected");
                }
                assertSql("tab", expected);
            } catch (Throwable e) {
                if (exceptionType == null) throw e;
                Assert.assertSame(exceptionType, e.getClass());
                TestUtils.assertContains(e.getMessage(), expected);
            }
        }

        compiler.compile("drop table tab", sqlExecutionContext);

        if (commitInsert) {
            compiler.compile("create table tab(seq long, ts timestamp)", sqlExecutionContext);
            try {
                executeInsert(ddl2);
                if (exceptionType != null) {
                    Assert.fail("SqlException expected");
                }
                assertSql("tab", expected);
            } catch (Throwable e) {
                if (exceptionType == null) throw e;
                Assert.assertSame(exceptionType, e.getClass());
                TestUtils.assertContains(e.getMessage(), expected);
            }
        } else {
            compiler.compile("create table tab(seq long, ts timestamp)", sqlExecutionContext);
            try {
                compiler.compile(ddl2, sqlExecutionContext);
                if (exceptionType != null) {
                    Assert.fail("SqlException expected");
                }
                assertSql("tab", expected);
            } catch (Throwable e) {
                e.printStackTrace();
                if (exceptionType == null) throw e;
                Assert.assertSame(exceptionType, e.getClass());
                TestUtils.assertContains(e.getMessage(), expected);
            }
        }
    }

    private void assertQueryCheckWal(String expected) throws SqlException {
        if (walEnabled) {
            drainWalQueue();
        }

        assertQuery(
                expected,
                "dest",
                "ts",
                true,
                true
        );
    }

    private void testBindVariableInsert(
            int partitionBy,
            TimestampFunction timestampFunction,
            boolean initBindVariables,
            boolean columnSet
    ) throws Exception {
        assertMemoryLeak(() -> {
            CairoTestUtils.createAllTableWithNewTypes(engine, partitionBy);
            // this is BLOB
            byte[] blob = new byte[500];
            TestBinarySequence bs = new TestBinarySequence();
            bs.of(blob);
            Rnd rnd = new Rnd();

            if (initBindVariables) {
                // this is type declaration to have query compile correctly
                bindVariableService.setInt(0, 0);
                bindVariableService.setShort(1, (short) 10);
                bindVariableService.setByte(2, (byte) 91);
                bindVariableService.setDouble(3, 9.2);
                bindVariableService.setFloat(4, 5.6f);
                bindVariableService.setLong(5, 99901);
                bindVariableService.setStr(6, "hello kitty");
                bindVariableService.setStr(7, "sym?");
                bindVariableService.setBoolean(8, true);
                bindVariableService.setBin(9, bs);
                bindVariableService.setDate(10, 1234L);
                bindVariableService.setLong256(11, 1, 2, 3, 4);
                bindVariableService.setChar(12, 'A');
                bindVariableService.setTimestamp(13, timestampFunction.getTimestamp());
            }

            final String sql;
            if (columnSet) {
                sql = "insert into all2 (" +
                        "int, " +
                        "short, " +
                        "byte, " +
                        "double, " +
                        "float, " +
                        "long, " +
                        "str, " +
                        "sym, " +
                        "bool, " +
                        "bin, " +
                        "date, " +
                        "long256, " +
                        "chr, " +
                        "timestamp" +
                        ") values (" +
                        "$1, " +
                        "$2, " +
                        "$3, " +
                        "$4, " +
                        "$5, " +
                        "$6, " +
                        "$7, " +
                        "$8, " +
                        "$9, " +
                        "$10, " +
                        "$11, " +
                        "$12, " +
                        "$13, " +
                        "$14)";
            } else {
                sql = "insert into all2 values (" +
                        "$1, " +
                        "$2, " +
                        "$3, " +
                        "$4, " +
                        "$5, " +
                        "$6, " +
                        "$7, " +
                        "$8, " +
                        "$9, " +
                        "$10, " +
                        "$11, " +
                        "$12, " +
                        "$13, " +
                        "$14)";
            }

            final CompiledQuery cq = compiler.compile(sql, sqlExecutionContext);

            Assert.assertEquals(CompiledQuery.INSERT, cq.getType());
            InsertOperation insert = cq.getInsertOperation();
            try (InsertMethod method = insert.createMethod(sqlExecutionContext)) {
                for (int i = 0; i < 10_000; i++) {
                    bindVariableService.setInt(0, rnd.nextInt());
                    bindVariableService.setShort(1, rnd.nextShort());
                    bindVariableService.setByte(2, rnd.nextByte());
                    bindVariableService.setDouble(3, rnd.nextDouble());
                    bindVariableService.setFloat(4, rnd.nextFloat());
                    bindVariableService.setLong(5, rnd.nextLong());
                    bindVariableService.setStr(6, rnd.nextChars(6));
                    bindVariableService.setStr(7, rnd.nextChars(1));
                    bindVariableService.setBoolean(8, rnd.nextBoolean());
                    rnd.nextBytes(blob);
                    bindVariableService.setBin(9, bs);
                    bindVariableService.setDate(10, rnd.nextLong());
                    bindVariableService.setLong256(11, rnd.nextLong(), rnd.nextLong(), rnd.nextLong(), rnd.nextLong());
                    bindVariableService.setChar(12, rnd.nextChar());
                    bindVariableService.setTimestamp(13, timestampFunction.getTimestamp());
                    method.execute();
                }
                method.commit();
            }

            rnd.reset();
            try (TableReader reader = engine.getReader(sqlExecutionContext.getCairoSecurityContext(), "all2")) {
                final TableReaderRecordCursor cursor = reader.getCursor();
                final Record record = cursor.getRecord();
                while (cursor.hasNext()) {
                    Assert.assertEquals(rnd.nextInt(), record.getInt(0));
                    Assert.assertEquals(rnd.nextShort(), record.getShort(1));
                    Assert.assertEquals(rnd.nextByte(), record.getByte(2));
                    Assert.assertEquals(rnd.nextDouble(), record.getDouble(3), 0.0001);
                    Assert.assertEquals(rnd.nextFloat(), record.getFloat(4), 0.000001);
                    Assert.assertEquals(rnd.nextLong(), record.getLong(5));
                    TestUtils.assertEquals(rnd.nextChars(6), record.getStr(6));
                    TestUtils.assertEquals(rnd.nextChars(1), record.getSym(7));
                    Assert.assertEquals(rnd.nextBoolean(), record.getBool(8));
                    rnd.nextBytes(blob);
                    BinarySequence binarySequence = record.getBin(9);
                    Assert.assertEquals(blob.length, binarySequence.length());
                    for (int j = 0, m = blob.length; j < m; j++) {
                        Assert.assertEquals(blob[j], binarySequence.byteAt(j));
                    }
                    Assert.assertEquals(rnd.nextLong(), record.getDate(10));
                    Long256 long256 = record.getLong256A(11);
                    Assert.assertEquals(rnd.nextLong(), long256.getLong0());
                    Assert.assertEquals(rnd.nextLong(), long256.getLong1());
                    Assert.assertEquals(rnd.nextLong(), long256.getLong2());
                    Assert.assertEquals(rnd.nextLong(), long256.getLong3());
                    Assert.assertEquals(rnd.nextChar(), record.getChar(12));
                }
            }
        });
    }

    private void testInsertAsSelectWithOrderBy(String orderByClause) throws Exception {
        assertMemoryLeak(() -> {
            compiler.compile("create table src (ts timestamp, v long) timestamp(ts) partition by day;", sqlExecutionContext);
            executeInsert("insert into src values (0, 0);");
            executeInsert("insert into src values (10000, 1);");
            executeInsert("insert into src values (20000, 2);");
            executeInsert("insert into src values (30000, 3);");
            executeInsert("insert into src values (40000, 4);");

            compiler.compile("create table dest (ts timestamp, v long) timestamp(ts) partition by day;", sqlExecutionContext);
            drainWalQueue();

            compiler.compile("insert into dest select * from src where v % 2 = 0 " + orderByClause + ";", sqlExecutionContext);

            String expected = "ts\tv\n" +
                    "1970-01-01T00:00:00.000000Z\t0\n" +
                    "1970-01-01T00:00:00.020000Z\t2\n" +
                    "1970-01-01T00:00:00.040000Z\t4\n";

            assertQueryCheckWal(expected);
        });
    }

    @FunctionalInterface
    private interface TimestampFunction {
        long getTimestamp();
    }
}<|MERGE_RESOLUTION|>--- conflicted
+++ resolved
@@ -297,7 +297,6 @@
     }
 
     @Test
-<<<<<<< HEAD
     public void testInsertAsSelectTimestampAscOrder() throws Exception {
         testInsertAsSelectWithOrderBy("order by ts asc");
     }
@@ -310,7 +309,9 @@
     @Test
     public void testInsertAsSelectTimestampNoOrder() throws Exception {
         testInsertAsSelectWithOrderBy("");
-=======
+    }
+
+    @Test
     public void testInsertAsWith() throws Exception {
         assertInsertTimestamp(
                 "seq\tts\n" +
@@ -319,7 +320,6 @@
                 null,
                 false
         );
->>>>>>> af9a0963
     }
 
     @Test
