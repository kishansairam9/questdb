/*******************************************************************************
 *     ___                  _   ____  ____
 *    / _ \ _   _  ___  ___| |_|  _ \| __ )
 *   | | | | | | |/ _ \/ __| __| | | |  _ \
 *   | |_| | |_| |  __/\__ \ |_| |_| | |_) |
 *    \__\_\\__,_|\___||___/\__|____/|____/
 *
 *  Copyright (c) 2014-2019 Appsicle
 *  Copyright (c) 2019-2022 QuestDB
 *
 *  Licensed under the Apache License, Version 2.0 (the "License");
 *  you may not use this file except in compliance with the License.
 *  You may obtain a copy of the License at
 *
 *  http://www.apache.org/licenses/LICENSE-2.0
 *
 *  Unless required by applicable law or agreed to in writing, software
 *  distributed under the License is distributed on an "AS IS" BASIS,
 *  WITHOUT WARRANTIES OR CONDITIONS OF ANY KIND, either express or implied.
 *  See the License for the specific language governing permissions and
 *  limitations under the License.
 *
 ******************************************************************************/

package io.questdb.griffin;

import io.questdb.cairo.*;
import io.questdb.cairo.security.AllowAllCairoSecurityContext;
import io.questdb.cairo.vm.Vm;
import io.questdb.cairo.vm.api.MemoryMARW;
import io.questdb.griffin.model.IntervalUtils;
import io.questdb.std.*;
import io.questdb.std.datetime.microtime.TimestampFormatUtils;
import io.questdb.std.datetime.microtime.Timestamps;
import io.questdb.std.str.LPSZ;
import io.questdb.std.str.Path;
import io.questdb.test.tools.TestUtils;
import org.jetbrains.annotations.Nullable;
import org.junit.*;

import java.util.Iterator;
import java.util.Set;
import java.util.concurrent.*;
import java.util.concurrent.atomic.AtomicBoolean;
import java.util.concurrent.atomic.AtomicInteger;
import java.util.function.Function;

import static io.questdb.cairo.AttachDetachStatus.*;
import static io.questdb.cairo.TableUtils.*;


public class AlterTableDetachPartitionTest extends AbstractGriffinTest {

    private static O3PartitionPurgeJob purgeJob;
    private static final Path path = new Path();
    private static final Path other = new Path();

    @BeforeClass
    public static void setUpStatic() {
        AbstractGriffinTest.setUpStatic();
        purgeJob = new O3PartitionPurgeJob(engine.getMessageBus(), 1);
    }

    @AfterClass
    public static void tearDownStatic() {
        purgeJob = Misc.free(purgeJob);
        Misc.free(path);
        Misc.free(other);
        AbstractGriffinTest.tearDownStatic();
    }

    @Override
    @After
    public void tearDown() {
        super.tearDown();
    }

    @Test
    public void testAlreadyDetached1() throws Exception {
        assertFailure(
                "tab143",
                "ALTER TABLE tab143 DETACH PARTITION LIST '2022-06-03', '2022-06-03'",
                "could not detach [statusCode=" + DETACH_ERR_MISSING_PARTITION.name() + ", table=tab143, partition='2022-06-03']"
        );
    }

    @Test
    public void testAlreadyDetached2() throws Exception {
        assertFailure(
                null,
                "tab143",
                "ALTER TABLE tab143 DETACH PARTITION LIST '2022-06-03'",
                "could not detach [statusCode=" + DETACH_ERR_ALREADY_DETACHED.name() + ", table=tab143, partition='2022-06-03']",
                () -> {
                    path.of(configuration.getRoot())
                            .concat("tab143")
                            .concat("2022-06-03")
                            .put(DETACHED_DIR_MARKER)
                            .slash$();
                    Assert.assertEquals(0, FilesFacadeImpl.INSTANCE.mkdirs(path, 509));
                }
        );
    }

    @Test
    public void testAttachCannotCopy() throws Exception {
        assertMemoryLeak(() -> {
            copyPartitionOnAttach = true;
            String tableName = "tabDetachAttachMissingMeta";
            attachableDirSuffix = DETACHED_DIR_MARKER;
            ff = new FilesFacadeImpl() {
                @Override
                public int copyRecursive(Path src, Path dst, int dirMode) {
                    if (Chars.contains(src, attachableDirSuffix)) {
                        return 1000;
                    }
                    return 0;
                }
            };

            try (TableModel tab = new TableModel(configuration, tableName, PartitionBy.DAY)) {
                createPopulateTable(tab
                                .timestamp("ts")
                                .col("s1", ColumnType.SYMBOL).indexed(true, 32)
                                .col("i", ColumnType.INT)
                                .col("l", ColumnType.LONG)
                                .col("s2", ColumnType.SYMBOL),
                        10,
                        "2022-06-01",
                        3
                );
                compile("ALTER TABLE " + tableName + " DETACH PARTITION LIST '2022-06-01', '2022-06-02'");
                assertSql(
                        "select first(ts), ts from " + tableName + " sample by 1d",
                        "first\tts\n" +
                                "2022-06-03T02:23:59.300000Z\t2022-06-03T02:23:59.300000Z\n"
                );

                assertFailure(
                        "ALTER TABLE " + tableName + " ATTACH PARTITION LIST '2022-06-01', '2022-06-02'",
                        ATTACH_ERR_COPY.name()
                );
            }
        });
    }

    @Test
    public void testAttachFailsCopyMeta() throws Exception {
        FilesFacadeImpl ff1 = new FilesFacadeImpl() {
            int i = 0;

            @Override
            public int copy(LPSZ src, LPSZ dest) {
                if (Chars.contains(dest, META_FILE_NAME)) {
                    i++;
                    if (i == 3) {
                        return -1;
                    }
                }
                return super.copy(src, dest);
            }
        };
        attachableDirSuffix = DETACHED_DIR_MARKER;
        assertMemoryLeak(ff1, () -> {
            String tableName = testName.getMethodName();

            try (TableModel tab = new TableModel(configuration, tableName, PartitionBy.DAY)) {
                createPopulateTable(tab
                                .timestamp("ts")
                                .col("s1", ColumnType.SYMBOL).indexed(true, 32)
                                .col("i", ColumnType.INT)
                                .col("l", ColumnType.LONG)
                                .col("s2", ColumnType.SYMBOL),
                        10,
                        "2022-06-01",
                        3
                );
                compile("ALTER TABLE " + tableName + " DETACH PARTITION LIST '2022-06-01', '2022-06-02'");
                assertSql(
                        "select first(ts), ts from " + tableName + " sample by 1d",
                        "first\tts\n" +
                                "2022-06-03T02:23:59.300000Z\t2022-06-03T02:23:59.300000Z\n"
                );

                compile("ALTER TABLE " + tableName + " ATTACH PARTITION LIST '2022-06-01', '2022-06-02'");
                assertFailure("ALTER TABLE " + tableName + " DETACH PARTITION LIST '2022-06-01', '2022-06-02'", DETACH_ERR_COPY_META.name());
                compile("ALTER TABLE " + tableName + " DETACH PARTITION LIST '2022-06-01', '2022-06-02'");
                compile("ALTER TABLE " + tableName + " ATTACH PARTITION LIST '2022-06-01', '2022-06-02'");

                assertSql(
                        "select first(ts), ts from " + tableName + " sample by 1d",
                        "first\tts\n" +
                                "2022-06-01T07:11:59.900000Z\t2022-06-01T07:11:59.900000Z\n" +
                                "2022-06-02T11:59:59.500000Z\t2022-06-02T07:11:59.900000Z\n" +
                                "2022-06-03T09:35:59.200000Z\t2022-06-03T07:11:59.900000Z\n"
                );
            }
        });
    }

    @Test
    public void testAttachFailsRetried() throws Exception {
        FilesFacadeImpl ff1 = new FilesFacadeImpl() {
            int i = 0;

            @Override
            public int rename(LPSZ src, LPSZ dst) {
                if (Chars.contains(src, DETACHED_DIR_MARKER) && i++ < 2) {
                    return -1;
                }
                super.rename(src, dst);
                return 0;
            }
        };
        assertMemoryLeak(ff1, () -> {
            String tableName = "tabDetachAttachMissingMeta";
            attachableDirSuffix = DETACHED_DIR_MARKER;

            try (TableModel tab = new TableModel(configuration, tableName, PartitionBy.DAY)) {
                createPopulateTable(tab
                                .timestamp("ts")
                                .col("s1", ColumnType.SYMBOL).indexed(true, 32)
                                .col("i", ColumnType.INT)
                                .col("l", ColumnType.LONG)
                                .col("s2", ColumnType.SYMBOL),
                        10,
                        "2022-06-01",
                        3
                );
                compile("ALTER TABLE " + tableName + " DETACH PARTITION LIST '2022-06-01', '2022-06-02'");
                assertSql(
                        "select first(ts), ts from " + tableName + " sample by 1d",
                        "first\tts\n" +
                                "2022-06-03T02:23:59.300000Z\t2022-06-03T02:23:59.300000Z\n"
                );

                assertFailure(
                        "ALTER TABLE " + tableName + " ATTACH PARTITION LIST '2022-06-01', '2022-06-02'",
                        ATTACH_ERR_RENAME.name()
                );
                assertFailure(
                        "ALTER TABLE " + tableName + " ATTACH PARTITION LIST '2022-06-01', '2022-06-02'",
                        ATTACH_ERR_RENAME.name()
                );

                compile("ALTER TABLE " + tableName + " ATTACH PARTITION LIST '2022-06-01', '2022-06-02'");
                assertSql(
                        "select first(ts), ts from " + tableName + " sample by 1d",
                        "first\tts\n" +
                                "2022-06-01T07:11:59.900000Z\t2022-06-01T07:11:59.900000Z\n" +
                                "2022-06-02T11:59:59.500000Z\t2022-06-02T07:11:59.900000Z\n" +
                                "2022-06-03T09:35:59.200000Z\t2022-06-03T07:11:59.900000Z\n"
                );
            }
        });
    }

    @Test
    public void testAttachPartitionCommits() throws Exception {
        assertMemoryLeak(() -> {
            String tableName = testName.getMethodName();
            try (TableModel tab = new TableModel(configuration, tableName, PartitionBy.DAY)) {
                createPopulateTable(
                        1,
                        tab.col("l", ColumnType.LONG)
                                .col("i", ColumnType.INT)
                                .timestamp("ts"),
                        5,
                        "2022-06-01",
                        4);

                String timestampDay = "2022-06-02";
                compile("ALTER TABLE " + tableName + " DETACH PARTITION LIST '" + timestampDay + "'", sqlExecutionContext);

                renameDetachedToAttachable(tableName, timestampDay);

                try (TableWriter writer = engine.getWriter(AllowAllCairoSecurityContext.INSTANCE, tableName, "testing")) {
                    // structural change
                    writer.addColumn("new_column", ColumnType.INT);

                    TableWriter.Row row = writer.newRow(IntervalUtils.parseFloorPartialDate("2022-06-03T12:00:00.000000Z"));
                    row.putLong(0, 33L);
                    row.putInt(1, 33);
                    row.append();

                    Assert.assertEquals(AttachDetachStatus.OK, writer.attachPartition(IntervalUtils.parseFloorPartialDate(timestampDay)));
                }

                assertContent(
                        "l\ti\tts\tnew_column\n" +
                                "1\t1\t2022-06-01T19:11:59.800000Z\tNaN\n" +
                                "2\t2\t2022-06-02T14:23:59.600000Z\tNaN\n" +
                                "3\t3\t2022-06-03T09:35:59.400000Z\tNaN\n" +
                                "33\t33\t2022-06-03T12:00:00.000000Z\tNaN\n" +
                                "4\t4\t2022-06-04T04:47:59.200000Z\tNaN\n" +
                                "5\t5\t2022-06-04T23:59:59.000000Z\tNaN\n",
                        tableName
                );
            }
        });
    }

    @Test
    public void testAttachPartitionCommitsToSamePartition() throws Exception {
        assertMemoryLeak(() -> {
            String tableName = testName.getMethodName();
            try (TableModel tab = new TableModel(configuration, tableName, PartitionBy.DAY)) {
                createPopulateTable(
                        1,
                        tab.col("l", ColumnType.LONG)
                                .col("i", ColumnType.INT)
                                .timestamp("ts"),
                        5,
                        "2022-06-01",
                        4);

                String timestampDay = "2022-06-02";
                compile("ALTER TABLE " + tableName + " DETACH PARTITION LIST '" + timestampDay + "'", sqlExecutionContext);

                renameDetachedToAttachable(tableName, timestampDay);

                long timestamp = TimestampFormatUtils.parseTimestamp(timestampDay + "T22:00:00.000000Z");
                try (TableWriter writer = engine.getWriter(AllowAllCairoSecurityContext.INSTANCE, tableName, "testing")) {
                    // structural change
                    writer.addColumn("new_column", ColumnType.INT);

                    TableWriter.Row row = writer.newRow(timestamp);
                    row.putLong(0, 33L);
                    row.putInt(1, 33);
                    row.append();

                    Assert.assertEquals(AttachDetachStatus.ATTACH_ERR_PARTITION_EXISTS, writer.attachPartition(IntervalUtils.parseFloorPartialDate(timestampDay)));
                }

                assertContent(
                        "l\ti\tts\tnew_column\n" +
                                "1\t1\t2022-06-01T19:11:59.800000Z\tNaN\n" +
                                "33\t33\t2022-06-02T22:00:00.000000Z\tNaN\n" +
                                "3\t3\t2022-06-03T09:35:59.400000Z\tNaN\n" +
                                "4\t4\t2022-06-04T04:47:59.200000Z\tNaN\n" +
                                "5\t5\t2022-06-04T23:59:59.000000Z\tNaN\n",
                        tableName
                );
            }
        });
    }

    @Test
    public void testAttachPartitionWithColumnTops() throws Exception {
        assertMemoryLeak(() -> {
            String tableName = testName.getMethodName();
            try (TableModel src = new TableModel(configuration, tableName, PartitionBy.DAY)) {

                createPopulateTable(
                        src.col("l", ColumnType.LONG)
                                .col("i", ColumnType.INT)
                                .timestamp("ts"),
                        100,
                        "2020-01-01",
                        2);

                compile("alter table " + tableName + " add column str string");

                compile("insert into " + tableName +
                        " select x, rnd_int(), timestamp_sequence('2020-01-02T23:59:59', 1000000L * 60 * 20), rnd_str('a', 'b', 'c', null)" +
                        " from long_sequence(100)");

                compile("alter table " + tableName + " detach partition list '2020-01-02', '2020-01-03'");

                assertSql(
                        "select first(ts), str from " + tableName + " sample by 1d",
                        "first\tstr\n" +
                                "2020-01-01T00:28:47.990000Z\t\n" +
                                "2020-01-04T00:19:59.000000Z\ta\n" +
                                "2020-01-04T00:39:59.000000Z\tc\n" +
                                "2020-01-04T01:19:59.000000Z\tb\n" +
                                "2020-01-04T01:39:59.000000Z\t\n" +
                                "2020-01-04T01:59:59.000000Z\ta\n"
                );

                renameDetachedToAttachable(tableName, "2020-01-02", "2020-01-03");
                compile("alter table " + tableName + " attach partition list '2020-01-02', '2020-01-03'");

                assertSql(
                        "select first(ts), str from " + tableName + " sample by 1d",
                        "first\tstr\n" +
                                "2020-01-01T00:28:47.990000Z\t\n" +
                                "2020-01-02T00:57:35.480000Z\t\n" +
                                "2020-01-02T23:59:59.000000Z\tc\n" +
                                "2020-01-03T00:39:59.000000Z\t\n" +
                                "2020-01-03T01:19:59.000000Z\ta\n" +
                                "2020-01-03T02:39:59.000000Z\tb\n" +
                                "2020-01-03T02:59:59.000000Z\tc\n" +
                                "2020-01-04T00:39:59.000000Z\tc\n" +
                                "2020-01-04T01:19:59.000000Z\tb\n" +
                                "2020-01-04T01:39:59.000000Z\t\n" +
                                "2020-01-04T01:59:59.000000Z\ta\n"
                );
            }
        });
    }

    @Test
    public void testAttachWillFailIfThePartitionWasRecreated() throws Exception {
        assertMemoryLeak(() -> {
            String tableName = "tabTimeTravel2";
            try (TableModel tab = new TableModel(configuration, tableName, PartitionBy.DAY)) {
                String timestampDay = "2022-06-01";
                createPopulateTable(tab
                                .col("l", ColumnType.LONG)
                                .col("i", ColumnType.INT)
                                .timestamp("ts"),
                        12,
                        timestampDay,
                        4);
                assertContent(
                        "l\ti\tts\n" +
                                "1\t1\t2022-06-01T07:59:59.916666Z\n" +
                                "2\t2\t2022-06-01T15:59:59.833332Z\n" +
                                "3\t3\t2022-06-01T23:59:59.749998Z\n" +
                                "4\t4\t2022-06-02T07:59:59.666664Z\n" +
                                "5\t5\t2022-06-02T15:59:59.583330Z\n" +
                                "6\t6\t2022-06-02T23:59:59.499996Z\n" +
                                "7\t7\t2022-06-03T07:59:59.416662Z\n" +
                                "8\t8\t2022-06-03T15:59:59.333328Z\n" +
                                "9\t9\t2022-06-03T23:59:59.249994Z\n" +
                                "10\t10\t2022-06-04T07:59:59.166660Z\n" +
                                "11\t11\t2022-06-04T15:59:59.083326Z\n" +
                                "12\t12\t2022-06-04T23:59:58.999992Z\n",
                        tableName
                );

                // drop the partition
                compile("ALTER TABLE " + tableName + " DETACH PARTITION LIST '" + timestampDay + "'", sqlExecutionContext);

                // insert data, which will create the partition again
                engine.clear();
                long timestamp = TimestampFormatUtils.parseTimestamp(timestampDay + "T09:59:59.999999Z");
                try (TableWriter writer = engine.getWriter(AllowAllCairoSecurityContext.INSTANCE, tableName, "testing")) {
                    TableWriter.Row row = writer.newRow(timestamp);
                    row.putLong(0, 137L);
                    row.putInt(1, 137);
                    row.append();
                    writer.commit();
                }
                String expected = "l\ti\tts\n" +
                        "137\t137\t2022-06-01T09:59:59.999999Z\n" +
                        "4\t4\t2022-06-02T07:59:59.666664Z\n" +
                        "5\t5\t2022-06-02T15:59:59.583330Z\n" +
                        "6\t6\t2022-06-02T23:59:59.499996Z\n" +
                        "7\t7\t2022-06-03T07:59:59.416662Z\n" +
                        "8\t8\t2022-06-03T15:59:59.333328Z\n" +
                        "9\t9\t2022-06-03T23:59:59.249994Z\n" +
                        "10\t10\t2022-06-04T07:59:59.166660Z\n" +
                        "11\t11\t2022-06-04T15:59:59.083326Z\n" +
                        "12\t12\t2022-06-04T23:59:58.999992Z\n";
                assertContent(expected, tableName);
                renameDetachedToAttachable(tableName, timestampDay);
                assertFailure(
                        "ALTER TABLE " + tableName + " ATTACH PARTITION LIST '" + timestampDay + "'",
                        "failed to attach partition '2022-06-01': " + ATTACH_ERR_PARTITION_EXISTS.name()
                );
                assertContent(expected, tableName);
            }
        });
    }

    @Test
    public void testCannotCopyColumnVersions() throws Exception {
        assertCannotCopyMeta(testName.getMethodName(), 2);
    }

    @Test
    public void testCannotCopyMeta() throws Exception {
        assertCannotCopyMeta(testName.getMethodName(), 1);
    }

    @Test
    public void testCannotCopyTxn() throws Exception {
        assertCannotCopyMeta(testName.getMethodName(), 3);
    }

    @Test
    public void testCannotDetachActivePartition() throws Exception {
        assertFailure(
                "tab17",
                "ALTER TABLE tab17 DETACH PARTITION LIST '2022-06-05'",
                "could not detach [statusCode=" + DETACH_ERR_ACTIVE.name() + ", table=tab17, partition='2022-06-05']"
        );
    }

    @Test
    public void testCannotRemoveFolder() throws Exception {
        AtomicInteger counter = new AtomicInteger();
        ff = new FilesFacadeImpl() {
            @Override
            public int rmdir(Path path) {
                if (Chars.contains(path, "2022-06-03")) {
                    if (counter.getAndIncrement() == 0) {
                        return 1;
                    }
                }
                return super.rmdir(path);
            }
        };

        assertMemoryLeak(ff, () -> {

            String tableName = testName.getMethodName();
            try (TableModel tab = new TableModel(configuration, tableName, PartitionBy.DAY)) {
                createPopulateTable(tab
                                .timestamp("ts")
                                .col("s1", ColumnType.SYMBOL).indexed(true, 32)
                                .col("i", ColumnType.INT)
                                .col("l", ColumnType.LONG)
                                .col("s2", ColumnType.SYMBOL),
                        100,
                        "2022-06-01",
                        5
                );
            }

            compile("ALTER TABLE " + tableName + " DETACH PARTITION LIST '2022-06-03'");

            Assert.assertEquals(1, counter.get());
            runPartitionPurgeJobs();
            Assert.assertEquals(2, counter.get());
        });
    }

    @Test
    public void testCannotUndoRenameAfterBrokenCopyMeta() throws Exception {
        FilesFacadeImpl ff1 = new FilesFacadeImpl() {
            private boolean copyCalled = false;

            @Override
            public int copy(LPSZ from, LPSZ to) {
                copyCalled = true;
                return -1;
            }

            @Override
            public int rmdir(Path path) {
                if (!copyCalled) {
                    return super.rmdir(path);
                }
                return 1;
            }
        };
        assertMemoryLeak(
                ff1,
                () -> {
                    String tableName = "tabUndoRenameCopyMeta";
                    try (TableModel tab = new TableModel(configuration, tableName, PartitionBy.DAY)) {
                        createPopulateTable(tab
                                        .timestamp("ts")
                                        .col("i", ColumnType.INT)
                                        .col("l", ColumnType.LONG),
                                10,
                                "2022-06-01",
                                4
                        );


                        engine.clear();
                        long timestamp = TimestampFormatUtils.parseTimestamp("2022-06-01T00:00:00.000000Z");
                        try (TableWriter writer = engine.getWriter(AllowAllCairoSecurityContext.INSTANCE, tableName, "detach partition")) {
                            AttachDetachStatus attachDetachStatus = writer.detachPartition(timestamp);
                            Assert.assertEquals(DETACH_ERR_COPY_META, attachDetachStatus);
                        }
                        assertContent("ts\ti\tl\n" +
                                "2022-06-01T09:35:59.900000Z\t1\t1\n" +
                                "2022-06-01T19:11:59.800000Z\t2\t2\n" +
                                "2022-06-02T04:47:59.700000Z\t3\t3\n" +
                                "2022-06-02T14:23:59.600000Z\t4\t4\n" +
                                "2022-06-02T23:59:59.500000Z\t5\t5\n" +
                                "2022-06-03T09:35:59.400000Z\t6\t6\n" +
                                "2022-06-03T19:11:59.300000Z\t7\t7\n" +
                                "2022-06-04T04:47:59.200000Z\t8\t8\n" +
                                "2022-06-04T14:23:59.100000Z\t9\t9\n" +
                                "2022-06-04T23:59:59.000000Z\t10\t10\n", tableName);
                    }
                });
    }

    @Test
    public void testDetachAttachAnotherDrive() throws Exception {
        FilesFacadeImpl ff1 = new FilesFacadeImpl() {
            @Override
            public int hardLinkDirRecursive(Path src, Path dst, int dirMode) {
                return 100018;
            }

            public boolean isCrossDeviceCopyError(int errno) {
                return true;
            }
        };

        assertMemoryLeak(
                ff1,
                () -> {
                    copyPartitionOnAttach = true;
                    String tableName = testName.getMethodName();
                    attachableDirSuffix = DETACHED_DIR_MARKER;

                    try (TableModel tab = new TableModel(configuration, tableName, PartitionBy.DAY)) {
                        createPopulateTable(tab
                                        .timestamp("ts")
                                        .col("s1", ColumnType.SYMBOL).indexed(true, 32)
                                        .col("i", ColumnType.INT)
                                        .col("l", ColumnType.LONG)
                                        .col("s2", ColumnType.SYMBOL),
                                10,
                                "2022-06-01",
                                3
                        );
                        compile("ALTER TABLE " + tableName + " DETACH PARTITION LIST '2022-06-01', '2022-06-02'");
                        assertSql(
                                "select first(ts), ts from " + tableName + " sample by 1d",
                                "first\tts\n" +
                                        "2022-06-03T02:23:59.300000Z\t2022-06-03T02:23:59.300000Z\n"
                        );

                        for (int i = 0; i < 2; i++) {
                            compile("ALTER TABLE " + tableName + " ATTACH PARTITION LIST '2022-06-01', '2022-06-02'");
                            assertSql(
                                    "select first(ts), ts from " + tableName + " sample by 1d",
                                    "first\tts\n" +
                                            "2022-06-01T07:11:59.900000Z\t2022-06-01T07:11:59.900000Z\n" +
                                            "2022-06-02T11:59:59.500000Z\t2022-06-02T07:11:59.900000Z\n" +
                                            "2022-06-03T09:35:59.200000Z\t2022-06-03T07:11:59.900000Z\n"
                            );
                            compile("ALTER TABLE " + tableName + " DROP PARTITION LIST '2022-06-01', '2022-06-02'");

                        }
                    }
                });
    }

    @Test
    public void testDetachAttachAnotherDriveFailsToCopy() throws Exception {
        FilesFacadeImpl ff1 = new FilesFacadeImpl() {
            @Override
            public int copyRecursive(Path src, Path dst, int dirMode) {
                return 100018;
            }

            @Override
            public int hardLinkDirRecursive(Path src, Path dst, int dirMode) {
                return 100018;
            }

            public boolean isCrossDeviceCopyError(int errno) {
                return true;
            }
        };

        assertMemoryLeak(
                ff1,
                () -> {
                    copyPartitionOnAttach = true;
                    String tableName = testName.getMethodName();
                    attachableDirSuffix = DETACHED_DIR_MARKER;

                    try (TableModel tab = new TableModel(configuration, tableName, PartitionBy.DAY)) {
                        createPopulateTable(tab
                                        .timestamp("ts")
                                        .col("s1", ColumnType.SYMBOL).indexed(true, 32)
                                        .col("i", ColumnType.INT)
                                        .col("l", ColumnType.LONG)
                                        .col("s2", ColumnType.SYMBOL),
                                10,
                                "2022-06-01",
                                3
                        );
                        assertFailure(
                                "ALTER TABLE " + tableName + " DETACH PARTITION LIST '2022-06-01', '2022-06-02'",
                                DETACH_ERR_COPY.name()
                        );
                    }
                });
    }

    @Test
    public void testDetachAttachAnotherDriveFailsToHardLink() throws Exception {
        FilesFacadeImpl ff1 = new FilesFacadeImpl() {
            @Override
            public int hardLinkDirRecursive(Path src, Path dst, int dirMode) {
                return 100018;
            }
        };

        assertMemoryLeak(
                ff1,
                () -> {
                    String tableName = testName.getMethodName();
                    try (TableModel tab = new TableModel(configuration, tableName, PartitionBy.DAY)) {
                        createPopulateTable(tab
                                        .timestamp("ts")
                                        .col("s1", ColumnType.SYMBOL).indexed(true, 32)
                                        .col("i", ColumnType.INT)
                                        .col("l", ColumnType.LONG)
                                        .col("s2", ColumnType.SYMBOL),
                                10,
                                "2022-06-01",
                                3
                        );
                        assertFailure(
                                "ALTER TABLE " + tableName + " DETACH PARTITION LIST '2022-06-01', '2022-06-02'",
                                DETACH_ERR_HARD_LINK.name()
                        );
                    }
                });
    }

    @Test
    public void testDetachAttachPartition() throws Exception {
        assertMemoryLeak(
                () -> {
                    String tableName = testName.getMethodName();
                    try (TableModel tab = new TableModel(configuration, tableName, PartitionBy.DAY)) {
                        createPopulateTable(
                                1,
                                tab.timestamp("ts")
                                        .col("si", ColumnType.SYMBOL).indexed(true, 250)
                                        .col("i", ColumnType.INT)
                                        .col("l", ColumnType.LONG)
                                        .col("s", ColumnType.SYMBOL),
                                10,
                                "2022-06-01",
                                2
                        );

                        String expected = "ts\tsi\ti\tl\ts\n" +
                                "2022-06-01T04:47:59.900000Z\tPEHN\t1\t1\tSXUX\n" +
                                "2022-06-01T09:35:59.800000Z\tVTJW\t2\t2\t\n" +
                                "2022-06-01T14:23:59.700000Z\t\t3\t3\tSXUX\n" +
                                "2022-06-01T19:11:59.600000Z\t\t4\t4\t\n" +
                                "2022-06-01T23:59:59.500000Z\t\t5\t5\tGPGW\n" +
                                "2022-06-02T04:47:59.400000Z\tPEHN\t6\t6\tRXGZ\n" +
                                "2022-06-02T09:35:59.300000Z\tCPSW\t7\t7\t\n" +
                                "2022-06-02T14:23:59.200000Z\t\t8\t8\t\n" +
                                "2022-06-02T19:11:59.100000Z\tPEHN\t9\t9\tRXGZ\n" +
                                "2022-06-02T23:59:59.000000Z\tVTJW\t10\t10\tIBBT\n";

                        assertContent(expected, tableName);

                        engine.clear();
                        compile("ALTER TABLE " + tableName + " DETACH PARTITION LIST '2022-06-01'", sqlExecutionContext);
                        renameDetachedToAttachable(tableName, "2022-06-01");
                        compile("ALTER TABLE " + tableName + " ATTACH PARTITION LIST '2022-06-01'", sqlExecutionContext);

                        engine.clear();
                        compile("ALTER TABLE " + tableName + " DETACH PARTITION LIST '2022-06-01'", sqlExecutionContext);
                        renameDetachedToAttachable(tableName, "2022-06-01");
                        compile("ALTER TABLE " + tableName + " ATTACH PARTITION LIST '2022-06-01'", sqlExecutionContext);

                        assertContent(expected, tableName);
                    }
                });
    }

    @Test
    public void testDetachAttachPartitionBrokenMetadataColumnType() throws Exception {
        assertMemoryLeak(() -> {
            String tableName = "tabBrokenColType";
            String brokenTableName = "tabBrokenColType2";
            try (
                    TableModel tab = new TableModel(configuration, tableName, PartitionBy.DAY);
                    TableModel brokenMeta = new TableModel(configuration, brokenTableName, PartitionBy.DAY);
                    MemoryMARW mem = Vm.getMARWInstance()
            ) {
                String timestampDay = "2022-06-01";
                createPopulateTable(
                        1,
                        tab.timestamp("ts")
                                .col("s1", ColumnType.SYMBOL).indexed(true, 256)
                                .col("i", ColumnType.INT)
                                .col("l", ColumnType.LONG)
                                .col("s2", ColumnType.SYMBOL),
                        10,
                        timestampDay,
                        3
                );
                TableUtils.createTable(
                        configuration,
                        mem,
                        path.of(configuration.getRoot()).concat(brokenMeta.getTableName()),
                        brokenMeta.timestamp("ts")
                                .col("s1", ColumnType.SYMBOL).indexed(true, 256)
                                .col("i", ColumnType.INT)
                                .col("l", ColumnType.INT)
                                .col("s2", ColumnType.SYMBOL),
                        1
                );
                compiler.compile(
                        "INSERT INTO " + brokenMeta.getName() + " SELECT * FROM " + tab.getName(),
                        sqlExecutionContext
                );

                engine.clear();
                compile("ALTER TABLE " + tableName + " DETACH PARTITION LIST '" + timestampDay + "'", sqlExecutionContext);
                compile("ALTER TABLE " + brokenTableName + " DETACH PARTITION LIST '" + timestampDay + "'", sqlExecutionContext);

                engine.clear();
                path.of(configuration.getRoot()).concat(brokenTableName).concat(timestampDay).put(DETACHED_DIR_MARKER).$();
                other.of(configuration.getRoot()).concat(tableName).concat(timestampDay).put(configuration.getAttachPartitionSuffix()).$();
                Assert.assertTrue(Files.rename(path, other) > -1);

                // attempt to reattach
                assertFailure(
                        "ALTER TABLE " + tableName + " ATTACH PARTITION LIST '" + timestampDay + "'",
                        "[-100] Detached column [index=3, name=l, attribute=type] does not match current table metadata"
                );
            }
        });
    }

    @Test
    public void testDetachAttachPartitionBrokenMetadataTableId() throws Exception {
        assertFailedAttachBecauseOfMetadata(
                2,
                "tabBrokenTableId",
                "tabBrokenTableId2",
                brokenMeta -> brokenMeta
                        .timestamp("ts")
                        .col("i", ColumnType.INT)
                        .col("l", ColumnType.LONG),
                "insert into tabBrokenTableId2 " +
                        "select " +
                        "CAST(1654041600000000L AS TIMESTAMP) + x * 3455990000  ts, " +
                        "cast(x as int) i, " +
                        "x l " +
                        "from long_sequence(100))",
                "ALTER TABLE tabBrokenTableId2 ADD COLUMN s SHORT",
                "[-100] Detached partition metadata [table_id] is not compatible with current table metadata"
        );
    }

    @Test
    public void testDetachAttachPartitionBrokenMetadataTimestampIndex() throws Exception {
        assertFailedAttachBecauseOfMetadata(
                1,
                "tabBrokenTimestampIdx",
                "tabBrokenTimestampIdx2",
                brokenMeta -> brokenMeta
                        .col("i", ColumnType.INT)
                        .col("l", ColumnType.LONG)
                        .timestamp("ts"),
                "insert into tabBrokenTimestampIdx2 " +
                        "select " +
                        "cast(x as int) i, " +
                        "x l, " +
                        "CAST(1654041600000000L AS TIMESTAMP) + x * 3455990000  ts " +
                        "from long_sequence(100))",
                "ALTER TABLE tabBrokenTimestampIdx2 ADD COLUMN s SHORT",
                "[-100] Detached partition metadata [timestamp_index] is not compatible with current table metadata"
        );
    }

    @Test
    public void testDetachAttachPartitionFailsYouDidNotRenameTheFolderToAttachable() throws Exception {
        assertMemoryLeak(() -> {
            String tableName = "tabDetachAttachNotAttachable";
            try (TableModel tab = new TableModel(configuration, tableName, PartitionBy.DAY)) {
                createPopulateTable(tab
                                .timestamp("ts")
                                .col("si", ColumnType.SYMBOL).indexed(true, 32)
                                .col("i", ColumnType.INT)
                                .col("l", ColumnType.LONG)
                                .col("s", ColumnType.SYMBOL),
                        10,
                        "2022-06-01",
                        3
                );

                compile("ALTER TABLE " + tableName + " DETACH PARTITION LIST '2022-06-01', '2022-06-02'", sqlExecutionContext);
                assertFailure(
                        "ALTER TABLE " + tableName + " ATTACH PARTITION LIST '2022-06-01', '2022-06-02'",
                        "failed to attach partition '2022-06-01': " + ATTACH_ERR_MISSING_PARTITION.name()
                );
            }
        });
    }

    @Test
    public void testDetachAttachPartitionMissingMetadata() throws Exception {
        assertMemoryLeak(() -> {
            String tableName = "tabDetachAttachMissingMeta";
            try (TableModel tab = new TableModel(configuration, tableName, PartitionBy.DAY)) {
                createPopulateTable(tab
                                .timestamp("ts")
                                .col("s1", ColumnType.SYMBOL).indexed(true, 32)
                                .col("i", ColumnType.INT)
                                .col("l", ColumnType.LONG)
                                .col("s2", ColumnType.SYMBOL),
                        10,
                        "2022-06-01",
                        3
                );
                compile("ALTER TABLE " + tableName + " DETACH PARTITION LIST '2022-06-01', '2022-06-02'", sqlExecutionContext);

                // remove _meta.detached simply prevents metadata checking, all else is the same
                path.of(configuration.getRoot())
                        .concat(tableName)
                        .concat("2022-06-02")
                        .put(DETACHED_DIR_MARKER)
                        .concat(META_FILE_NAME)
                        .$();
                Assert.assertTrue(Files.remove(path));
                path.parent().concat(COLUMN_VERSION_FILE_NAME).$();
                Assert.assertTrue(Files.remove(path));
                renameDetachedToAttachable(tableName, "2022-06-01", "2022-06-02");
                compile("ALTER TABLE " + tableName + " ATTACH PARTITION LIST '2022-06-01', '2022-06-02'", sqlExecutionContext);
                assertContent(
                        "ts\ts1\ti\tl\ts2\n" +
                                "2022-06-01T07:11:59.900000Z\tPEHN\t1\t1\tSXUX\n" +
                                "2022-06-01T14:23:59.800000Z\tVTJW\t2\t2\t\n" +
                                "2022-06-01T21:35:59.700000Z\t\t3\t3\tSXUX\n" +
                                "2022-06-02T04:47:59.600000Z\t\t4\t4\t\n" +
                                "2022-06-02T11:59:59.500000Z\t\t5\t5\tGPGW\n" +
                                "2022-06-02T19:11:59.400000Z\tPEHN\t6\t6\tRXGZ\n" +
                                "2022-06-03T02:23:59.300000Z\tCPSW\t7\t7\t\n" +
                                "2022-06-03T09:35:59.200000Z\t\t8\t8\t\n" +
                                "2022-06-03T16:47:59.100000Z\tPEHN\t9\t9\tRXGZ\n" +
                                "2022-06-03T23:59:59.000000Z\tVTJW\t10\t10\tIBBT\n",
                        tableName
                );
            }
        });
    }

    @Test
    public void testDetachAttachPartitionPingPongConcurrent() throws Throwable {
        ConcurrentLinkedQueue<Throwable> exceptions = new ConcurrentLinkedQueue<>();
        assertMemoryLeak(() -> {
            String tableName = "tabPingPong";
            try (TableModel tab = new TableModel(configuration, tableName, PartitionBy.DAY)) {
                createPopulateTable(tab
                                .timestamp("ts")
                                .col("s1", ColumnType.SYMBOL).indexed(true, 32)
                                .col("i", ColumnType.INT)
                                .col("l", ColumnType.LONG)
                                .col("s2", ColumnType.SYMBOL),
                        10,
                        "2022-06-01",
                        3
                );
            }

            CyclicBarrier start = new CyclicBarrier(2);
            CountDownLatch end = new CountDownLatch(2);
            AtomicBoolean isLive = new AtomicBoolean(true);
            Set<Long> detachedPartitionTimestamps = new ConcurrentSkipListSet<>();
            AtomicInteger detachedCount = new AtomicInteger();
            AtomicInteger attachedCount = new AtomicInteger();
            Rnd rnd = TestUtils.generateRandom();

            Thread detThread = new Thread(() -> {
                try {
                    start.await();
                    while (isLive.get()) {
                        try (TableWriter writer = engine.getWriter(AllowAllCairoSecurityContext.INSTANCE, tableName, "test")) {
                            long partitionTimestamp = (rnd.nextInt() % writer.getPartitionCount()) * Timestamps.DAY_MICROS;
                            if (!detachedPartitionTimestamps.contains(partitionTimestamp)) {
                                writer.detachPartition(partitionTimestamp);
                                detachedCount.incrementAndGet();
                                detachedPartitionTimestamps.add(partitionTimestamp);
                            }
                        } catch (Throwable e) {
                            exceptions.add(e);
                            LOG.error().$(e).$();
                        }
                        TimeUnit.MILLISECONDS.sleep(rnd.nextLong(15L));
                    }
                } catch (Exception e) {
                    throw new RuntimeException(e);
                } finally {
                    end.countDown();
                    Path.clearThreadLocals();
                }
            });
            detThread.start();

            Thread attThread = new Thread(() -> {
                try {
                    start.await();
                    while (isLive.get() || !detachedPartitionTimestamps.isEmpty()) {
                        if (!detachedPartitionTimestamps.isEmpty()) {
                            Iterator<Long> timestamps = detachedPartitionTimestamps.iterator();
                            if (timestamps.hasNext()) {
                                long partitionTimestamp = timestamps.next();
                                try (TableWriter writer = engine.getWriter(AllowAllCairoSecurityContext.INSTANCE, tableName, "test")) {
                                    renameDetachedToAttachable(tableName, partitionTimestamp);
                                    writer.attachPartition(partitionTimestamp);
                                    timestamps.remove();
                                    attachedCount.incrementAndGet();
                                } catch (Throwable e) {
                                    exceptions.add(e);
                                    TimeUnit.MILLISECONDS.sleep(rnd.nextLong(11L));
                                    LOG.error().$(e).$();
                                }
                            }
                        }
                        TimeUnit.MILLISECONDS.sleep(rnd.nextLong(10L));
                    }
                } catch (Exception e) {
                    throw new RuntimeException(e);
                } finally {
                    end.countDown();
                    Path.clearThreadLocals();
                }
            });
            attThread.start();

            // give it 2 seconds
            long deadline = System.currentTimeMillis() + 2000;
            while (System.currentTimeMillis() < deadline) {
                TimeUnit.MILLISECONDS.sleep(300L);
            }
            isLive.set(false);
            end.await();
            for (int i = 0, limit = exceptions.size(); i < limit; i++) {
                Assert.assertTrue(exceptions.poll() instanceof EntryUnavailableException);
            }
            Assert.assertEquals(detachedCount.get(), attachedCount.get() + detachedPartitionTimestamps.size());
        });
    }

    @Test
    public void testDetachAttachSameDrive() throws Exception {
        assertMemoryLeak(() -> {
            copyPartitionOnAttach = true;
            String tableName = "tabDetachAttachMissingMeta";
            attachableDirSuffix = DETACHED_DIR_MARKER;
            ff = new FilesFacadeImpl() {
                @Override
                public int hardLinkDirRecursive(Path src, Path dst, int dirMode) {
                    return 100018;
                }

                public boolean isCrossDeviceCopyError(int errno) {
                    return true;
                }
            };

            try (TableModel tab = new TableModel(configuration, tableName, PartitionBy.DAY)) {
                createPopulateTable(tab
                                .timestamp("ts")
                                .col("s1", ColumnType.SYMBOL).indexed(true, 32)
                                .col("i", ColumnType.INT)
                                .col("l", ColumnType.LONG)
                                .col("s2", ColumnType.SYMBOL),
                        10,
                        "2022-06-01",
                        3
                );
                compile("ALTER TABLE " + tableName + " DETACH PARTITION LIST '2022-06-01', '2022-06-02'");
                assertSql(
                        "select first(ts), ts from " + tableName + " sample by 1d",
                        "first\tts\n" +
                                "2022-06-03T02:23:59.300000Z\t2022-06-03T02:23:59.300000Z\n"
                );

                for (int i = 0; i < 2; i++) {
                    compile("ALTER TABLE " + tableName + " ATTACH PARTITION LIST '2022-06-01', '2022-06-02'");
                    assertSql(
                            "select first(ts), ts from " + tableName + " sample by 1d",
                            "first\tts\n" +
                                    "2022-06-01T07:11:59.900000Z\t2022-06-01T07:11:59.900000Z\n" +
                                    "2022-06-02T11:59:59.500000Z\t2022-06-02T07:11:59.900000Z\n" +
                                    "2022-06-03T09:35:59.200000Z\t2022-06-03T07:11:59.900000Z\n"
                    );
                    compile("ALTER TABLE " + tableName + " DROP PARTITION LIST '2022-06-01', '2022-06-02'");

                }
            }
        });
    }

    @Test
    public void testDetachNonPartitionedNotAllowed() throws Exception {
        assertMemoryLeak(
                () -> {
                    String tableName = testName.getMethodName();
                    try (TableModel tab = new TableModel(configuration, tableName, PartitionBy.NONE)) {
                        createPopulateTable(tab
                                        .timestamp("ts")
                                        .col("s1", ColumnType.SYMBOL).indexed(true, 32)
                                        .col("i", ColumnType.INT)
                                        .col("l", ColumnType.LONG)
                                        .col("s2", ColumnType.SYMBOL),
                                10,
                                "2022-06-01",
                                1
                        );
                        assertFailure(
                                "ALTER TABLE " + tableName + " DETACH PARTITION LIST '2022-06-01', '2022-06-02'",
                                "table is not partitioned"
                        );
                    }
                });
    }

    @Test
    public void testDetachPartitionCommits() throws Exception {
        assertMemoryLeak(() -> {
            String tableName = testName.getMethodName();
            try (TableModel tab = new TableModel(configuration, tableName, PartitionBy.DAY)) {
                createPopulateTable(
                        1,
                        tab.col("l", ColumnType.LONG)
                                .col("i", ColumnType.INT)
                                .timestamp("ts"),
                        5,
                        "2022-06-01",
                        4);

                String timestampDay = "2022-06-02";
                try (TableWriter writer = engine.getWriter(AllowAllCairoSecurityContext.INSTANCE, tableName, "testing")) {
                    // structural change
                    writer.addColumn("new_column", ColumnType.INT);

                    TableWriter.Row row = writer.newRow(IntervalUtils.parseFloorPartialDate("2022-05-03T12:00:00.000000Z"));
                    row.putLong(0, 33L);
                    row.putInt(1, 33);
                    row.append();

                    Assert.assertEquals(AttachDetachStatus.OK, writer.detachPartition((IntervalUtils.parseFloorPartialDate(timestampDay))));
                }

                renameDetachedToAttachable(tableName, timestampDay);
                compile("ALTER TABLE " + tableName + " ATTACH PARTITION LIST '" + timestampDay + "'", sqlExecutionContext);

                // attach the partition
                assertContent(
                        "l\ti\tts\tnew_column\n" +
                                "33\t33\t2022-05-03T12:00:00.000000Z\tNaN\n" +
                                "1\t1\t2022-06-01T19:11:59.800000Z\tNaN\n" +
                                "2\t2\t2022-06-02T14:23:59.600000Z\tNaN\n" +
                                "3\t3\t2022-06-03T09:35:59.400000Z\tNaN\n" +
                                "4\t4\t2022-06-04T04:47:59.200000Z\tNaN\n" +
                                "5\t5\t2022-06-04T23:59:59.000000Z\tNaN\n",
                        tableName
                );
            }
        });
    }

    @Test
    public void testDetachPartitionIndexFilesGetIndexed() throws Exception {
        assertMemoryLeak(() -> {
            String tableName = "tabIndexFilesIndex";
            String brokenTableName = "tabIndexFilesIndex2";

            try (
                    TableModel tab = new TableModel(configuration, tableName, PartitionBy.DAY);
                    TableModel brokenMeta = new TableModel(configuration, brokenTableName, PartitionBy.DAY);
                    MemoryMARW mem = Vm.getMARWInstance()
            ) {
                String timestampDay = "2022-06-01";
                createPopulateTable(
                        1,
                        tab.col("l", ColumnType.LONG)
                                .col("i", ColumnType.INT)
                                .col("s", ColumnType.SYMBOL).indexed(true, 512)
                                .timestamp("ts"),
                        12,
                        timestampDay,
                        4
                );

                TableUtils.createTable(
                        configuration,
                        mem,
                        path.of(configuration.getRoot()).concat(brokenMeta.getTableName()),
                        brokenMeta.col("l", ColumnType.LONG)
                                .col("i", ColumnType.INT)
                                .col("s", ColumnType.SYMBOL)
                                .timestamp("ts"),
                        1
                );
                compiler.compile(
                        "INSERT INTO " + brokenMeta.getName() + " SELECT * FROM " + tab.getName(),
                        sqlExecutionContext
                );

                long timestamp = TimestampFormatUtils.parseTimestamp(timestampDay + "T00:00:00.000000Z");
                try (TableWriter writer = engine.getWriter(AllowAllCairoSecurityContext.INSTANCE, brokenTableName, "testing")) {
                    writer.detachPartition(timestamp);
                }
                try (TableWriter writer = engine.getWriter(AllowAllCairoSecurityContext.INSTANCE, tableName, "testing")) {
                    writer.detachPartition(timestamp);
                }
                path.of(configuration.getRoot()).concat(brokenTableName).concat(timestampDay).put(DETACHED_DIR_MARKER).$();
                other.of(configuration.getRoot()).concat(tableName).concat(timestampDay).put(configuration.getAttachPartitionSuffix()).$();
                Assert.assertTrue(Files.rename(path, other) > -1);

                try (TableWriter writer = engine.getWriter(AllowAllCairoSecurityContext.INSTANCE, tableName, "testing")) {
                    writer.attachPartition(timestamp);
                }

                assertContent(
                        "l\ti\ts\tts\n" +
                                "1\t1\tCPSW\t2022-06-01T07:59:59.916666Z\n" +
                                "2\t2\tHYRX\t2022-06-01T15:59:59.833332Z\n" +
                                "3\t3\t\t2022-06-01T23:59:59.749998Z\n" +
                                "4\t4\tVTJW\t2022-06-02T07:59:59.666664Z\n" +
                                "5\t5\tPEHN\t2022-06-02T15:59:59.583330Z\n" +
                                "6\t6\t\t2022-06-02T23:59:59.499996Z\n" +
                                "7\t7\tVTJW\t2022-06-03T07:59:59.416662Z\n" +
                                "8\t8\t\t2022-06-03T15:59:59.333328Z\n" +
                                "9\t9\tCPSW\t2022-06-03T23:59:59.249994Z\n" +
                                "10\t10\t\t2022-06-04T07:59:59.166660Z\n" +
                                "11\t11\tPEHN\t2022-06-04T15:59:59.083326Z\n" +
                                "12\t12\tCPSW\t2022-06-04T23:59:58.999992Z\n",
                        tableName
                );
            }
        });
    }

    @Test
    public void testDetachPartitionIndexFilesGetReIndexed() throws Exception {
        assertMemoryLeak(() -> {
            String tableName = "tabIndexFilesReIndex";
            String brokenTableName = "tabIndexFilesReIndex2";

            try (
                    TableModel tab = new TableModel(configuration, tableName, PartitionBy.DAY);
                    TableModel brokenMeta = new TableModel(configuration, brokenTableName, PartitionBy.DAY);
                    MemoryMARW mem = Vm.getMARWInstance()
            ) {
                String timestampDay = "2022-06-01";
                createPopulateTable(
                        1,
                        tab.col("l", ColumnType.LONG)
                                .col("i", ColumnType.INT)
                                .col("s", ColumnType.SYMBOL).indexed(true, 512)
                                .timestamp("ts"),
                        12,
                        timestampDay,
                        4
                );

                TableUtils.createTable(
                        configuration,
                        mem,
                        path.of(configuration.getRoot()).concat(brokenMeta.getTableName()),
                        brokenMeta.col("l", ColumnType.LONG)
                                .col("i", ColumnType.INT)
                                .col("s", ColumnType.SYMBOL).indexed(true, 32)
                                .timestamp("ts"),
                        1
                );
                compiler.compile(
                        "INSERT INTO " + brokenMeta.getName() + " SELECT * FROM " + tab.getName(),
                        sqlExecutionContext
                );

                long timestamp = TimestampFormatUtils.parseTimestamp(timestampDay + "T00:00:00.000000Z");
                try (TableWriter writer = engine.getWriter(AllowAllCairoSecurityContext.INSTANCE, brokenTableName, "testing")) {
                    writer.detachPartition(timestamp);
                }
                try (TableWriter writer = engine.getWriter(AllowAllCairoSecurityContext.INSTANCE, tableName, "testing")) {
                    writer.detachPartition(timestamp);
                }
                path.of(configuration.getRoot()).concat(brokenTableName).concat(timestampDay).put(DETACHED_DIR_MARKER).$();
                other.of(configuration.getRoot()).concat(tableName).concat(timestampDay).put(configuration.getAttachPartitionSuffix()).$();
                Assert.assertTrue(Files.rename(path, other) > -1);

                try (TableWriter writer = engine.getWriter(AllowAllCairoSecurityContext.INSTANCE, tableName, "testing")) {
                    writer.attachPartition(timestamp);
                }

                assertContent(
                        "l\ti\ts\tts\n" +
                                "1\t1\tCPSW\t2022-06-01T07:59:59.916666Z\n" +
                                "2\t2\tHYRX\t2022-06-01T15:59:59.833332Z\n" +
                                "3\t3\t\t2022-06-01T23:59:59.749998Z\n" +
                                "4\t4\tVTJW\t2022-06-02T07:59:59.666664Z\n" +
                                "5\t5\tPEHN\t2022-06-02T15:59:59.583330Z\n" +
                                "6\t6\t\t2022-06-02T23:59:59.499996Z\n" +
                                "7\t7\tVTJW\t2022-06-03T07:59:59.416662Z\n" +
                                "8\t8\t\t2022-06-03T15:59:59.333328Z\n" +
                                "9\t9\tCPSW\t2022-06-03T23:59:59.249994Z\n" +
                                "10\t10\t\t2022-06-04T07:59:59.166660Z\n" +
                                "11\t11\tPEHN\t2022-06-04T15:59:59.083326Z\n" +
                                "12\t12\tCPSW\t2022-06-04T23:59:58.999992Z\n",
                        tableName
                );
            }
        });
    }

    @Test
    public void testDetachPartitionIndexFilesGetRemoved() throws Exception {
        assertMemoryLeak(() -> {
            String tableName = "tabIndexFiles";
            String brokenTableName = "tabIndexFiles2";

            try (
                    TableModel tab = new TableModel(configuration, tableName, PartitionBy.DAY);
                    TableModel brokenMeta = new TableModel(configuration, brokenTableName, PartitionBy.DAY);
                    MemoryMARW mem = Vm.getMARWInstance()
            ) {
                String timestampDay = "2022-06-01";
                createPopulateTable(
                        1,
                        tab.col("l", ColumnType.LONG)
                                .col("i", ColumnType.INT)
                                .col("s", ColumnType.SYMBOL)
                                .timestamp("ts"),
                        12,
                        timestampDay,
                        4
                );

                TableUtils.createTable(
                        configuration,
                        mem,
                        path.of(configuration.getRoot()).concat(brokenMeta.getTableName()),
                        brokenMeta.col("l", ColumnType.LONG)
                                .col("i", ColumnType.INT)
                                .col("s", ColumnType.SYMBOL).indexed(true, 32)
                                .timestamp("ts"),
                        1
                );
                compiler.compile(
                        "INSERT INTO " + brokenMeta.getName() + " SELECT * FROM " + tab.getName(),
                        sqlExecutionContext
                );

                String expected = "l\ti\ts\tts\n" +
                        "1\t1\tCPSW\t2022-06-01T07:59:59.916666Z\n" +
                        "2\t2\tHYRX\t2022-06-01T15:59:59.833332Z\n" +
                        "3\t3\t\t2022-06-01T23:59:59.749998Z\n" +
                        "4\t4\tVTJW\t2022-06-02T07:59:59.666664Z\n" +
                        "5\t5\tPEHN\t2022-06-02T15:59:59.583330Z\n" +
                        "6\t6\t\t2022-06-02T23:59:59.499996Z\n" +
                        "7\t7\tVTJW\t2022-06-03T07:59:59.416662Z\n" +
                        "8\t8\t\t2022-06-03T15:59:59.333328Z\n" +
                        "9\t9\tCPSW\t2022-06-03T23:59:59.249994Z\n" +
                        "10\t10\t\t2022-06-04T07:59:59.166660Z\n" +
                        "11\t11\tPEHN\t2022-06-04T15:59:59.083326Z\n" +
                        "12\t12\tCPSW\t2022-06-04T23:59:58.999992Z\n";

                assertContent(expected, tableName);
                assertContent(expected, brokenTableName);

                long timestamp = TimestampFormatUtils.parseTimestamp(timestampDay + "T00:00:00.000000Z");
                try (TableWriter writer = engine.getWriter(AllowAllCairoSecurityContext.INSTANCE, brokenTableName, "testing")) {
                    writer.detachPartition(timestamp);
                }
                try (TableWriter writer = engine.getWriter(AllowAllCairoSecurityContext.INSTANCE, tableName, "testing")) {
                    writer.detachPartition(timestamp);
                }
                path.of(configuration.getRoot()).concat(brokenTableName).concat(timestampDay).put(DETACHED_DIR_MARKER).$();
                other.of(configuration.getRoot()).concat(tableName).concat(timestampDay).put(configuration.getAttachPartitionSuffix()).$();
                Assert.assertTrue(Files.rename(path, other) > -1);

                try (TableWriter writer = engine.getWriter(AllowAllCairoSecurityContext.INSTANCE, tableName, "testing")) {
                    writer.attachPartition(timestamp);
                }

                Assert.assertFalse(Files.exists(other.of(configuration.getRoot()).concat(tableName).concat(timestampDay).concat("s.k").$()));
                Assert.assertFalse(Files.exists(other.parent().concat("s.v").$()));

                assertContent(expected, tableName);
            }
        });
    }

    @Test
    public void testDetachPartitionsColumnTops() throws Exception {
        assertMemoryLeak(() -> {
            String tableName = "tabColumnTops";
            try (TableModel tab = new TableModel(configuration, tableName, PartitionBy.DAY)) {
                createPopulateTable(
                        1,
                        tab.col("l", ColumnType.LONG)
                                .col("i", ColumnType.INT)
                                .timestamp("ts"),
                        12,
                        "2022-06-01",
                        4);

                String timestampDay = "2022-06-02";
                long timestamp = TimestampFormatUtils.parseTimestamp(timestampDay + "T22:00:00.000000Z");
                try (TableWriter writer = engine.getWriter(AllowAllCairoSecurityContext.INSTANCE, tableName, "testing")) {
                    // structural change
                    writer.addColumn("new_column", ColumnType.INT);

                    TableWriter.Row row = writer.newRow(timestamp);
                    row.putLong(0, 33L);
                    row.putInt(1, 33);
                    row.putInt(3, 33);
                    row.append();

                    writer.commit();
                }
                assertContent(
                        "l\ti\tts\tnew_column\n" +
                                "1\t1\t2022-06-01T07:59:59.916666Z\tNaN\n" +
                                "2\t2\t2022-06-01T15:59:59.833332Z\tNaN\n" +
                                "3\t3\t2022-06-01T23:59:59.749998Z\tNaN\n" +
                                "4\t4\t2022-06-02T07:59:59.666664Z\tNaN\n" +
                                "5\t5\t2022-06-02T15:59:59.583330Z\tNaN\n" +
                                "33\t33\t2022-06-02T22:00:00.000000Z\t33\n" +
                                "6\t6\t2022-06-02T23:59:59.499996Z\tNaN\n" +
                                "7\t7\t2022-06-03T07:59:59.416662Z\tNaN\n" +
                                "8\t8\t2022-06-03T15:59:59.333328Z\tNaN\n" +
                                "9\t9\t2022-06-03T23:59:59.249994Z\tNaN\n" +
                                "10\t10\t2022-06-04T07:59:59.166660Z\tNaN\n" +
                                "11\t11\t2022-06-04T15:59:59.083326Z\tNaN\n" +
                                "12\t12\t2022-06-04T23:59:58.999992Z\tNaN\n",
                        tableName
                );

                // detach the partition
                compile("ALTER TABLE " + tableName + " DETACH PARTITION LIST '" + timestampDay + "'", sqlExecutionContext);

                assertContent(
                        "l\ti\tts\tnew_column\n" +
                                "1\t1\t2022-06-01T07:59:59.916666Z\tNaN\n" +
                                "2\t2\t2022-06-01T15:59:59.833332Z\tNaN\n" +
                                "3\t3\t2022-06-01T23:59:59.749998Z\tNaN\n" +
                                "7\t7\t2022-06-03T07:59:59.416662Z\tNaN\n" +
                                "8\t8\t2022-06-03T15:59:59.333328Z\tNaN\n" +
                                "9\t9\t2022-06-03T23:59:59.249994Z\tNaN\n" +
                                "10\t10\t2022-06-04T07:59:59.166660Z\tNaN\n" +
                                "11\t11\t2022-06-04T15:59:59.083326Z\tNaN\n" +
                                "12\t12\t2022-06-04T23:59:58.999992Z\tNaN\n",
                        tableName
                );

                // insert data, which will create the partition again
                engine.clear();
                try (TableWriter writer = engine.getWriter(AllowAllCairoSecurityContext.INSTANCE, tableName, "testing")) {
                    TableWriter.Row row = writer.newRow(timestamp);
                    row.putLong(0, 25160L);
                    row.putInt(1, 25160);
                    row.putInt(3, 25160);
                    row.append();
                    writer.commit();
                }
                assertContent(
                        "l\ti\tts\tnew_column\n" +
                                "1\t1\t2022-06-01T07:59:59.916666Z\tNaN\n" +
                                "2\t2\t2022-06-01T15:59:59.833332Z\tNaN\n" +
                                "3\t3\t2022-06-01T23:59:59.749998Z\tNaN\n" +
                                "25160\t25160\t2022-06-02T22:00:00.000000Z\t25160\n" +
                                "7\t7\t2022-06-03T07:59:59.416662Z\tNaN\n" +
                                "8\t8\t2022-06-03T15:59:59.333328Z\tNaN\n" +
                                "9\t9\t2022-06-03T23:59:59.249994Z\tNaN\n" +
                                "10\t10\t2022-06-04T07:59:59.166660Z\tNaN\n" +
                                "11\t11\t2022-06-04T15:59:59.083326Z\tNaN\n" +
                                "12\t12\t2022-06-04T23:59:58.999992Z\tNaN\n",
                        tableName
                );

                dropCurrentVersionOfPartition(tableName, timestampDay);
                renameDetachedToAttachable(tableName, timestampDay);

                // reattach old version
                compile("ALTER TABLE " + tableName + " ATTACH PARTITION LIST '" + timestampDay + "'", sqlExecutionContext);
                assertContent(
                        "l\ti\tts\tnew_column\n" +
                                "1\t1\t2022-06-01T07:59:59.916666Z\tNaN\n" +
                                "2\t2\t2022-06-01T15:59:59.833332Z\tNaN\n" +
                                "3\t3\t2022-06-01T23:59:59.749998Z\tNaN\n" +
                                "4\t4\t2022-06-02T07:59:59.666664Z\tNaN\n" +
                                "5\t5\t2022-06-02T15:59:59.583330Z\tNaN\n" +
                                "33\t33\t2022-06-02T22:00:00.000000Z\t33\n" +
                                "6\t6\t2022-06-02T23:59:59.499996Z\tNaN\n" +
                                "7\t7\t2022-06-03T07:59:59.416662Z\tNaN\n" +
                                "8\t8\t2022-06-03T15:59:59.333328Z\tNaN\n" +
                                "9\t9\t2022-06-03T23:59:59.249994Z\tNaN\n" +
                                "10\t10\t2022-06-04T07:59:59.166660Z\tNaN\n" +
                                "11\t11\t2022-06-04T15:59:59.083326Z\tNaN\n" +
                                "12\t12\t2022-06-04T23:59:58.999992Z\tNaN\n",
                        tableName
                );
            }
        });
    }

    @Test
    public void testDetachPartitionsIndexCapacityDiffers() throws Exception {
        assertFailedAttachBecauseOfMetadata(
                2,
                "tabBrokenIndexCapacity",
                "tabBrokenIndexCapacity2",
                brokenMeta -> brokenMeta
                        .timestamp("ts")
                        .col("i", ColumnType.INT)
                        .col("l", ColumnType.LONG),
                "insert into tabBrokenIndexCapacity2 " +
                        "select " +
                        "CAST(1654041600000000L AS TIMESTAMP) + x * 3455990000  ts, " +
                        "cast(x as int) i, " +
                        "x l " +
                        "from long_sequence(100))",
                "ALTER TABLE tabBrokenIndexCapacity2 ADD COLUMN s SHORT",
                "[-100] Detached partition metadata [table_id] is not compatible with current table metadata"
        );
    }

    @Test
    public void testDetachPartitionsTableAddColumn() throws Exception {
        assertMemoryLeak(() -> {
            String tableName = "tabInAddColumn";
            try (TableModel tab = new TableModel(configuration, tableName, PartitionBy.DAY)) {
                createPopulateTable(
                        1,
                        tab.col("l", ColumnType.LONG)
                                .col("i", ColumnType.INT)
                                .timestamp("ts"),
                        12,
                        "2022-06-01",
                        4);

                engine.clear();
                String timestampDay = "2022-06-01";
                long timestamp = TimestampFormatUtils.parseTimestamp(timestampDay + "T00:00:00.000000Z");
                try (TableWriter writer = engine.getWriter(AllowAllCairoSecurityContext.INSTANCE, tableName, "testing")) {
                    // structural change
                    writer.addColumn("new_column", ColumnType.INT);
                    writer.detachPartition(timestamp);
                    Assert.assertEquals(9, writer.size());
                }

                renameDetachedToAttachable(tableName, timestampDay);

                compile("ALTER TABLE " + tableName + " ATTACH PARTITION LIST '" + timestampDay + "'", sqlExecutionContext);
                assertContent(
                        "l\ti\tts\tnew_column\n" +
                                "1\t1\t2022-06-01T07:59:59.916666Z\tNaN\n" +
                                "2\t2\t2022-06-01T15:59:59.833332Z\tNaN\n" +
                                "3\t3\t2022-06-01T23:59:59.749998Z\tNaN\n" +
                                "4\t4\t2022-06-02T07:59:59.666664Z\tNaN\n" +
                                "5\t5\t2022-06-02T15:59:59.583330Z\tNaN\n" +
                                "6\t6\t2022-06-02T23:59:59.499996Z\tNaN\n" +
                                "7\t7\t2022-06-03T07:59:59.416662Z\tNaN\n" +
                                "8\t8\t2022-06-03T15:59:59.333328Z\tNaN\n" +
                                "9\t9\t2022-06-03T23:59:59.249994Z\tNaN\n" +
                                "10\t10\t2022-06-04T07:59:59.166660Z\tNaN\n" +
                                "11\t11\t2022-06-04T15:59:59.083326Z\tNaN\n" +
                                "12\t12\t2022-06-04T23:59:58.999992Z\tNaN\n",
                        tableName
                );
            }
        });
    }

    @Test
    public void testDetachPartitionsTableAddColumn2() throws Exception {
        assertMemoryLeak(() -> {
            String tableName = "tabInAddColumn2";
            try (TableModel tab = new TableModel(configuration, tableName, PartitionBy.DAY)) {
                createPopulateTable(
                        1,
                        tab.col("l", ColumnType.LONG)
                                .col("i", ColumnType.INT)
                                .timestamp("ts"),
                        12,
                        "2022-06-01",
                        4);

                engine.clear();
                String timestampDay = "2022-06-01";
                long timestamp = TimestampFormatUtils.parseTimestamp(timestampDay + "T00:00:00.000000Z");
                try (TableWriter writer = engine.getWriter(AllowAllCairoSecurityContext.INSTANCE, tableName, "testing")) {
                    writer.detachPartition(timestamp);
                    // structural change
                    writer.addColumn("new_column", ColumnType.INT);
                    Assert.assertEquals(9, writer.size());
                }

                renameDetachedToAttachable(tableName, timestampDay);

                compile("ALTER TABLE " + tableName + " ATTACH PARTITION LIST '" + timestampDay + "'", sqlExecutionContext);
                assertContent(
                        "l\ti\tts\tnew_column\n" +
                                "1\t1\t2022-06-01T07:59:59.916666Z\tNaN\n" +
                                "2\t2\t2022-06-01T15:59:59.833332Z\tNaN\n" +
                                "3\t3\t2022-06-01T23:59:59.749998Z\tNaN\n" +
                                "4\t4\t2022-06-02T07:59:59.666664Z\tNaN\n" +
                                "5\t5\t2022-06-02T15:59:59.583330Z\tNaN\n" +
                                "6\t6\t2022-06-02T23:59:59.499996Z\tNaN\n" +
                                "7\t7\t2022-06-03T07:59:59.416662Z\tNaN\n" +
                                "8\t8\t2022-06-03T15:59:59.333328Z\tNaN\n" +
                                "9\t9\t2022-06-03T23:59:59.249994Z\tNaN\n" +
                                "10\t10\t2022-06-04T07:59:59.166660Z\tNaN\n" +
                                "11\t11\t2022-06-04T15:59:59.083326Z\tNaN\n" +
                                "12\t12\t2022-06-04T23:59:58.999992Z\tNaN\n",
                        tableName
                );
            }
        });
    }

    @Test
    public void testDetachPartitionsTableAddColumnAndData() throws Exception {
        assertMemoryLeak(() -> {
            String tableName = "tabInAddColumnAndData";
            try (TableModel tab = new TableModel(configuration, tableName, PartitionBy.DAY)) {
                createPopulateTable(
                        1,
                        tab.col("l", ColumnType.LONG)
                                .col("i", ColumnType.INT)
                                .timestamp("ts"),
                        12,
                        "2022-06-01",
                        4);

                engine.clear();
                String timestampDay = "2022-06-01";
                long timestamp = TimestampFormatUtils.parseTimestamp(timestampDay + "T00:00:00.000000Z");
                try (TableWriter writer = engine.getWriter(AllowAllCairoSecurityContext.INSTANCE, tableName, "testing")) {
                    // structural change
                    writer.addColumn("new_column", ColumnType.INT);
                    TableWriter.Row row = writer.newRow(timestamp);
                    row.putLong(0, 33L);
                    row.putInt(1, 33);
                    row.append();
                    writer.detachPartition(timestamp);
                    Assert.assertEquals(9, writer.size());
                }

                renameDetachedToAttachable(tableName, timestampDay);

                compile("ALTER TABLE " + tableName + " ATTACH PARTITION LIST '" + timestampDay + "'", sqlExecutionContext);
                assertContent(
                        "l\ti\tts\tnew_column\n" +
                                "33\t33\t2022-06-01T00:00:00.000000Z\tNaN\n" +
                                "1\t1\t2022-06-01T07:59:59.916666Z\tNaN\n" +
                                "2\t2\t2022-06-01T15:59:59.833332Z\tNaN\n" +
                                "3\t3\t2022-06-01T23:59:59.749998Z\tNaN\n" +
                                "4\t4\t2022-06-02T07:59:59.666664Z\tNaN\n" +
                                "5\t5\t2022-06-02T15:59:59.583330Z\tNaN\n" +
                                "6\t6\t2022-06-02T23:59:59.499996Z\tNaN\n" +
                                "7\t7\t2022-06-03T07:59:59.416662Z\tNaN\n" +
                                "8\t8\t2022-06-03T15:59:59.333328Z\tNaN\n" +
                                "9\t9\t2022-06-03T23:59:59.249994Z\tNaN\n" +
                                "10\t10\t2022-06-04T07:59:59.166660Z\tNaN\n" +
                                "11\t11\t2022-06-04T15:59:59.083326Z\tNaN\n" +
                                "12\t12\t2022-06-04T23:59:58.999992Z\tNaN\n",
                        tableName
                );
            }
        });
    }

    @Test
    public void testDetachPartitionsTableAddColumnAndData2() throws Exception {
        assertMemoryLeak(() -> {
            String tableName = "tabInAddColumn2";
            try (TableModel tab = new TableModel(configuration, tableName, PartitionBy.DAY)) {
                createPopulateTable(
                        1,
                        tab.col("l", ColumnType.LONG)
                                .col("i", ColumnType.INT)
                                .timestamp("ts"),
                        12,
                        "2022-06-01",
                        4);

                engine.clear();
                String timestampDay = "2022-06-01";
                long timestamp = TimestampFormatUtils.parseTimestamp(timestampDay + "T00:00:00.000000Z");
                try (TableWriter writer = engine.getWriter(AllowAllCairoSecurityContext.INSTANCE, tableName, "testing")) {
                    writer.detachPartition(timestamp);

                    // structural change
                    writer.addColumn("new_column", ColumnType.INT);

                    TableWriter.Row row = writer.newRow(TimestampFormatUtils.parseTimestamp("2022-06-02T00:00:00.000000Z"));
                    row.putLong(0, 33L);
                    row.putInt(1, 33);
                    row.putInt(3, 333);
                    row.append();

                    Assert.assertEquals(10, writer.size());
                    writer.commit();
                }

                renameDetachedToAttachable(tableName, timestampDay);

                compile("ALTER TABLE " + tableName + " ATTACH PARTITION LIST '" + timestampDay + "'", sqlExecutionContext);
                assertContent(
                        "l\ti\tts\tnew_column\n" +
                                "1\t1\t2022-06-01T07:59:59.916666Z\tNaN\n" +
                                "2\t2\t2022-06-01T15:59:59.833332Z\tNaN\n" +
                                "3\t3\t2022-06-01T23:59:59.749998Z\tNaN\n" +
                                "33\t33\t2022-06-02T00:00:00.000000Z\t333\n" +
                                "4\t4\t2022-06-02T07:59:59.666664Z\tNaN\n" +
                                "5\t5\t2022-06-02T15:59:59.583330Z\tNaN\n" +
                                "6\t6\t2022-06-02T23:59:59.499996Z\tNaN\n" +
                                "7\t7\t2022-06-03T07:59:59.416662Z\tNaN\n" +
                                "8\t8\t2022-06-03T15:59:59.333328Z\tNaN\n" +
                                "9\t9\t2022-06-03T23:59:59.249994Z\tNaN\n" +
                                "10\t10\t2022-06-04T07:59:59.166660Z\tNaN\n" +
                                "11\t11\t2022-06-04T15:59:59.083326Z\tNaN\n" +
                                "12\t12\t2022-06-04T23:59:58.999992Z\tNaN\n",
                        tableName
                );
            }
        });
    }

    @Test
    public void testDetachPartitionsTimeTravel() throws Exception {
        assertMemoryLeak(() -> {
            String tableName = "tabTimeTravel";
            try (TableModel tab = new TableModel(configuration, tableName, PartitionBy.DAY)) {
                String timestampDay = "2022-06-01";
                createPopulateTable(tab
                                .col("l", ColumnType.LONG)
                                .col("i", ColumnType.INT)
                                .timestamp("ts"),
                        12,
                        timestampDay,
                        4);
                assertContent(
                        "l\ti\tts\n" +
                                "1\t1\t2022-06-01T07:59:59.916666Z\n" +
                                "2\t2\t2022-06-01T15:59:59.833332Z\n" +
                                "3\t3\t2022-06-01T23:59:59.749998Z\n" +
                                "4\t4\t2022-06-02T07:59:59.666664Z\n" +
                                "5\t5\t2022-06-02T15:59:59.583330Z\n" +
                                "6\t6\t2022-06-02T23:59:59.499996Z\n" +
                                "7\t7\t2022-06-03T07:59:59.416662Z\n" +
                                "8\t8\t2022-06-03T15:59:59.333328Z\n" +
                                "9\t9\t2022-06-03T23:59:59.249994Z\n" +
                                "10\t10\t2022-06-04T07:59:59.166660Z\n" +
                                "11\t11\t2022-06-04T15:59:59.083326Z\n" +
                                "12\t12\t2022-06-04T23:59:58.999992Z\n",
                        tableName
                );

                // drop the partition
                compile("ALTER TABLE " + tableName + " DETACH PARTITION LIST '" + timestampDay + "'", sqlExecutionContext);

                // insert data, which will create the partition again
                engine.clear();
                long timestamp = TimestampFormatUtils.parseTimestamp(timestampDay + "T00:00:00.000000Z");
                long timestamp2 = TimestampFormatUtils.parseTimestamp("2022-06-01T09:59:59.999999Z");
                try (TableWriter writer = engine.getWriter(AllowAllCairoSecurityContext.INSTANCE, tableName, "testing")) {

                    TableWriter.Row row = writer.newRow(timestamp2);
                    row.putLong(0, 137L);
                    row.putInt(1, 137);
                    row.append(); // O3 append

                    row = writer.newRow(timestamp);
                    row.putLong(0, 2802L);
                    row.putInt(1, 2802);
                    row.append(); // O3 append

                    writer.commit();
                }
                assertContent(
                        "l\ti\tts\n" +
                                "2802\t2802\t2022-06-01T00:00:00.000000Z\n" +
                                "137\t137\t2022-06-01T09:59:59.999999Z\n" +
                                "4\t4\t2022-06-02T07:59:59.666664Z\n" +
                                "5\t5\t2022-06-02T15:59:59.583330Z\n" +
                                "6\t6\t2022-06-02T23:59:59.499996Z\n" +
                                "7\t7\t2022-06-03T07:59:59.416662Z\n" +
                                "8\t8\t2022-06-03T15:59:59.333328Z\n" +
                                "9\t9\t2022-06-03T23:59:59.249994Z\n" +
                                "10\t10\t2022-06-04T07:59:59.166660Z\n" +
                                "11\t11\t2022-06-04T15:59:59.083326Z\n" +
                                "12\t12\t2022-06-04T23:59:58.999992Z\n",
                        tableName
                );

                dropCurrentVersionOfPartition(tableName, timestampDay);
                renameDetachedToAttachable(tableName, timestampDay);

                // reattach old version
                compile("ALTER TABLE " + tableName + " ATTACH PARTITION LIST '" + timestampDay + "'");
                assertContent(
                        "l\ti\tts\n" +
                                "1\t1\t2022-06-01T07:59:59.916666Z\n" +
                                "2\t2\t2022-06-01T15:59:59.833332Z\n" +
                                "3\t3\t2022-06-01T23:59:59.749998Z\n" +
                                "4\t4\t2022-06-02T07:59:59.666664Z\n" +
                                "5\t5\t2022-06-02T15:59:59.583330Z\n" +
                                "6\t6\t2022-06-02T23:59:59.499996Z\n" +
                                "7\t7\t2022-06-03T07:59:59.416662Z\n" +
                                "8\t8\t2022-06-03T15:59:59.333328Z\n" +
                                "9\t9\t2022-06-03T23:59:59.249994Z\n" +
                                "10\t10\t2022-06-04T07:59:59.166660Z\n" +
                                "11\t11\t2022-06-04T15:59:59.083326Z\n" +
                                "12\t12\t2022-06-04T23:59:58.999992Z\n",
                        tableName
                );
            }
        });
    }

    @Test
    public void testDetachPartitionsTimestampColumnTooShort() throws Exception {
        assertMemoryLeak(() -> {
            String tableName = testName.getMethodName();
            try (TableModel tab = new TableModel(configuration, tableName, PartitionBy.DAY)) {
                createPopulateTable(
                        1,
                        tab.col("l", ColumnType.LONG)
                                .col("i", ColumnType.INT)
                                .timestamp("ts"),
                        12,
                        "2022-06-01",
                        4);

                String timestampDay = "2022-06-01";
                String timestampWrongDay2 = "2022-06-02";

                compile("ALTER TABLE " + tableName + " DETACH PARTITION LIST '" + timestampDay + "','" + timestampWrongDay2 + "'");
                renameDetachedToAttachable(tableName, timestampDay);

                Path src = Path.PATH.get().of(configuration.getRoot()).concat(tableName).concat(timestampDay).put(configuration.getAttachPartitionSuffix()).slash$();
                FilesFacade ff = FilesFacadeImpl.INSTANCE;
                dFile(src.chop$(), "ts", -1);
                long fd = TableUtils.openRW(ff, src.$(), LOG, configuration.getWriterFileOpenOpts());
                try {
                    ff.truncate(fd, 8);
                } finally {
                    ff.close(fd);
                }

                assertFailure(
                        "ALTER TABLE " + tableName + " ATTACH PARTITION LIST '" + timestampDay + "'",
                        "cannot read min, max timestamp from the column"
                );
            }
        });
    }

    @Test
    public void testDetachPartitionsWrongFolderName() throws Exception {
        assertMemoryLeak(() -> {
            String tableName = testName.getMethodName();
            try (TableModel tab = new TableModel(configuration, tableName, PartitionBy.DAY)) {
                createPopulateTable(
                        1,
                        tab.col("l", ColumnType.LONG)
                                .col("i", ColumnType.INT)
                                .timestamp("ts"),
                        12,
                        "2022-06-01",
                        4);

                String timestampDay = "2022-06-01";
                String timestampWrongDay2 = "2022-06-02";

                compile("ALTER TABLE " + tableName + " DETACH PARTITION LIST '" + timestampDay + "','" + timestampWrongDay2 + "'");
                renameDetachedToAttachable(tableName, timestampDay);

                String timestampWrongDay = "2021-06-01";

                // Partition does not exist in copied _dtxn
                Path src = Path.PATH.get().of(configuration.getRoot()).concat(tableName).concat(timestampDay).put(configuration.getAttachPartitionSuffix()).slash$();
                Path dst = Path.PATH2.get().of(configuration.getRoot()).concat(tableName).concat(timestampWrongDay).put(configuration.getAttachPartitionSuffix()).slash$();

                FilesFacade ff = FilesFacadeImpl.INSTANCE;
                Assert.assertEquals(0, ff.rename(src, dst));
                assertFailure("ALTER TABLE " + tableName + " ATTACH PARTITION LIST '" + timestampWrongDay + "'", "partition is not preset in detached txn file");

                // Existing partition but wrong folder name
<<<<<<< HEAD
                dst = Path.PATH2.get().of(configuration.getDetachRoot()).concat(tableName).concat(timestampWrongDay).put(configuration.getAttachPartitionSuffix()).slash$();
                Path dst2 = Path.PATH.get().of(configuration.getDetachRoot()).concat(tableName).concat(timestampWrongDay2).put(configuration.getAttachPartitionSuffix()).slash$();
=======
                Path dst2 = Path.PATH.get().of(configuration.getRoot()).concat(tableName).concat(timestampWrongDay2).put(configuration.getAttachPartitionSuffix()).slash$();
>>>>>>> 40b04136
                Assert.assertEquals(0, ff.rename(dst, dst2));

                assertFailure(
                        "ALTER TABLE " + tableName + " ATTACH PARTITION LIST '" + timestampWrongDay2 + "'",
                        "invalid timestamp column data in detached partition, data does not match partition directory name"
                );
            }
        });
    }

    @Test
    public void testNoDesignatedTimestamp() throws Exception {
        assertMemoryLeak(() -> {
            try (TableModel tab = new TableModel(configuration, "tab0", PartitionBy.DAY)) {
                CairoTestUtils.create(tab
                        .col("i", ColumnType.INT)
                        .col("l", ColumnType.LONG)
                );
                try {
                    compile("ALTER TABLE tab0 DETACH PARTITION LIST '2022-06-27'", sqlExecutionContext);
                    Assert.fail();
                } catch (AssertionError e) {
                    Assert.assertEquals(-1, tab.getTimestampIndex());
                }
            }
        });
    }

    @Test
    public void testNotPartitioned() throws Exception {
        try (TableModel tableModel = new TableModel(configuration, "tab", PartitionBy.NONE).timestamp()) {
            AbstractSqlParserTest.assertSyntaxError(
                    "ALTER TABLE tab DETACH PARTITION LIST '2022-06-27'",
                    23,
                    "table is not partitioned",
                    tableModel
            );
        }
    }

    @Test
    public void testPartitionEmpty() throws Exception {
        assertFailure(
                "tab11",
                "ALTER TABLE tab11 DETACH PARTITION LIST '2022-06-06'",
                "could not detach [statusCode=" + DETACH_ERR_MISSING_PARTITION.name() + ", table=tab11, partition='2022-06-06']"
        );
    }

    @Test
    public void testPartitionFolderDoesNotExist() throws Exception {
        assertFailure(
                new FilesFacadeImpl() {
                    @Override
                    public boolean exists(LPSZ path) {
                        if (Chars.endsWith(path, "2022-06-03")) {
                            return false;
                        }
                        return super.exists(path);
                    }
                },
                "tab111",
                "ALTER TABLE tab111 DETACH PARTITION LIST '2022-06-03'",
                "could not detach [statusCode=" + DETACH_ERR_MISSING_PARTITION_DIR.name() + ", table=tab111, partition='2022-06-03']"
        );
    }

    @Test
    public void testSyntaxErrorListOrWhereExpected() throws Exception {
        try (TableModel tableModel = new TableModel(configuration, "tab", PartitionBy.DAY).timestamp()) {
            AbstractSqlParserTest.assertSyntaxError(
                    "ALTER TABLE tab DETACH PARTITION",
                    32,
                    "'list' or 'where' expected",
                    tableModel
            );
        }
    }

    @Test
    public void testSyntaxErrorPartitionMissing() throws Exception {
        try (TableModel tableModel = new TableModel(configuration, "tab", PartitionBy.DAY).timestamp()) {
            AbstractSqlParserTest.assertSyntaxError(
                    "ALTER TABLE tab DETACH '2022-06-27'",
                    23,
                    "'partition' expected",
                    tableModel
            );
        }
    }

    @Test
    public void testSyntaxErrorPartitionNameExpected() throws Exception {
        try (TableModel tableModel = new TableModel(configuration, "tab", PartitionBy.DAY).timestamp()) {
            AbstractSqlParserTest.assertSyntaxError(
                    "ALTER TABLE tab DETACH PARTITION LIST",
                    37,
                    "partition name expected",
                    tableModel
            );
        }
    }

    private static void assertContent(String expected, String tableName) throws Exception {
        engine.clear();
        assertQuery(expected, tableName, null, "ts", true, false, true);
    }

    private void assertCannotCopyMeta(String tableName, int copyCallId) throws Exception {
        assertMemoryLeak(() -> {
            try (TableModel tab = new TableModel(configuration, tableName, PartitionBy.DAY)) {
                createPopulateTable(tab
                                .timestamp("ts")
                                .col("i", ColumnType.INT)
                                .col("s1", ColumnType.SYMBOL).indexed(true, 32)
                                .col("l", ColumnType.LONG)
                                .col("s2", ColumnType.SYMBOL),
                        10,
                        "2022-06-01",
                        4
                );
                String expected = "ts\ti\ts1\tl\ts2\n" +
                        "2022-06-01T09:35:59.900000Z\t1\tPEHN\t1\tSXUX\n" +
                        "2022-06-01T19:11:59.800000Z\t2\tVTJW\t2\t\n" +
                        "2022-06-02T04:47:59.700000Z\t3\t\t3\tSXUX\n" +
                        "2022-06-02T14:23:59.600000Z\t4\t\t4\t\n" +
                        "2022-06-02T23:59:59.500000Z\t5\t\t5\tGPGW\n" +
                        "2022-06-03T09:35:59.400000Z\t6\tPEHN\t6\tRXGZ\n" +
                        "2022-06-03T19:11:59.300000Z\t7\tCPSW\t7\t\n" +
                        "2022-06-04T04:47:59.200000Z\t8\t\t8\t\n" +
                        "2022-06-04T14:23:59.100000Z\t9\tPEHN\t9\tRXGZ\n" +
                        "2022-06-04T23:59:59.000000Z\t10\tVTJW\t10\tIBBT\n";
                assertContent(expected, tableName);

                AbstractCairoTest.ff = new FilesFacadeImpl() {
                    private int copyCallCount = 0;

                    public int copy(LPSZ from, LPSZ to) {
                        return ++copyCallCount == copyCallId ? -1 : super.copy(from, to);
                    }
                };
                engine.clear(); // to recreate the writer with the new ff
                long timestamp = TimestampFormatUtils.parseTimestamp("2022-06-01T00:00:00.000000Z");
                try (TableWriter writer = engine.getWriter(AllowAllCairoSecurityContext.INSTANCE, tableName, "detach partition")) {
                    AttachDetachStatus attachDetachStatus = writer.detachPartition(timestamp);
                    Assert.assertEquals(DETACH_ERR_COPY_META, attachDetachStatus);
                }

                assertContent(expected, tableName);

                // check no metadata files were left behind
                path.of(configuration.getRoot()).concat(tableName)
                        .concat("2022-06-01").concat(META_FILE_NAME)
                        .$();
                Assert.assertFalse(Files.exists(path));
                path.parent().concat(COLUMN_VERSION_FILE_NAME).$();
                Assert.assertFalse(Files.exists(path));
            }
        });
    }

    private void assertFailedAttachBecauseOfMetadata(
            int brokenMetaId,
            String tableName,
            String brokenTableName,
            Function<TableModel, TableModel> brokenMetaTransform,
            String insertStmt,
            String finalStmt,
            String expectedErrorMessage
    ) throws Exception {
        assertMemoryLeak(() -> {
            try (
                    TableModel tab = new TableModel(configuration, tableName, PartitionBy.DAY);
                    TableModel brokenMeta = new TableModel(configuration, brokenTableName, PartitionBy.DAY);
                    MemoryMARW mem = Vm.getMARWInstance()
            ) {
                createPopulateTable(
                        1,
                        tab.timestamp("ts")
                                .col("s1", ColumnType.SYMBOL).indexed(true, 32)
                                .col("i", ColumnType.INT)
                                .col("l", ColumnType.LONG)
                                .col("s2", ColumnType.SYMBOL),
                        10,
                        "2022-06-01",
                        3
                );
                // create populate broken metadata table
                TableUtils.createTable(configuration, mem, path, brokenMetaTransform.apply(brokenMeta), brokenMetaId);
                if (insertStmt != null) {
                    compile(insertStmt, sqlExecutionContext);
                }
                if (finalStmt != null) {
                    compile(finalStmt, sqlExecutionContext);
                }

                // detach partitions and override detached metadata with broken metadata
                engine.clear();
                compile(
                        "ALTER TABLE " + tableName + " DETACH PARTITION LIST '2022-06-02'",
                        sqlExecutionContext
                );
                compile(
                        "ALTER TABLE " + brokenTableName + " DETACH PARTITION LIST '2022-06-02'",
                        sqlExecutionContext
                );
                engine.clear();
                path.of(configuration.getRoot())
                        .concat(tableName)
                        .concat("2022-06-02")
                        .put(DETACHED_DIR_MARKER)
                        .concat(META_FILE_NAME)
                        .$();
                Assert.assertTrue(Files.remove(path));
                other.of(configuration.getRoot())
                        .concat(brokenTableName)
                        .concat("2022-06-02")
                        .put(DETACHED_DIR_MARKER)
                        .concat(META_FILE_NAME)
                        .$();
                Assert.assertEquals(Files.FILES_RENAME_OK, Files.rename(other, path));

                renameDetachedToAttachable(tableName, "2022-06-02");

                // attempt to reattach
                assertFailure(
                        "ALTER TABLE " + tableName + " ATTACH PARTITION LIST '2022-06-02'",
                        expectedErrorMessage
                );
            }
        });
    }

    private void assertFailure(String tableName, String operation, String errorMsg) throws Exception {
        assertFailure(null, tableName, operation, errorMsg);
    }

    private void assertFailure(
            @Nullable FilesFacade ff,
            String tableName,
            String operation,
            String errorMsg
    ) throws Exception {
        assertFailure(
                ff,
                tableName,
                operation,
                errorMsg,
                null
        );
    }

    private void assertFailure(
            @Nullable FilesFacade ff,
            String tableName,
            String operation,
            String errorMsg,
            @Nullable Runnable mutator
    ) throws Exception {
        assertMemoryLeak(ff, () -> {
            try (TableModel tab = new TableModel(configuration, tableName, PartitionBy.DAY)) {
                createPopulateTable(tab
                                .timestamp("ts")
                                .col("s1", ColumnType.SYMBOL).indexed(true, 32)
                                .col("i", ColumnType.INT)
                                .col("l", ColumnType.LONG)
                                .col("s2", ColumnType.SYMBOL),
                        100,
                        "2022-06-01",
                        5
                );
                if (mutator != null) {
                    mutator.run();
                }
                assertFailure(operation, errorMsg);
            }
        });
    }

    private void assertFailure(String operation, String errorMsg) {
        try {
            compile(operation, sqlExecutionContext);
            Assert.fail();
        } catch (SqlException e) {
            TestUtils.assertContains(e.getFlyweightMessage(), errorMsg);
        }
    }

    private void dropCurrentVersionOfPartition(String tableName, String partitionName) throws SqlException {
        engine.clear();
        // hide the detached partition
        path.of(configuration.getRoot()).concat(tableName).concat(partitionName + ".detached").$();
        other.of(configuration.getRoot()).concat(tableName).concat(partitionName + ".detached.hide").$();
        Assert.assertEquals(Files.FILES_RENAME_OK, Files.rename(path, other));
        // drop the latest version of the partition
        compile("ALTER TABLE " + tableName + " DROP PARTITION LIST '" + partitionName + "'", sqlExecutionContext);
        // resurface the hidden detached partition
        Assert.assertEquals(Files.FILES_RENAME_OK, Files.rename(other, path));
    }

    private void renameDetachedToAttachable(String tableName, long... partitions) {
        for (long partition : partitions) {
            PartitionBy.setSinkForPartition(
                    path.of(configuration.getRoot()).concat(tableName),
                    PartitionBy.DAY,
                    partition,
                    false
            );
            path.put(DETACHED_DIR_MARKER).$();
            PartitionBy.setSinkForPartition(
                    other.of(configuration.getRoot()).concat(tableName),
                    PartitionBy.DAY,
                    partition,
                    false
            );
            other.put(configuration.getAttachPartitionSuffix()).$();
            Assert.assertTrue(Files.rename(path, other) > -1);
        }
    }

    private void renameDetachedToAttachable(String tableName, String... partitions) {
        for (String partition : partitions) {
            path.of(configuration.getRoot()).concat(tableName).concat(partition).put(DETACHED_DIR_MARKER).$();
            other.of(configuration.getRoot()).concat(tableName).concat(partition).put(configuration.getAttachPartitionSuffix()).$();
            Assert.assertTrue(Files.rename(path, other) > -1);
        }
    }

    private void runPartitionPurgeJobs() {
        // when reader is returned to pool it remains in open state
        // holding files such that purge fails with access violation
        if (Os.type == Os.WINDOWS) {
            engine.releaseInactive();
        }
        //noinspection StatementWithEmptyBody
        while (purgeJob.run(0)) {
            // drain the purge job queue fully
        }
    }
}<|MERGE_RESOLUTION|>--- conflicted
+++ resolved
@@ -1870,12 +1870,8 @@
                 assertFailure("ALTER TABLE " + tableName + " ATTACH PARTITION LIST '" + timestampWrongDay + "'", "partition is not preset in detached txn file");
 
                 // Existing partition but wrong folder name
-<<<<<<< HEAD
-                dst = Path.PATH2.get().of(configuration.getDetachRoot()).concat(tableName).concat(timestampWrongDay).put(configuration.getAttachPartitionSuffix()).slash$();
-                Path dst2 = Path.PATH.get().of(configuration.getDetachRoot()).concat(tableName).concat(timestampWrongDay2).put(configuration.getAttachPartitionSuffix()).slash$();
-=======
+                dst = Path.PATH2.get().of(configuration.getRoot()).concat(tableName).concat(timestampWrongDay).put(configuration.getAttachPartitionSuffix()).slash$();
                 Path dst2 = Path.PATH.get().of(configuration.getRoot()).concat(tableName).concat(timestampWrongDay2).put(configuration.getAttachPartitionSuffix()).slash$();
->>>>>>> 40b04136
                 Assert.assertEquals(0, ff.rename(dst, dst2));
 
                 assertFailure(
