--- conflicted
+++ resolved
@@ -1851,16 +1851,10 @@
                 compile("ALTER TABLE " + tableName + " DETACH PARTITION LIST '" + timestampDay + "','" + timestampWrongDay2 + "'");
                 renameDetachedToAttachable(tableName, timestampDay);
 
-<<<<<<< HEAD
-                Path src = Path.PATH.get().of(configuration.getRoot()).concat(tableName).concat(timestampDay).put(configuration.getAttachPartitionSuffix()).slash$();
-                FilesFacade ff = FilesFacadeImpl.INSTANCE;
-                dFile(src, "ts", -1);
-=======
                 TableToken tableToken = engine.getTableToken(tableName);
                 Path src = Path.PATH.get().of(configuration.getRoot()).concat(tableToken).concat(timestampDay).put(configuration.getAttachPartitionSuffix()).slash$();
                 FilesFacade ff = TestFilesFacadeImpl.INSTANCE;
-                dFile(src.chop$(), "ts", -1);
->>>>>>> 5d42ab69
+                dFile(src.$(), "ts", -1);
                 int fd = TableUtils.openRW(ff, src.$(), LOG, configuration.getWriterFileOpenOpts());
                 try {
                     ff.truncate(fd, 8);
