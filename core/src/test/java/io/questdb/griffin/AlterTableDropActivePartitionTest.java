/*******************************************************************************
 *     ___                  _   ____  ____
 *    / _ \ _   _  ___  ___| |_|  _ \| __ )
 *   | | | | | | |/ _ \/ __| __| | | |  _ \
 *   | |_| | |_| |  __/\__ \ |_| |_| | |_) |
 *    \__\_\\__,_|\___||___/\__|____/|____/
 *
 *  Copyright (c) 2014-2019 Appsicle
 *  Copyright (c) 2019-2022 QuestDB
 *
 *  Licensed under the Apache License, Version 2.0 (the "License");
 *  you may not use this file except in compliance with the License.
 *  You may obtain a copy of the License at
 *
 *  http://www.apache.org/licenses/LICENSE-2.0
 *
 *  Unless required by applicable law or agreed to in writing, software
 *  distributed under the License is distributed on an "AS IS" BASIS,
 *  WITHOUT WARRANTIES OR CONDITIONS OF ANY KIND, either express or implied.
 *  See the License for the specific language governing permissions and
 *  limitations under the License.
 *
 ******************************************************************************/

package io.questdb.griffin;

import io.questdb.cairo.*;
import io.questdb.cairo.security.AllowAllCairoSecurityContext;
import io.questdb.cairo.sql.RecordCursor;
import io.questdb.cairo.sql.RecordCursorFactory;
import io.questdb.mp.TestWorkerPool;
import io.questdb.mp.WorkerPool;
import io.questdb.std.Files;
import io.questdb.std.FilesFacade;
import io.questdb.std.Misc;
import io.questdb.std.TestFilesFacadeImpl;
import io.questdb.std.datetime.microtime.TimestampFormatUtils;
import io.questdb.std.str.Path;
import io.questdb.test.tools.TestUtils;
import org.junit.Assert;
import org.junit.Test;

import static io.questdb.griffin.CompiledQuery.ALTER;

public class AlterTableDropActivePartitionTest extends AbstractGriffinTest {

    private static final String LastPartitionTs = "2023-10-15";
    private static final String MinMaxCountHeader = "min\tmax\tcount\n";
    private static final String EmptyTableMinMaxCount = MinMaxCountHeader + "\t\t0\n";
    private static final String TableHeader = "id\ttimestamp\n";
    private int txn;
    private WorkerPool workerPool;

    @Test
    public void testCannotDropActivePartitionWhenO3HasARowFromTheFuture() throws Exception {
        assertMemoryLeak(TestFilesFacadeImpl.INSTANCE, () -> {
            final String tableName = testName.getMethodName();

            createTableX(tableName,
                    TableHeader +
                            "1\t2023-10-10T00:00:00.000000Z\n" +
                            "2\t2023-10-11T00:00:00.000000Z\n" +
                            "3\t2023-10-12T00:00:00.000000Z\n" +
                            "4\t2023-10-12T00:00:01.000000Z\n" +
                            "6\t2023-10-12T00:00:02.000000Z\n" +
                            "5\t2023-10-15T00:00:00.000000Z\n",
                    "insert into " + tableName + " values(1, '2023-10-10T00:00:00.000000Z')",
                    "insert into " + tableName + " values(2, '2023-10-11T00:00:00.000000Z')",
                    "insert into " + tableName + " values(3, '2023-10-12T00:00:00.000000Z')",
                    "insert into " + tableName + " values(4, '2023-10-12T00:00:01.000000Z')",
                    "insert into " + tableName + " values(5, '2023-10-15T00:00:00.000000Z')",
                    "insert into " + tableName + " values(6, '2023-10-12T00:00:02.000000Z')");

            dropPartition(tableName, LastPartitionTs);
            insert("insert into " + tableName + " values(5, '2023-10-15T00:00:02.000000Z')");
            dropPartition(tableName, "2023-10-12");
            dropPartition(tableName, LastPartitionTs);
            assertSql(tableName, TableHeader +
                    "1\t2023-10-10T00:00:00.000000Z\n" +
                    "2\t2023-10-11T00:00:00.000000Z\n");
            insert("insert into " + tableName + " values(5, '2023-10-12T00:00:00.000000Z')");
            insert("insert into " + tableName + " values(1, '2023-10-16T00:00:00.000000Z')");

            try {
                dropPartition(tableName, LastPartitionTs); // because it does not exist
            } catch (CairoException ex) {
                TestUtils.assertContains(ex.getFlyweightMessage(), "could not remove partition [table=testCannotDropActivePartitionWhenO3HasARowFromTheFuture, partitionTimestamp=2023-10-15");
            }

            assertTableX(tableName, TableHeader +
                            "1\t2023-10-10T00:00:00.000000Z\n" +
                            "2\t2023-10-11T00:00:00.000000Z\n" +
                            "5\t2023-10-12T00:00:00.000000Z\n" +
                            "1\t2023-10-16T00:00:00.000000Z\n",
                    MinMaxCountHeader +
                            "2023-10-10T00:00:00.000000Z\t2023-10-16T00:00:00.000000Z\t4\n");

                    dropPartition(tableName, "2023-10-16"); // remove active partition
                    assertTableX(tableName, TableHeader +
                                    "1\t2023-10-10T00:00:00.000000Z\n" +
                                    "2\t2023-10-11T00:00:00.000000Z\n" +
                                    "5\t2023-10-12T00:00:00.000000Z\n",
                            MinMaxCountHeader +
                                    "2023-10-10T00:00:00.000000Z\t2023-10-12T00:00:00.000000Z\t3\n");
                }
        );
    }

    @Test
    public void testCannotDropWhenThereIsAWriter() throws Exception {
        assertMemoryLeak(TestFilesFacadeImpl.INSTANCE, () -> {
            final String tableName = testName.getMethodName();
            createTableX(tableName,
                    TableHeader +
                            "1\t2023-10-10T00:00:00.000000Z\n" +
                            "2\t2023-10-11T00:00:00.000000Z\n" +
                            "3\t2023-10-12T00:00:00.000000Z\n" +
                            "4\t2023-10-12T00:00:01.000000Z\n" +
                            "6\t2023-10-12T00:00:02.000000Z\n" +
                            "5\t2023-10-15T00:00:00.000000Z\n",
                    "insert into " + tableName + " values(1, '2023-10-10T00:00:00.000000Z')",
                    "insert into " + tableName + " values(2, '2023-10-11T00:00:00.000000Z')",
                    "insert into " + tableName + " values(3, '2023-10-12T00:00:00.000000Z')",
                    "insert into " + tableName + " values(4, '2023-10-12T00:00:01.000000Z')",
                    "insert into " + tableName + " values(5, '2023-10-15T00:00:00.000000Z')",
                    "insert into " + tableName + " values(6, '2023-10-12T00:00:02.000000Z')");
            try (TableWriter ignore = engine.getWriter(AllowAllCairoSecurityContext.INSTANCE, tableName, "testing")) {
                dropPartition(tableName, LastPartitionTs);
                Assert.fail();
            } catch (EntryUnavailableException ex) {
                TestUtils.assertContains(ex.getFlyweightMessage(), "table busy [reason=testing]");
                        Misc.free(workerPool);
                    }
                }
        );
    }

    @Test
    public void testDropActivePartitionCreateItAgainAndDoItAgain() throws Exception {
        assertMemoryLeak(TestFilesFacadeImpl.INSTANCE, () -> {
                    final String tableName = testName.getMethodName();
                    createTableX(tableName,
                            TableHeader +
                                    "5\t2023-10-15T00:00:00.000000Z\n",
                            "insert into " + tableName + " values(5, '2023-10-15T00:00:00.000000Z')");
                    dropPartition(tableName, LastPartitionTs);
                    assertTableX(tableName, TableHeader, EmptyTableMinMaxCount);
                    insert("insert into " + tableName + " values(5, '2023-10-15T00:00:00.000000Z')");
                    dropPartition(tableName, LastPartitionTs);
                    assertTableX(tableName, TableHeader, EmptyTableMinMaxCount);
                    insert("insert into " + tableName + " values(5, '2023-10-15T00:00:00.000000Z')");
                    insert("insert into " + tableName + " values(1, '2023-10-16T00:00:00.000000Z')"); // spureous row from the future
                    assertSql(tableName, TableHeader +
                            "5\t2023-10-15T00:00:00.000000Z\n" +
                            "1\t2023-10-16T00:00:00.000000Z\n"); // new active partition
                    dropPartition(tableName, "2023-10-16");
                    dropPartition(tableName, LastPartitionTs);
                    assertTableX(tableName, TableHeader, EmptyTableMinMaxCount);
                }
        );
    }

    @Test
    public void testDropActivePartitionDetach() throws Exception {
        assertMemoryLeak(TestFilesFacadeImpl.INSTANCE, () -> {
            final String tableName = testName.getMethodName();

                    createTableX(tableName,
                            TableHeader +
                                    "1\t2023-10-10T00:00:00.000000Z\n" +
                                    "2\t2023-10-11T00:00:00.000000Z\n" +
                                    "3\t2023-10-12T00:00:00.000000Z\n" +
                                    "4\t2023-10-12T00:00:01.000000Z\n" +
                                    "6\t2023-10-12T00:00:02.000000Z\n" +
                                    "5\t2023-10-15T00:00:00.000000Z\n",
                            "insert into " + tableName + " values(1, '2023-10-10T00:00:00.000000Z')",
                            "insert into " + tableName + " values(2, '2023-10-11T00:00:00.000000Z')",
                            "insert into " + tableName + " values(3, '2023-10-12T00:00:00.000000Z')",
                            "insert into " + tableName + " values(4, '2023-10-12T00:00:01.000000Z')",
                            "insert into " + tableName + " values(5, '2023-10-15T00:00:00.000000Z')",
                            "insert into " + tableName + " values(6, '2023-10-12T00:00:02.000000Z')");

                    dropPartition(tableName, LastPartitionTs); // drop active partition
                    insert("insert into " + tableName + " values(5, '2023-10-15T00:00:00.000000Z')"); // recreate it
                    dropPartition(tableName, LastPartitionTs); // drop active partition

                    dropPartition(tableName, "2023-10-12"); // drop new active partition
                    assertSql(tableName, TableHeader +
                            "1\t2023-10-10T00:00:00.000000Z\n" +
                            "2\t2023-10-11T00:00:00.000000Z\n");

                    insert("insert into " + tableName + " values(5, '2023-10-12T00:00:17.000000Z')");
                    insert("insert into " + tableName + " values(1, '2023-10-16T00:00:00.000000Z')");
                    detachPartition(tableName, "2023-10-11"); // detach prev partition
                    dropPartition(tableName, "2023-10-16"); // drop active partition

                    assertTableX(tableName, TableHeader +
                                    "1\t2023-10-10T00:00:00.000000Z\n" +
                                    "5\t2023-10-12T00:00:17.000000Z\n",
                            MinMaxCountHeader +
                                    "2023-10-10T00:00:00.000000Z\t2023-10-12T00:00:17.000000Z\t2\n");
                }
        );
    }

    @Test
    public void testDropActivePartitionFailsBecausePrevMaxPartitionIsIncorrect() throws Exception {

        FilesFacade myFf = new TestFilesFacadeImpl() {
            @Override
            public long readNonNegativeLong(long fd, long offset) {
                return 17;
            }
        };

        assertMemoryLeak(myFf, () -> {
                    final String tableName = testName.getMethodName();

                    createTableX(tableName,
                            TableHeader +
                                    "3\t2023-10-12T00:00:01.000000Z\n" +
                                    "5\t2023-10-12T00:00:02.000000Z\n" +
                                    "8\t2023-10-15T00:00:00.000000Z\n",
                            "insert into " + tableName + " values(3, '2023-10-12T00:00:01.000000Z')",
                            "insert into " + tableName + " values(5, '2023-10-12T00:00:02.000000Z')",
                            "insert into " + tableName + " values(8, '2023-10-15T00:00:00.000000Z')");

                    try {
                        dropPartition(tableName, LastPartitionTs);
                    } catch (CairoException | SqlException ex) { // the latter is due to an assertion in SqlException.position
                        TestUtils.assertContains(ex.getFlyweightMessage(), "invalid timestamp column data in detached partition");
                        TestUtils.assertContains(ex.getFlyweightMessage(), "timestamp.d, minTimestamp=1970-01-01T00:00:00.000Z, maxTimestamp=1970-01-01T00:00:00.000Z]");
                        Misc.free(workerPool);
                    }
                }
        );
    }

    @Test
    public void testDropActivePartitionFailsBecauseWeCannotReadPrevMaxPartition() throws Exception {

        FilesFacade myFf = new TestFilesFacadeImpl() {
            @Override
            public long readNonNegativeLong(long fd, long offset) {
                return -1L;
            }
        };

        assertMemoryLeak(myFf, () -> {
                    final String tableName = testName.getMethodName();

                    createTableX(tableName,
                            TableHeader +
                                    "3\t2023-10-12T00:00:01.000000Z\n" +
                                    "5\t2023-10-12T00:00:02.000000Z\n" +
                                    "8\t2023-10-15T00:00:00.000000Z\n",
                            "insert into " + tableName + " values(3, '2023-10-12T00:00:01.000000Z')",
                            "insert into " + tableName + " values(5, '2023-10-12T00:00:02.000000Z')",
                            "insert into " + tableName + " values(8, '2023-10-15T00:00:00.000000Z')");

                    try {
                        dropPartition(tableName, LastPartitionTs);
                    } catch (CairoException | SqlException ex) { // the latter is due to an assertion in SqlException.position
                        TestUtils.assertContains(ex.getFlyweightMessage(), "cannot read min, max timestamp from the column");
                        Misc.free(workerPool);
                    }
                }
        );
    }

    @Test
    public void testDropActivePartitionNoReaders() throws Exception {
        assertMemoryLeak(TestFilesFacadeImpl.INSTANCE, () -> {
            final String tableName = testName.getMethodName();
            createTableX(tableName,
                    TableHeader +
                            "1\t2023-10-10T00:00:00.000000Z\n" +
                            "2\t2023-10-11T00:00:00.000000Z\n" +
                            "3\t2023-10-12T00:00:00.000000Z\n" +
                            "4\t2023-10-12T00:00:01.000000Z\n" +
                            "6\t2023-10-12T00:00:02.000000Z\n" +
                            "5\t2023-10-15T00:00:00.000000Z\n",
                    "insert into " + tableName + " values(1, '2023-10-10T00:00:00.000000Z')",
                    "insert into " + tableName + " values(2, '2023-10-11T00:00:00.000000Z')",
                    "insert into " + tableName + " values(3, '2023-10-12T00:00:00.000000Z')",
                    "insert into " + tableName + " values(4, '2023-10-12T00:00:01.000000Z')",
                    "insert into " + tableName + " values(5, '2023-10-15T00:00:00.000000Z')",
                    "insert into " + tableName + " values(6, '2023-10-12T00:00:02.000000Z')");
            dropPartition(tableName, LastPartitionTs);
            assertTableX(tableName, TableHeader +
                            "1\t2023-10-10T00:00:00.000000Z\n" +
                            "2\t2023-10-11T00:00:00.000000Z\n" +
                            "3\t2023-10-12T00:00:00.000000Z\n" +
                                    "4\t2023-10-12T00:00:01.000000Z\n" +
                                    "6\t2023-10-12T00:00:02.000000Z\n",
                            MinMaxCountHeader +
                                    "2023-10-10T00:00:00.000000Z\t2023-10-12T00:00:02.000000Z\t5\n");
                }
        );
    }

    @Test
    public void testDropActivePartitionWithReaders() throws Exception {
        assertMemoryLeak(TestFilesFacadeImpl.INSTANCE, () -> {
            final String tableName = testName.getMethodName();

            final String expectedTable = TableHeader +
                    "1\t2023-10-10T00:00:00.000000Z\n" +
                    "2\t2023-10-11T00:00:00.000000Z\n" +
                    "3\t2023-10-12T00:00:00.000000Z\n" +
                    "4\t2023-10-12T00:00:01.000000Z\n" +
                    "6\t2023-10-12T00:00:02.000000Z\n" +
                    "5\t2023-10-15T00:00:00.000000Z\n";

            final String expectedTableInTransaction = TableHeader +
                    "1\t2023-10-10T00:00:00.000000Z\n" +
                    "2\t2023-10-11T00:00:00.000000Z\n" +
                    "3\t2023-10-12T00:00:00.000000Z\n" +
                    "4\t2023-10-12T00:00:01.000000Z\n" +
                    "6\t2023-10-12T00:00:02.000000Z\n" +
                    "8\t2023-10-12T00:00:05.000001Z\n" +
                    "7\t2023-10-15T00:00:01.000000Z\n";

            final String expectedTableAfterFirstDrop = TableHeader +
                    "1\t2023-10-10T00:00:00.000000Z\n" +
                    "2\t2023-10-11T00:00:00.000000Z\n" +
                    "3\t2023-10-12T00:00:00.000000Z\n" +
                    "4\t2023-10-12T00:00:01.000000Z\n" +
                    "6\t2023-10-12T00:00:02.000000Z\n";

            final String expectedTableAfterSecondDrop = TableHeader +
                    "1\t2023-10-10T00:00:00.000000Z\n" +
                    "2\t2023-10-11T00:00:00.000000Z\n" +
                    "3\t2023-10-12T00:00:00.000000Z\n" +
                    "4\t2023-10-12T00:00:01.000000Z\n" +
                    "6\t2023-10-12T00:00:02.000000Z\n" +
                    "8\t2023-10-12T00:00:05.000001Z\n";

            createTableX(tableName,
                            expectedTable,
                            "insert into " + tableName + " values(1, '2023-10-10T00:00:00.000000Z')",
                            "insert into " + tableName + " values(2, '2023-10-11T00:00:00.000000Z')",
                            "insert into " + tableName + " values(3, '2023-10-12T00:00:00.000000Z')",
                            "insert into " + tableName + " values(4, '2023-10-12T00:00:01.000000Z')",
                            "insert into " + tableName + " values(5, '2023-10-15T00:00:00.000000Z')",
                            "insert into " + tableName + " values(6, '2023-10-12T00:00:02.000000Z')");
                    try (
                            TableReader reader0 = engine.getReader(AllowAllCairoSecurityContext.INSTANCE, tableName);
                            TableReader reader1 = engine.getReader(AllowAllCairoSecurityContext.INSTANCE, tableName)
                    ) {
                        assertSql(tableName, expectedTable);
                        Assert.assertEquals(6, reader0.size());
                        Assert.assertEquals(6, reader1.size());

                        dropPartition(tableName, LastPartitionTs);
                        reader0.reload();
                        reader1.reload();
                        Assert.assertEquals(5, reader0.size());
                        Assert.assertEquals(5, reader1.size());
                        assertSql(tableName, expectedTableAfterFirstDrop);

                        insert("insert into " + tableName + " values(8, '2023-10-12T00:00:05.000001Z')");
                        insert("insert into " + tableName + " values(7, '2023-10-15T00:00:01.000000Z')");
                        assertSql(tableName, expectedTableInTransaction);
                        reader0.reload();
                        reader1.reload();
                        Assert.assertEquals(7, reader0.size());
                        Assert.assertEquals(7, reader1.size());
                        dropPartition(tableName, LastPartitionTs);
                    }
                    assertTableX(tableName, expectedTableAfterSecondDrop, MinMaxCountHeader +
                            "2023-10-10T00:00:00.000000Z\t2023-10-12T00:00:05.000001Z\t6\n");
                }
        );
    }

    @Test
    public void testDropActivePartitionWithUncommittedO3RowsWithReaders() throws Exception {
        assertMemoryLeak(TestFilesFacadeImpl.INSTANCE, () -> {
            final String tableName = testName.getMethodName();

            final String expectedTable = TableHeader +
                    "1\t2023-10-10T00:00:00.000000Z\n" +
                    "2\t2023-10-11T00:00:00.000000Z\n" +
                    "3\t2023-10-12T00:00:00.000000Z\n" +
                    "4\t2023-10-12T00:00:01.000000Z\n" +
                    "6\t2023-10-12T00:00:02.000000Z\n" +
                    "5\t2023-10-15T00:00:00.000000Z\n";

            createTableX(tableName,
                    expectedTable,
                    "insert into " + tableName + " values(1, '2023-10-10T00:00:00.000000Z')",
                    "insert into " + tableName + " values(2, '2023-10-11T00:00:00.000000Z')",
                    "insert into " + tableName + " values(3, '2023-10-12T00:00:00.000000Z')",
                    "insert into " + tableName + " values(4, '2023-10-12T00:00:01.000000Z')",
                    "insert into " + tableName + " values(5, '2023-10-15T00:00:00.000000Z')",
                    "insert into " + tableName + " values(6, '2023-10-12T00:00:02.000000Z')");

            final String expectedTableAfterDrop = TableHeader +
                    "1\t2023-10-10T00:00:00.000000Z\n" +
                    "2\t2023-10-11T00:00:00.000000Z\n" +
                    "3\t2023-10-12T00:00:00.000000Z\n" +
                    "4\t2023-10-12T00:00:01.000000Z\n" +
                    "6\t2023-10-12T00:00:02.000000Z\n" +
                    "50\t2023-10-12T00:00:03.000000Z\n";

            try (
                    TableReader reader0 = engine.getReader(AllowAllCairoSecurityContext.INSTANCE, tableName);
                    TableReader reader1 = engine.getReader(AllowAllCairoSecurityContext.INSTANCE, tableName);
                    TableWriter writer = engine.getWriter(AllowAllCairoSecurityContext.INSTANCE, tableName, "testing")
            ) {
                long lastTs = TimestampFormatUtils.parseTimestamp(LastPartitionTs + "T00:00:00.000000Z");

                TableWriter.Row row = writer.newRow(lastTs);
                row.putInt(0, 100); // will be removed
                        row.append();

                        row = writer.newRow(TimestampFormatUtils.parseTimestamp("2023-10-12T00:00:03.000000Z")); // earlier timestamp
                        row.putInt(0, 50);
                        row.append();

                        Assert.assertEquals(6, reader0.size());
                        Assert.assertEquals(6, reader1.size());

                        assertSql(tableName, expectedTable);

                        writer.removePartition(lastTs);

                        Assert.assertEquals(6, reader0.size());
                        Assert.assertEquals(6, reader1.size());
                        assertSql(tableName, expectedTableAfterDrop);
                        reader0.reload();
                        reader1.reload();
                        Assert.assertEquals(6, reader0.size());
                        Assert.assertEquals(6, reader1.size());
                    }
                    assertTableX(tableName, TableHeader +
                                    "1\t2023-10-10T00:00:00.000000Z\n" +
                                    "2\t2023-10-11T00:00:00.000000Z\n" +
                                    "3\t2023-10-12T00:00:00.000000Z\n" +
                                    "4\t2023-10-12T00:00:01.000000Z\n" +
                                    "6\t2023-10-12T00:00:02.000000Z\n" +
                                    "50\t2023-10-12T00:00:03.000000Z\n",
                            MinMaxCountHeader +
                                    "2023-10-10T00:00:00.000000Z\t2023-10-12T00:00:03.000000Z\t6\n");
                }
        );
    }

    @Test
    public void testDropActivePartitionWithUncommittedRowsNoReaders() throws Exception {
        assertMemoryLeak(TestFilesFacadeImpl.INSTANCE, () -> {
            final String tableName = testName.getMethodName();
            createTableX(tableName,
                    TableHeader +
                            "1\t2023-10-10T00:00:00.000000Z\n" +
                            "2\t2023-10-11T00:00:00.000000Z\n" +
                            "3\t2023-10-12T00:00:00.000000Z\n" +
                            "4\t2023-10-12T00:00:01.000000Z\n" +
                            "6\t2023-10-12T00:00:02.000000Z\n" +
                            "5\t2023-10-15T00:00:00.000000Z\n",
                    "insert into " + tableName + " values(1, '2023-10-10T00:00:00.000000Z')",
                    "insert into " + tableName + " values(2, '2023-10-11T00:00:00.000000Z')",
                    "insert into " + tableName + " values(3, '2023-10-12T00:00:00.000000Z')",
                    "insert into " + tableName + " values(4, '2023-10-12T00:00:01.000000Z')",
                    "insert into " + tableName + " values(5, '2023-10-15T00:00:00.000000Z')",
                    "insert into " + tableName + " values(6, '2023-10-12T00:00:02.000000Z')");
            try (TableWriter writer = engine.getWriter(AllowAllCairoSecurityContext.INSTANCE, tableName, "testing")) {
                long lastTs = TimestampFormatUtils.parseTimestamp(LastPartitionTs + "T00:00:00.000000Z");

                TableWriter.Row row = writer.newRow(lastTs); // expected to be lost
                row.putInt(0, 100);
                row.append();

                row = writer.newRow(TimestampFormatUtils.parseTimestamp("2023-10-10T00:00:07.000000Z")); // expected to survive
                row.putInt(0, 50);
                row.append();

                row = writer.newRow(TimestampFormatUtils.parseTimestamp("2023-10-12T10:00:03.000000Z")); // expected to be lost
                row.putInt(0, 75);
                row.append();

                writer.removePartition(lastTs);
            }
                    assertTableX(tableName, TableHeader +
                                    "1\t2023-10-10T00:00:00.000000Z\n" +
                                    "50\t2023-10-10T00:00:07.000000Z\n" +
                                    "2\t2023-10-11T00:00:00.000000Z\n" +
                                    "3\t2023-10-12T00:00:00.000000Z\n" +
                                    "4\t2023-10-12T00:00:01.000000Z\n" +
                                    "6\t2023-10-12T00:00:02.000000Z\n" +
                                    "75\t2023-10-12T10:00:03.000000Z\n",
                            MinMaxCountHeader +
                                    "2023-10-10T00:00:00.000000Z\t2023-10-12T10:00:03.000000Z\t7\n");
                }
        );
    }

    @Test
    public void testDropActivePartitionWithUncommittedRowsWithReaders() throws Exception {
        assertMemoryLeak(TestFilesFacadeImpl.INSTANCE, () -> {
            final String tableName = testName.getMethodName();

            final String expectedTable = TableHeader +
                    "1\t2023-10-10T00:00:00.000000Z\n" +
                    "2\t2023-10-11T00:00:00.000000Z\n" +
                    "3\t2023-10-12T00:00:00.000000Z\n" +
                    "4\t2023-10-12T00:00:01.000000Z\n" +
                    "6\t2023-10-12T00:00:02.000000Z\n" +
                    "5\t2023-10-15T00:00:00.000000Z\n";

            createTableX(tableName,
                    expectedTable,
                    "insert into " + tableName + " values(1, '2023-10-10T00:00:00.000000Z')",
                    "insert into " + tableName + " values(2, '2023-10-11T00:00:00.000000Z')",
                    "insert into " + tableName + " values(3, '2023-10-12T00:00:00.000000Z')",
                    "insert into " + tableName + " values(4, '2023-10-12T00:00:01.000000Z')",
                    "insert into " + tableName + " values(5, '2023-10-15T00:00:00.000000Z')",
                    "insert into " + tableName + " values(6, '2023-10-12T00:00:02.000000Z')");

            final String expectedTableAfterDrop = TableHeader +
                    "1\t2023-10-10T00:00:00.000000Z\n" +
                    "2\t2023-10-11T00:00:00.000000Z\n" +
                    "3\t2023-10-12T00:00:00.000000Z\n" +
                    "4\t2023-10-12T00:00:01.000000Z\n" +
                    "6\t2023-10-12T00:00:02.000000Z\n" +
                    "50\t2023-10-12T00:00:03.000000Z\n";

            try (
                    TableReader reader0 = engine.getReader(AllowAllCairoSecurityContext.INSTANCE, tableName);
                    TableReader reader1 = engine.getReader(AllowAllCairoSecurityContext.INSTANCE, tableName);
                    TableWriter writer = engine.getWriter(AllowAllCairoSecurityContext.INSTANCE, tableName, "testing")
            ) {
                long lastTs = TimestampFormatUtils.parseTimestamp(LastPartitionTs + "T00:00:00.000000Z");

                TableWriter.Row row = writer.newRow(TimestampFormatUtils.parseTimestamp("2023-10-12T00:00:03.000000Z")); // earlier timestamp
                row.putInt(0, 50);
                        row.append();

                        row = writer.newRow(lastTs);
                        row.putInt(0, 100); // will be removed
                        row.append();

                        Assert.assertEquals(6, reader0.size());
                        Assert.assertEquals(6, reader1.size());

                        assertSql(tableName, expectedTable);

                        writer.removePartition(lastTs);

                        Assert.assertEquals(6, reader0.size());
                        Assert.assertEquals(6, reader1.size());
                        assertSql(tableName, expectedTableAfterDrop);
                        reader0.reload();
                        reader1.reload();
                        Assert.assertEquals(6, reader0.size());
                        Assert.assertEquals(6, reader1.size());
                    }
                    assertTableX(tableName, TableHeader +
                                    "1\t2023-10-10T00:00:00.000000Z\n" +
                                    "2\t2023-10-11T00:00:00.000000Z\n" +
                                    "3\t2023-10-12T00:00:00.000000Z\n" +
                                    "4\t2023-10-12T00:00:01.000000Z\n" +
                                    "6\t2023-10-12T00:00:02.000000Z\n" +
                                    "50\t2023-10-12T00:00:03.000000Z\n",
                            MinMaxCountHeader +
                                    "2023-10-10T00:00:00.000000Z\t2023-10-12T00:00:03.000000Z\t6\n");
                }
        );
    }

    @Test
    public void testDropAllPartitions() throws Exception {
        assertMemoryLeak(TestFilesFacadeImpl.INSTANCE, () -> {
            final String tableName = testName.getMethodName();

            createTableX(tableName,
                    TableHeader +
                            "1\t2023-10-10T00:00:00.000000Z\n" +
                            "2\t2023-10-11T00:00:00.000000Z\n" +
                            "3\t2023-10-12T00:00:00.000000Z\n" +
                            "4\t2023-10-12T00:00:01.000000Z\n" +
                            "6\t2023-10-12T00:00:02.000000Z\n" +
                            "5\t2023-10-15T00:00:00.000000Z\n",
                    "insert into " + tableName + " values(1, '2023-10-10T00:00:00.000000Z')",
                    "insert into " + tableName + " values(2, '2023-10-11T00:00:00.000000Z')",
                    "insert into " + tableName + " values(3, '2023-10-12T00:00:00.000000Z')",
                    "insert into " + tableName + " values(4, '2023-10-12T00:00:01.000000Z')",
                    "insert into " + tableName + " values(5, '2023-10-15T00:00:00.000000Z')",
                    "insert into " + tableName + " values(6, '2023-10-12T00:00:02.000000Z')");

            Assert.assertEquals(ALTER,
                    compile("alter table " + tableName + " drop partition where timestamp > 0", sqlExecutionContext).getType());
            assertTableX(tableName, TableHeader, EmptyTableMinMaxCount); // empty table
                }
        );
    }

    @Test
    public void testDropAllPartitionsButThereAreNoPartitions() throws Exception {
<<<<<<< HEAD
        assertMemoryLeak(TestFilesFacadeImpl.INSTANCE, () -> {
=======
        assertMemoryLeak(() -> {
>>>>>>> 18489bc9
                    final String tableName = testName.getMethodName();
                    createTableX(tableName, TableHeader);
                    try {
                        compile("alter table " + tableName + " drop partition where timestamp > 0", sqlExecutionContext);
                    } catch (SqlException e) {
                        Assert.assertEquals(("alter table " + tableName + " drop partition where ").length(), e.getPosition());
                        TestUtils.assertContains(e.getFlyweightMessage(), "no partitions matched WHERE clause");
                    }
                    Misc.free(workerPool);
                }
        );
    }

    @Test
    public void testDropLastPartitionNoReaders() throws Exception {
        assertMemoryLeak(TestFilesFacadeImpl.INSTANCE, () -> {
                    final String tableName = testName.getMethodName();
                    createTableX(tableName,
                            TableHeader +
                                    "5\t2023-10-15T00:00:00.000000Z\n",
                            "insert into " + tableName + " values(5, '2023-10-15T00:00:00.000000Z')");
                    dropPartition(tableName, LastPartitionTs);
                    assertTableX(tableName, TableHeader, EmptyTableMinMaxCount);
                }
        );
    }

    @Test
    public void testDropLastPartitionWithReaders() throws Exception {
        assertMemoryLeak(TestFilesFacadeImpl.INSTANCE, () -> {

            final String tableName = testName.getMethodName();
            createTableX(tableName,
                    TableHeader +
                            "5\t2023-10-15T00:00:00.000000Z\n" +
                            "111\t2023-10-15T11:11:11.111111Z\n",
                    "insert into " + tableName + " values(5, '2023-10-15T00:00:00.000000Z')",
                    "insert into " + tableName + " values(111, '2023-10-15T11:11:11.111111Z')");

            final String expectedTableInTracsaction = TableHeader +
                    "777\t2023-10-13T00:10:00.000000Z\n" +
                    "888\t2023-10-15T00:00:00.000000Z\n" +
                    "5\t2023-10-15T00:00:00.000000Z\n" +
                    "111\t2023-10-15T11:11:11.111111Z\n";

            final String expectedTableAfterDrop = TableHeader + "777\t2023-10-13T00:10:00.000000Z\n";

            try (TableReader reader0 = engine.getReader(AllowAllCairoSecurityContext.INSTANCE, tableName)) {
                insert("insert into " + tableName + " values(888, '2023-10-15T00:00:00.000000Z');");
                try (TableReader reader1 = engine.getReader(AllowAllCairoSecurityContext.INSTANCE, tableName)) {
                    insert("insert into " + tableName + " values(777, '2023-10-13T00:10:00.000000Z');"); // o3

                    Assert.assertEquals(2, reader0.size());
                    Assert.assertEquals(3, reader1.size());
                    assertSql(tableName, expectedTableInTracsaction);

                    dropPartition(tableName, LastPartitionTs);

                    Assert.assertEquals(2, reader0.size());
                    Assert.assertEquals(3, reader1.size());
                    reader0.reload();
                    reader1.reload();
                    Assert.assertEquals(1, reader0.size());
                    Assert.assertEquals(1, reader1.size());
                    try (RecordCursorFactory factory = compiler.compile(tableName, sqlExecutionContext).getRecordCursorFactory()) {
                                try (RecordCursor cursor = factory.getCursor(sqlExecutionContext)) {
                                    assertCursor(expectedTableAfterDrop, cursor, factory.getMetadata(), true);
                                }
                            }
                            assertFactoryMemoryUsage();
                        }
                    }
                    assertTableX(tableName, expectedTableAfterDrop, MinMaxCountHeader +
                            "2023-10-13T00:10:00.000000Z\t2023-10-13T00:10:00.000000Z\t1\n");
                }
        );
    }

    @Test
    public void testDropLastPartitionWithUncommittedO3RowsNoReaders() throws Exception {
        assertMemoryLeak(TestFilesFacadeImpl.INSTANCE, () -> {
            final String tableName = testName.getMethodName();
            createTableX(tableName, TableHeader); // empty table
            try (TableWriter writer = engine.getWriter(AllowAllCairoSecurityContext.INSTANCE, tableName, "testing")) {
                long lastTs = TimestampFormatUtils.parseTimestamp(LastPartitionTs + "T00:00:00.000000Z");
                long o3Ts = TimestampFormatUtils.parseTimestamp("2023-10-14T23:59:59.999999Z"); // o3 previous day

                TableWriter.Row row = writer.newRow(lastTs); // will not survive, as it belongs in the active partition
                row.putInt(0, 100);
                row.append();

                row = writer.newRow(o3Ts); // will survive
                row.putInt(0, 300);
                row.append();

                writer.removePartition(lastTs);
            }
                    assertTableX(tableName, TableHeader +
                                    "300\t2023-10-14T23:59:59.999999Z\n",
                            MinMaxCountHeader +
                                    "2023-10-14T23:59:59.999999Z\t2023-10-14T23:59:59.999999Z\t1\n"
                    );
                }
        );
    }

    @Test
    public void testDropLastPartitionWithUncommittedRowsNoReaders() throws Exception {
        assertMemoryLeak(TestFilesFacadeImpl.INSTANCE, () -> {
            final String tableName = testName.getMethodName();
            createTableX(tableName, TableHeader); // empty table
            try (TableWriter writer = engine.getWriter(AllowAllCairoSecurityContext.INSTANCE, tableName, "testing")) {
                long prevTs = TimestampFormatUtils.parseTimestamp("2023-10-14T23:59:59.999999Z"); // previous day
                long lastTs = TimestampFormatUtils.parseTimestamp(LastPartitionTs + "T00:00:00.000000Z");

                TableWriter.Row row = writer.newRow(prevTs); // expected to survive
                row.putInt(0, 300);
                row.append();

                row = writer.newRow(lastTs); // will not survive, as it belongs in the active partition
                row.putInt(0, 100);
                row.append();

                writer.removePartition(lastTs);
            }
                    assertTableX(tableName, TableHeader +
                                    "300\t2023-10-14T23:59:59.999999Z\n",
                            MinMaxCountHeader +
                                    "2023-10-14T23:59:59.999999Z\t2023-10-14T23:59:59.999999Z\t1\n");
                }
        );
    }

    private void assertTableX(String tableName, String expectedRows, String expectedMinMaxCount) throws SqlException {
        engine.releaseAllReaders();
        assertSql(tableName, expectedRows);
        engine.releaseAllWriters();
        try (Path path = new Path().of(root).concat(tableName).concat(LastPartitionTs)) {
            TableUtils.txnPartitionConditionally(path, txn);
            path.$();
            Assert.assertFalse(Files.exists(path));
        } finally {
            Misc.free(workerPool);
        }
        assertSql("select min(timestamp), max(timestamp), count() from " + tableName, expectedMinMaxCount);
    }

    private void createTableX(String tableName, String expected, String... insertStmt) throws SqlException {
        try (TableModel model = new TableModel(configuration, tableName, PartitionBy.DAY).col("id", ColumnType.INT).timestamp()) {
            CairoTestUtils.create(model);
        }
        txn = 0;
        //noinspection ForLoopReplaceableByForEach
        for (int i = 0, n = insertStmt.length; i < n; i++) {
            insert(insertStmt[i]);
        }
        assertSql(tableName, expected);

        workerPool = new TestWorkerPool(1);
        O3PartitionPurgeJob partitionPurgeJob = new O3PartitionPurgeJob(engine.getMessageBus(), 1);
        workerPool.assign(partitionPurgeJob);
        workerPool.freeOnExit(partitionPurgeJob);
        workerPool.start(); // closed by assertTableX
    }

    @SuppressWarnings("SameParameterValue")
    private void detachPartition(String tableName, String partitionName) throws SqlException {
        Assert.assertEquals(ALTER,
                compile("alter table " + tableName + " detach partition list '" + partitionName + "'", sqlExecutionContext).getType());
    }

    private void dropPartition(String tableName, String partitionName) throws SqlException {
        Assert.assertEquals(ALTER,
                compile("alter table " + tableName + " drop partition list '" + partitionName + "'", sqlExecutionContext).getType());
    }

    private void insert(String stmt) throws SqlException {
        compile(stmt, sqlExecutionContext);
        txn++;
    }
}<|MERGE_RESOLUTION|>--- conflicted
+++ resolved
@@ -598,11 +598,7 @@
 
     @Test
     public void testDropAllPartitionsButThereAreNoPartitions() throws Exception {
-<<<<<<< HEAD
-        assertMemoryLeak(TestFilesFacadeImpl.INSTANCE, () -> {
-=======
         assertMemoryLeak(() -> {
->>>>>>> 18489bc9
                     final String tableName = testName.getMethodName();
                     createTableX(tableName, TableHeader);
                     try {
