--- conflicted
+++ resolved
@@ -584,19 +584,12 @@
     public void testSkipBeyondEndOfNonEmptyTableReturnsNoRows() throws Exception {
         preparePartitionPerRowTableWithLongNames();
 
-<<<<<<< HEAD
         try (
-                TableReader reader = sqlExecutionContext.getCairoEngine().getReader(AllowAllCairoSecurityContext.INSTANCE, "trips");
+                TableReader reader = getReader("trips");
                 RecordCursorFactory factory = prepareFactory(reader);
                 RecordCursor cursor = factory.getCursor(sqlExecutionContext)
         ) {
             Assert.assertTrue(cursor.skipTo(11));
-=======
-        try (TableReader reader = getReader("trips");
-             RecordCursorFactory factory = prepareFactory(reader);
-             RecordCursor cursor = factory.getCursor(sqlExecutionContext)) {
-            cursor.skipTo(11);
->>>>>>> cb367bc7
             Assert.assertFalse(cursor.hasNext());
         }
     }
@@ -615,19 +608,12 @@
                 row.putLong(0, 1L);
                 row.append();
 
-<<<<<<< HEAD
                 try (
-                        TableReader reader = sqlExecutionContext.getCairoEngine().getReader(AllowAllCairoSecurityContext.INSTANCE, "trips");
+                        TableReader reader = getReader("trips");
                         RecordCursorFactory factory = prepareFactory(reader);
                         RecordCursor cursor = factory.getCursor(sqlExecutionContext)
                 ) {
                     Assert.assertTrue(cursor.skipTo(1));
-=======
-                try (TableReader reader = getReader("trips");
-                     RecordCursorFactory factory = prepareFactory(reader);
-                     RecordCursor cursor = factory.getCursor(sqlExecutionContext)) {
-                    cursor.skipTo(1);
->>>>>>> cb367bc7
                     Assert.assertFalse(cursor.hasNext());
                 }
 
@@ -641,19 +627,12 @@
     public void testSkipOverEmptyTableWithNoPartitionsReturnsNoRows() throws Exception {
         runQueries("CREATE TABLE trips(record_type long, created_on TIMESTAMP) timestamp(created_on) partition by day;");
 
-<<<<<<< HEAD
         try (
-                TableReader reader = sqlExecutionContext.getCairoEngine().getReader(AllowAllCairoSecurityContext.INSTANCE, "trips");
+                TableReader reader = getReader("trips");
                 RecordCursorFactory factory = prepareFactory(reader);
                 RecordCursor cursor = factory.getCursor(sqlExecutionContext)
         ) {
             Assert.assertFalse(cursor.skipTo(1));
-=======
-        try (TableReader reader = getReader("trips");
-             RecordCursorFactory factory = prepareFactory(reader);
-             RecordCursor cursor = factory.getCursor(sqlExecutionContext)) {
-            cursor.skipTo(1);
->>>>>>> cb367bc7
             Assert.assertFalse(cursor.hasNext());
         }
     }
@@ -704,15 +683,10 @@
         columnSizes.add(3);
         columnSizes.add(3);
 
-<<<<<<< HEAD
         return new DataFrameRecordCursorFactory(
                 engine.getConfiguration(),
                 metadata,
-                new FullFwdDataFrameCursorFactory("trips", metadata.getTableId(), reader.getVersion()),
-=======
-        return new DataFrameRecordCursorFactory(engine.getConfiguration(), metadata,
                 new FullFwdDataFrameCursorFactory(metadata.getTableToken(), metadata.getTableId(), reader.getVersion(), GenericRecordMetadata.copyOf(metadata)),
->>>>>>> cb367bc7
                 new DataFrameRowCursorFactory(),
                 false,
                 null,
