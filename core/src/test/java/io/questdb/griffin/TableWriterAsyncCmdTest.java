--- conflicted
+++ resolved
@@ -63,15 +63,9 @@
             try {
                 try (TableWriter writer = getWriter("product")) {
                     CompiledQueryImpl cc = new CompiledQueryImpl(engine).withContext(sqlExecutionContext);
-<<<<<<< HEAD
                     AlterOperation creepyAlterOp = new AlterOperation();
-                    creepyAlterOp.of((short) 1000, "product", writer.getMetadata().getTableId(), 1000);
+                    creepyAlterOp.of((short) 1000, writer.getTableToken(), writer.getMetadata().getTableId(), 1000);
                     cc.ofAlter(creepyAlterOp);
-=======
-                    AlterOperation creepyAlterOperation = new AlterOperation();
-                    creepyAlterOperation.of((short) 1000, writer.getTableToken(), writer.getMetadata().getTableId(), 1000);
-                    cc.ofAlter(creepyAlterOperation);
->>>>>>> 5d42ab69
                     fut = cc.execute(commandReplySequence);
                 }
                 fut.await();
@@ -286,11 +280,7 @@
                         event.putInt(1000);
                     }
                 };
-<<<<<<< HEAD
-                creepyAlterOp.of(command, tableName, tableId, 100);
-=======
-                creepyAlter.of(command, writer.getTableToken(), tableId, 100);
->>>>>>> 5d42ab69
+                creepyAlterOp.of(command, writer.getTableToken(), tableId, 100);
                 CompiledQueryImpl cc = new CompiledQueryImpl(engine).withContext(sqlExecutionContext);
                 cc.ofAlter(creepyAlterOp);
                 fut = cc.execute(commandReplySequence);
