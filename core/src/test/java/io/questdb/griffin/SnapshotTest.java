/*******************************************************************************
 *     ___                  _   ____  ____
 *    / _ \ _   _  ___  ___| |_|  _ \| __ )
 *   | | | | | | |/ _ \/ __| __| | | |  _ \
 *   | |_| | |_| |  __/\__ \ |_| |_| | |_) |
 *    \__\_\\__,_|\___||___/\__|____/|____/
 *
 *  Copyright (c) 2014-2019 Appsicle
 *  Copyright (c) 2019-2022 QuestDB
 *
 *  Licensed under the Apache License, Version 2.0 (the "License");
 *  you may not use this file except in compliance with the License.
 *  You may obtain a copy of the License at
 *
 *  http://www.apache.org/licenses/LICENSE-2.0
 *
 *  Unless required by applicable law or agreed to in writing, software
 *  distributed under the License is distributed on an "AS IS" BASIS,
 *  WITHOUT WARRANTIES OR CONDITIONS OF ANY KIND, either express or implied.
 *  See the License for the specific language governing permissions and
 *  limitations under the License.
 *
 ******************************************************************************/

package io.questdb.griffin;

import io.questdb.cairo.*;
import io.questdb.cairo.vm.Vm;
import io.questdb.cairo.vm.api.MemoryCMARW;
import io.questdb.std.*;
import io.questdb.std.str.Path;
import io.questdb.test.tools.TestUtils;
import org.junit.*;

public class SnapshotTest extends AbstractGriffinTest {

    private static final TestFilesFacade testFilesFacade = new TestFilesFacade();
    private static Path path;
    private int rootLen;

    @BeforeClass
    public static void setUpStatic() {
        path = new Path();
        ff = testFilesFacade;
        AbstractGriffinTest.setUpStatic();
    }

    @AfterClass
    public static void tearDownStatic() {
        path = Misc.free(path);
        AbstractGriffinTest.tearDownStatic();
    }

    @Before
    public void setUp() {
        // sync() system call is not available on Windows, so we skip the whole test suite there.
        Assume.assumeTrue(Os.type != Os.WINDOWS);

        super.setUp();
        path.of(configuration.getSnapshotRoot()).concat(configuration.getDbDirectory()).slash();
        rootLen = path.length();
        testFilesFacade.errorOnSync = false;
    }

    @After
    public void tearDown() {
        super.tearDown();
        path.trimTo(rootLen);
        configuration.getFilesFacade().rmdir(path.slash$());
    }

    @Test
    public void testRecoverSnapshotForDefaultInstanceIds() throws Exception {
        testRecoverSnapshot(null, null, false);
    }

    @Test
    public void testRecoverSnapshotForDefaultRestartedId() throws Exception {
        testRecoverSnapshot("id1", null, false);
    }

    @Test
    public void testRecoverSnapshotForDefaultSnapshotId() throws Exception {
        testRecoverSnapshot(null, "id1", false);
    }

    @Test
    public void testRecoverSnapshotForDifferentInstanceIds() throws Exception {
        testRecoverSnapshot("id1", "id2", true);
    }

    @Test
    public void testRecoverSnapshotForDifferentInstanceIdsWhenRecoveryIsDisabled() throws Exception {
        snapshotRecoveryEnabled = false;
        testRecoverSnapshot("id1", "id2", false);
    }

    @Test
    public void testRecoverSnapshotForEqualInstanceIds() throws Exception {
        testRecoverSnapshot("id1", "id1", false);
    }

    @Test
    public void testRecoverSnapshotLargePartitionCount() throws Exception {
        final int partitionCount = 2000;
        final String snapshotId = "id1";
        final String restartedId = "id2";
        assertMemoryLeak(() -> {
            snapshotInstanceId = snapshotId;

            final String tableName = "t";
            compile("create table " + tableName + " as " +
                            "(select x, timestamp_sequence(0, 100000000000) ts from long_sequence(" + partitionCount + ")) timestamp(ts) partition by day",
                    sqlExecutionContext);

            compiler.compile("snapshot prepare", sqlExecutionContext);

            compile("insert into " + tableName +
                    " select x+20 x, timestamp_sequence(100000000000, 100000000000) ts from long_sequence(3)", sqlExecutionContext);

            // Release all readers and writers, but keep the snapshot dir around.
            snapshotAgent.clear();
            engine.releaseAllReaders();
            engine.releaseAllWriters();

            snapshotInstanceId = restartedId;

            DatabaseSnapshotAgent.recoverSnapshot(engine);

            // Data inserted after PREPARE SNAPSHOT should be discarded.
            assertSql("select count() from " + tableName, "count\n" +
                    partitionCount + "\n");
        });
    }

    @Ignore("Enable when table readers start preventing from column file deletion. This could be done along with column versioning.")
    @Test
    public void testRecoverSnapshotRestoresDroppedColumns() throws Exception {
        final String snapshotId = "00000000-0000-0000-0000-000000000000";
        final String restartedId = "123e4567-e89b-12d3-a456-426614174000";
        assertMemoryLeak(() -> {
            snapshotInstanceId = snapshotId;

            final String tableName = "t";
            compile("create table " + tableName + " as " +
                            "(select rnd_str(2,3,0) a, rnd_symbol('A','B','C') b, x c from long_sequence(3))",
                    sqlExecutionContext);

            compiler.compile("snapshot prepare", sqlExecutionContext);

            final String expectedAllColumns = "a\tb\tc\n" +
                    "JW\tC\t1\n" +
                    "WH\tB\t2\n" +
                    "PE\tB\t3\n";
            assertSql("select * from " + tableName, expectedAllColumns);

            compile("alter table " + tableName + " drop column b", sqlExecutionContext);
            assertSql("select * from " + tableName, "a\tc\n" +
                    "JW\t1\n" +
                    "WH\t2\n" +
                    "PE\t3\n");

            // Release all readers and writers, but keep the snapshot dir around.
            snapshotAgent.clear();
            engine.releaseAllReaders();
            engine.releaseAllWriters();

            snapshotInstanceId = restartedId;

            DatabaseSnapshotAgent.recoverSnapshot(engine);

            // Dropped column should be there.
            assertSql("select * from " + tableName, expectedAllColumns);
        });
    }

    @Test
    public void testSnapshotCompleteDeletesSnapshotDir() throws Exception {
        assertMemoryLeak(() -> {
            compile("create table test (ts timestamp, name symbol, val int)", sqlExecutionContext);
            compiler.compile("snapshot prepare", sqlExecutionContext);
            compiler.compile("snapshot complete", sqlExecutionContext);

            path.trimTo(rootLen).slash$();
            Assert.assertFalse(configuration.getFilesFacade().exists(path));
        });
    }

    @Test
    public void testSnapshotCompleteWithoutPrepareIsIgnored() throws Exception {
        assertMemoryLeak(() -> {
            compile("create table test (ts timestamp, name symbol, val int)", sqlExecutionContext);
            // Verify that SNAPSHOT COMPLETE doesn't return errors.
            compiler.compile("snapshot complete", sqlExecutionContext);
        });
    }

    @Test
    public void testSnapshotPrepare() throws Exception {
        assertMemoryLeak(() -> {
            for (int i = 'a'; i < 'f'; i++) {
                compile("create table " + i + " (ts timestamp, name symbol, val int)", sqlExecutionContext);
            }

            compiler.compile("snapshot prepare", sqlExecutionContext);
            compiler.compile("snapshot complete", sqlExecutionContext);
        });
    }

    @Test
    public void testSnapshotPrepareCheckMetadataFileForDefaultInstanceId() throws Exception {
        testSnapshotPrepareCheckMetadataFile(null);
    }

    @Test
    public void testSnapshotPrepareCheckMetadataFileForNonDefaultInstanceId() throws Exception {
        testSnapshotPrepareCheckMetadataFile("foobar");
    }

    @Test
    public void testSnapshotPrepareCheckTableMetadata() throws Exception {
        testSnapshotPrepareCheckTableMetadata(false, false);
    }

    @Test
    public void testSnapshotPrepareCheckTableMetadataFilesForNonPartitionedTable() throws Exception {
        final String tableName = "test";
        testSnapshotPrepareCheckTableMetadataFiles(
                "create table " + tableName + " (a symbol, b double, c long)",
                null
        );
    }

    @Test
    public void testSnapshotPrepareCheckTableMetadataFilesForPartitionedTable() throws Exception {
        final String tableName = "test";
        testSnapshotPrepareCheckTableMetadataFiles(
                "create table " + tableName + " as " +
                        " (select x, timestamp_sequence(0, 100000000000) ts from long_sequence(20)) timestamp(ts) partition by day",
                null
        );
    }

    @Test
    public void testSnapshotPrepareCheckTableMetadataFilesForTableWithDroppedColumns() throws Exception {
        final String tableName = "test";
        testSnapshotPrepareCheckTableMetadataFiles(
                "create table " + tableName + " (a symbol index capacity 128, b double, c long)",
                "alter table " + tableName + " drop column c"
        );
    }

    @Test
    public void testSnapshotPrepareCheckTableMetadataFilesForTableWithIndex() throws Exception {
        final String tableName = "test";
        testSnapshotPrepareCheckTableMetadataFiles(
                "create table " + tableName + " (a symbol index capacity 128, b double, c long)",
                null
        );
    }

    @Test
    public void testSnapshotPrepareCheckTableMetadataFilesForWithParameters() throws Exception {
        final String tableName = "test";
        testSnapshotPrepareCheckTableMetadataFiles(
                "create table " + tableName +
                        " (a symbol, b double, c long, ts timestamp) timestamp(ts) partition by hour with maxUncommittedRows=250000, o3MaxLag = 240s",
                null
        );
    }

    @Test
    public void testSnapshotPrepareCheckTableMetadataWithColTops() throws Exception {
        testSnapshotPrepareCheckTableMetadata(true, false);
    }

    @Test
    public void testSnapshotPrepareCheckTableMetadataWithColTopsAndDroppedColumns() throws Exception {
        testSnapshotPrepareCheckTableMetadata(true, true);
    }

    @Test
    public void testSnapshotPrepareCheckTableMetadataWithDroppedColumns() throws Exception {
        testSnapshotPrepareCheckTableMetadata(true, true);
    }

    @Test
    public void testSnapshotPrepareCleansUpSnapshotDir() throws Exception {
        assertMemoryLeak(() -> {
            path.trimTo(rootLen);
            FilesFacade ff = configuration.getFilesFacade();
            int rc = ff.mkdirs(path.slash$(), configuration.getMkDirMode());
            Assert.assertEquals(0, rc);

            // Create a test file.
            path.trimTo(rootLen).concat("test.txt").$();
            Assert.assertTrue(Files.touch(path));

            compile("create table test (ts timestamp, name symbol, val int)", sqlExecutionContext);
            compiler.compile("snapshot prepare", sqlExecutionContext);

            // The test file should be deleted by SNAPSHOT PREPARE.
            Assert.assertFalse(ff.exists(path));

            compiler.compile("snapshot complete", sqlExecutionContext);
        });
    }

    @Test
    public void testSnapshotPrepareEmptyFolder() throws Exception {
        final String tableName = "test";
        path.of(configuration.getRoot()).concat("empty_folder").slash$();
        FilesFacadeImpl.INSTANCE.mkdirs(path, configuration.getMkDirMode());

        testSnapshotPrepareCheckTableMetadataFiles(
                "create table " + tableName + " (a symbol index capacity 128, b double, c long)",
                null
        );

        // Assert snapshot folder exists
        Assert.assertTrue(FilesFacadeImpl.INSTANCE.exists(
                path.of(configuration.getSnapshotRoot()).slash$())
        );
        // But snapshot/db folder does not
        Assert.assertFalse(FilesFacadeImpl.INSTANCE.exists(
                path.of(configuration.getSnapshotRoot()).concat(configuration.getDbDirectory()).slash$())
        );
    }

    @Test
    public void testSnapshotPrepareFailsOnCorruptedTable() throws Exception {
        assertMemoryLeak(() -> {
            String tableName = "t";
            compile("create table " + tableName + " (ts timestamp, name symbol, val int)", sqlExecutionContext);

            // Corrupt the table by removing _txn file.
            FilesFacade ff = configuration.getFilesFacade();
            CharSequence systemTableName = engine.getSystemTableName(tableName);

            engine.releaseInactive();
            Assert.assertTrue(ff.remove(path.of(root).concat(systemTableName).concat(TableUtils.TXN_FILE_NAME).$()));

            try {
                compiler.compile("snapshot prepare", sqlExecutionContext);
                Assert.fail();
            } catch (CairoException ex) {
                Assert.assertTrue(ex.getMessage().contains("Cannot append. File does not exist"));
            }
        });
    }

    @Test
    public void testSnapshotPrepareFailsOnSyncError() throws Exception {
        assertMemoryLeak(() -> {
            compile("create table test (ts timestamp, name symbol, val int)", sqlExecutionContext);

            testFilesFacade.errorOnSync = true;
            try {
                compiler.compile("snapshot prepare", sqlExecutionContext);
                Assert.fail();
            } catch (CairoException ex) {
                Assert.assertTrue(ex.getMessage().contains("Could not sync"));
            }

            // Once the error is gone, subsequent PREPARE/COMPLETE statements should execute successfully.
            testFilesFacade.errorOnSync = false;
            compiler.compile("snapshot prepare", sqlExecutionContext);
            compiler.compile("snapshot complete", sqlExecutionContext);
        });
    }

    @Test
    public void testSnapshotPrepareOnEmptyDatabase() throws Exception {
        assertMemoryLeak(() -> {
            compiler.compile("snapshot prepare", sqlExecutionContext);
            compiler.compile("snapshot complete", sqlExecutionContext);
        });
    }

    @Test
    public void testSnapshotPrepareSubsequentCallFails() throws Exception {
        assertMemoryLeak(() -> {
            compile("create table test (ts timestamp, name symbol, val int)", sqlExecutionContext);
            try {
                compiler.compile("snapshot prepare", sqlExecutionContext);
                compiler.compile("snapshot prepare", sqlExecutionContext);
                Assert.fail();
            } catch (SqlException ex) {
                Assert.assertTrue(ex.getMessage().startsWith("[0] Waiting for SNAPSHOT COMPLETE to be called"));
            } finally {
                compiler.compile("snapshot complete", sqlExecutionContext);
            }
        });
    }

    @Test
    public void testSnapshotUnknownSubOptionFails() throws Exception {
        assertMemoryLeak(() -> {
            compile("create table test (ts timestamp, name symbol, val int)", sqlExecutionContext);
            try {
                compiler.compile("snapshot commit", sqlExecutionContext);
                Assert.fail();
            } catch (SqlException ex) {
                Assert.assertTrue(ex.getMessage().startsWith("[9] 'prepare' or 'complete' expected"));
            }
        });
    }

    private void testRecoverSnapshot(String snapshotId, String restartedId, boolean expectRecovery) throws Exception {
        assertMemoryLeak(() -> {
            snapshotInstanceId = snapshotId;

            final String nonPartitionedTable = "npt";
            compile("create table " + nonPartitionedTable + " as " +
                            "(select rnd_str(5,10,2) a, x b from long_sequence(20))",
                    sqlExecutionContext);
            final String partitionedTable = "pt";
            compile("create table " + partitionedTable + " as " +
                            "(select x, timestamp_sequence(0, 100000000000) ts from long_sequence(20)) timestamp(ts) partition by hour",
                    sqlExecutionContext);

            compiler.compile("snapshot prepare", sqlExecutionContext);

            compile("insert into " + nonPartitionedTable +
                    " select rnd_str(3,6,2) a, x+20 b from long_sequence(20)", sqlExecutionContext);
            compile("insert into " + partitionedTable +
                    " select x+20 x, timestamp_sequence(100000000000, 100000000000) ts from long_sequence(20)", sqlExecutionContext);

            // Release all readers and writers, but keep the snapshot dir around.
            snapshotAgent.clear();
            engine.releaseAllReaders();
            engine.releaseAllWriters();

            snapshotInstanceId = restartedId;

            DatabaseSnapshotAgent.recoverSnapshot(engine);

            // In case of recovery, data inserted after PREPARE SNAPSHOT should be discarded.
            int expectedCount = expectRecovery ? 20 : 40;
            assertSql("select count() from " + nonPartitionedTable, "count\n" +
                    expectedCount + "\n");
            assertSql("select count() from " + partitionedTable, "count\n" +
                    expectedCount + "\n");

            // Recovery should delete the snapshot dir. Otherwise, the dir should be kept as is.
            path.trimTo(rootLen).slash$();
            Assert.assertEquals(!expectRecovery, configuration.getFilesFacade().exists(path));
        });
    }

    private void testSnapshotPrepareCheckMetadataFile(String snapshotId) throws Exception {
        assertMemoryLeak(() -> {
            snapshotInstanceId = snapshotId;

            try (Path path = new Path()) {
                compile("create table x as (select * from (select rnd_str(5,10,2) a, x b from long_sequence(20)))", sqlExecutionContext);
                compiler.compile("snapshot prepare", sqlExecutionContext);

                path.of(configuration.getSnapshotRoot()).concat(configuration.getDbDirectory());
                FilesFacade ff = configuration.getFilesFacade();
                try (MemoryCMARW mem = Vm.getCMARWInstance()) {
                    mem.smallFile(ff, path.concat(TableUtils.SNAPSHOT_META_FILE_NAME).$(), MemoryTag.MMAP_DEFAULT);

                    CharSequence expectedId = configuration.getSnapshotInstanceId();
                    CharSequence actualId = mem.getStr(0);
                    Assert.assertTrue(Chars.equals(actualId, expectedId));
                }

                compiler.compile("snapshot complete", sqlExecutionContext);
            }
        });
    }

    private void testSnapshotPrepareCheckTableMetadata(boolean generateColTops, boolean dropColumns) throws Exception {
        assertMemoryLeak(() -> {
            try (Path path = new Path()) {
                path.of(configuration.getSnapshotRoot()).concat(configuration.getDbDirectory());

                String tableName = "t";
                compile("create table " + tableName + " (a STRING, b LONG)");

                // Bump truncate version by truncating non-empty table
                compile("insert into " + tableName + " VALUES('abasd', 1L)");
                compile("truncate table " + tableName);

                compile("insert into " + tableName +
                        " select * from (select rnd_str(5,10,2) a, x b from long_sequence(20))", sqlExecutionContext);
                if (generateColTops) {
                    compile("alter table " + tableName + " add column c int", sqlExecutionContext);
                }
                if (dropColumns) {
                    compile("alter table " + tableName + " drop column a", sqlExecutionContext);
                }

                compiler.compile("snapshot prepare", sqlExecutionContext);

                CharSequence systemTableName = engine.getSystemTableName(tableName);
                path.concat(systemTableName);
                int tableNameLen = path.length();
                FilesFacade ff = configuration.getFilesFacade();
                try (TableReader tableReader = newTableReader(configuration, "t")) {
                    try (TableReaderMetadata metadata0 = tableReader.getMetadata()) {
                        path.concat(TableUtils.META_FILE_NAME).$();
                        try (TableReaderMetadata metadata = new TableReaderMetadata(configuration)) {
                            metadata.load(path);
                            // Assert _meta contents.

                            Assert.assertEquals(metadata0.getColumnCount(), metadata.getColumnCount());
                            Assert.assertEquals(metadata0.getPartitionBy(), metadata.getPartitionBy());
                            Assert.assertEquals(metadata0.getTimestampIndex(), metadata.getTimestampIndex());
                            Assert.assertEquals(metadata0.getTableId(), metadata.getTableId());
                            Assert.assertEquals(metadata0.getMaxUncommittedRows(), metadata.getMaxUncommittedRows());
                            Assert.assertEquals(metadata0.getO3MaxLag(), metadata.getO3MaxLag());
                            Assert.assertEquals(metadata0.getStructureVersion(), metadata.getStructureVersion());

                            for (int i = 0, n = metadata0.getColumnCount(); i < n; i++) {
                                TableColumnMetadata columnMetadata0 = metadata0.getColumnMetadata(i);
                                TableColumnMetadata columnMetadata1 = metadata0.getColumnMetadata(i);
                                Assert.assertEquals(columnMetadata0.getName(), columnMetadata1.getName());
                                Assert.assertEquals(columnMetadata0.getType(), columnMetadata1.getType());
                                Assert.assertEquals(columnMetadata0.getIndexValueBlockCapacity(), columnMetadata1.getIndexValueBlockCapacity());
                                Assert.assertEquals(columnMetadata0.isIndexed(), columnMetadata1.isIndexed());
                                Assert.assertEquals(columnMetadata0.isSymbolTableStatic(), columnMetadata1.isSymbolTableStatic());
                            }

                            // Assert _txn contents.
                            path.trimTo(tableNameLen).concat(TableUtils.TXN_FILE_NAME).$();
                            try (TxReader txReader0 = tableReader.getTxFile()) {
                                try (TxReader txReader1 = new TxReader(ff).ofRO(path, metadata.getPartitionBy())) {
                                    TableUtils.safeReadTxn(txReader1, configuration.getMillisecondClock(), configuration.getSpinLockTimeout());

                                    Assert.assertEquals(txReader0.getTxn(), txReader1.getTxn());
                                    Assert.assertEquals(txReader0.getTransientRowCount(), txReader1.getTransientRowCount());
                                    Assert.assertEquals(txReader0.getFixedRowCount(), txReader1.getFixedRowCount());
                                    Assert.assertEquals(txReader0.getMinTimestamp(), txReader1.getMinTimestamp());
                                    Assert.assertEquals(txReader0.getMaxTimestamp(), txReader1.getMaxTimestamp());
                                    Assert.assertEquals(txReader0.getStructureVersion(), txReader1.getStructureVersion());
                                    Assert.assertEquals(txReader0.getDataVersion(), txReader1.getDataVersion());
                                    Assert.assertEquals(txReader0.getPartitionTableVersion(), txReader1.getPartitionTableVersion());
                                    Assert.assertEquals(1, txReader0.getTruncateVersion());
                                    Assert.assertEquals(txReader0.getTruncateVersion(), txReader1.getTruncateVersion());
                                    for (int i = 0; i < txReader0.getSymbolColumnCount(); i++) {
                                        Assert.assertEquals(txReader0.getSymbolValueCount(i), txReader1.getSymbolValueCount(i));
                                    }
                                    for (int i = 0; i < txReader0.getPartitionCount(); i++) {
                                        Assert.assertEquals(txReader0.getPartitionNameTxn(i), txReader1.getPartitionNameTxn(i));
                                        Assert.assertEquals(txReader0.getPartitionSize(i), txReader1.getPartitionSize(i));
                                        Assert.assertEquals(txReader0.getPartitionTimestamp(i), txReader1.getPartitionTimestamp(i));
                                        Assert.assertEquals(txReader0.getPartitionColumnVersion(i), txReader1.getPartitionColumnVersion(i));
                                    }
                                }
                            }

                            // Assert _cv contents.
                            path.trimTo(tableNameLen).concat(TableUtils.COLUMN_VERSION_FILE_NAME).$();
                            try (ColumnVersionReader cvReader0 = tableReader.getColumnVersionReader()) {
                                try (ColumnVersionReader cvReader1 = new ColumnVersionReader().ofRO(ff, path)) {
                                    cvReader1.readSafe(configuration.getMillisecondClock(), configuration.getSpinLockTimeout());

                                    Assert.assertEquals(cvReader0.getVersion(), cvReader1.getVersion());
                                    TestUtils.assertEquals(cvReader0.getCachedList(), cvReader1.getCachedList());
                                }
                            }
                        }
                    }
                }

                compiler.compile("snapshot complete", sqlExecutionContext);
            }
        });
    }

    private void testSnapshotPrepareCheckTableMetadataFiles(String ddl, String ddl2) throws Exception {
        assertMemoryLeak(() -> {
            try (Path path = new Path(); Path copyPath = new Path()) {
                path.of(configuration.getRoot());
                copyPath.of(configuration.getSnapshotRoot()).concat(configuration.getDbDirectory());

                compile(ddl, sqlExecutionContext);
                if (ddl2 != null) {
                    compile(ddl2, sqlExecutionContext);
                }

                compiler.compile("snapshot prepare", sqlExecutionContext);

<<<<<<< HEAD
                CharSequence systemTableName = engine.getSystemTableName(tableName);
                path.concat(systemTableName);
                int tableNameLen = path.length();
                copyPath.concat(systemTableName);
=======
                path.concat("test");
                int tableNameLen = path.length();
                copyPath.concat("test");
>>>>>>> add65949
                int copyTableNameLen = copyPath.length();

                // _meta
                path.concat(TableUtils.META_FILE_NAME).$();
                copyPath.concat(TableUtils.META_FILE_NAME).$();
                TestUtils.assertFileContentsEquals(path, copyPath);
                // _txn
                path.trimTo(tableNameLen).concat(TableUtils.TXN_FILE_NAME).$();
                copyPath.trimTo(copyTableNameLen).concat(TableUtils.TXN_FILE_NAME).$();
                TestUtils.assertFileContentsEquals(path, copyPath);
                // _cv
                path.trimTo(tableNameLen).concat(TableUtils.COLUMN_VERSION_FILE_NAME).$();
                copyPath.trimTo(copyTableNameLen).concat(TableUtils.COLUMN_VERSION_FILE_NAME).$();
                TestUtils.assertFileContentsEquals(path, copyPath);

                compiler.compile("snapshot complete", sqlExecutionContext);
            }
        });
    }

    private static class TestFilesFacade extends TestFilesFacadeImpl {

        boolean errorOnSync = false;

        @Override
        public int sync() {
            if (!errorOnSync) {
                return super.sync();
            }
            return -1;
        }
    }
}<|MERGE_RESOLUTION|>--- conflicted
+++ resolved
@@ -227,7 +227,8 @@
         final String tableName = "test";
         testSnapshotPrepareCheckTableMetadataFiles(
                 "create table " + tableName + " (a symbol, b double, c long)",
-                null
+                null,
+                tableName
         );
     }
 
@@ -237,7 +238,8 @@
         testSnapshotPrepareCheckTableMetadataFiles(
                 "create table " + tableName + " as " +
                         " (select x, timestamp_sequence(0, 100000000000) ts from long_sequence(20)) timestamp(ts) partition by day",
-                null
+                null,
+                tableName
         );
     }
 
@@ -246,7 +248,8 @@
         final String tableName = "test";
         testSnapshotPrepareCheckTableMetadataFiles(
                 "create table " + tableName + " (a symbol index capacity 128, b double, c long)",
-                "alter table " + tableName + " drop column c"
+                "alter table " + tableName + " drop column c",
+                tableName
         );
     }
 
@@ -255,7 +258,8 @@
         final String tableName = "test";
         testSnapshotPrepareCheckTableMetadataFiles(
                 "create table " + tableName + " (a symbol index capacity 128, b double, c long)",
-                null
+                null,
+                tableName
         );
     }
 
@@ -265,7 +269,8 @@
         testSnapshotPrepareCheckTableMetadataFiles(
                 "create table " + tableName +
                         " (a symbol, b double, c long, ts timestamp) timestamp(ts) partition by hour with maxUncommittedRows=250000, o3MaxLag = 240s",
-                null
+                null,
+                tableName
         );
     }
 
@@ -314,7 +319,8 @@
 
         testSnapshotPrepareCheckTableMetadataFiles(
                 "create table " + tableName + " (a symbol index capacity 128, b double, c long)",
-                null
+                null,
+                tableName
         );
 
         // Assert snapshot folder exists
@@ -570,7 +576,7 @@
         });
     }
 
-    private void testSnapshotPrepareCheckTableMetadataFiles(String ddl, String ddl2) throws Exception {
+    private void testSnapshotPrepareCheckTableMetadataFiles(String ddl, String ddl2, String tableName) throws Exception {
         assertMemoryLeak(() -> {
             try (Path path = new Path(); Path copyPath = new Path()) {
                 path.of(configuration.getRoot());
@@ -583,16 +589,10 @@
 
                 compiler.compile("snapshot prepare", sqlExecutionContext);
 
-<<<<<<< HEAD
                 CharSequence systemTableName = engine.getSystemTableName(tableName);
                 path.concat(systemTableName);
                 int tableNameLen = path.length();
                 copyPath.concat(systemTableName);
-=======
-                path.concat("test");
-                int tableNameLen = path.length();
-                copyPath.concat("test");
->>>>>>> add65949
                 int copyTableNameLen = copyPath.length();
 
                 // _meta
