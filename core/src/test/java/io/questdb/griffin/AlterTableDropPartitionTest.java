/*******************************************************************************
 *     ___                  _   ____  ____
 *    / _ \ _   _  ___  ___| |_|  _ \| __ )
 *   | | | | | | |/ _ \/ __| __| | | |  _ \
 *   | |_| | |_| |  __/\__ \ |_| |_| | |_) |
 *    \__\_\\__,_|\___||___/\__|____/|____/
 *
 *  Copyright (c) 2014-2019 Appsicle
 *  Copyright (c) 2019-2022 QuestDB
 *
 *  Licensed under the Apache License, Version 2.0 (the "License");
 *  you may not use this file except in compliance with the License.
 *  You may obtain a copy of the License at
 *
 *  http://www.apache.org/licenses/LICENSE-2.0
 *
 *  Unless required by applicable law or agreed to in writing, software
 *  distributed under the License is distributed on an "AS IS" BASIS,
 *  WITHOUT WARRANTIES OR CONDITIONS OF ANY KIND, either express or implied.
 *  See the License for the specific language governing permissions and
 *  limitations under the License.
 *
 ******************************************************************************/

package io.questdb.griffin;

import io.questdb.cairo.*;
import io.questdb.cairo.security.AllowAllCairoSecurityContext;
import io.questdb.std.Chars;
import io.questdb.std.FilesFacadeImpl;
import io.questdb.std.Os;
import io.questdb.std.datetime.microtime.Timestamps;
import io.questdb.std.str.Path;
import io.questdb.test.tools.TestUtils;
import org.junit.Assert;
import org.junit.Test;

import java.io.File;
import java.nio.file.Paths;

import static io.questdb.griffin.CompiledQuery.ALTER;

public class AlterTableDropPartitionTest extends AbstractGriffinTest {

    @Test
    public void testDropMalformedPartition() throws Exception {
        assertMemoryLeak(() -> {
                    createX("DAY", 72000000);

                    try {
                        compile("alter table x drop partition list '2017-01'", sqlExecutionContext);
                        Assert.fail();
                    } catch (SqlException e) {
                        Assert.assertEquals(34, e.getPosition());
                        TestUtils.assertContains(e.getFlyweightMessage(), "'YYYY-MM-DD' expected");
                    }
                }
        );
    }

    @Test
    public void testDropNonExistentPartition() throws Exception {
        assertMemoryLeak(() -> {
                    createX("DAY", 72000000);

                    try {
                        compile("alter table x drop partition list '2017-01-05'", sqlExecutionContext);
                        Assert.fail();
                    } catch (CairoException e) {
                        Assert.assertEquals(34, e.getPosition());
                        TestUtils.assertContains(e.getFlyweightMessage(), "could not remove partition");
                    }
                }
        );
    }

    @Test
    public void testDropPartitionExpectListOrWhere() throws Exception {
        assertFailure("alter table x drop partition", 28, "'list' or 'where' expected");
    }

    @Test
    public void testDropPartitionExpectName() throws Exception {
        assertFailure("alter table x drop partition list", 33, "partition name expected");
    }

    @Test
    public void testDropPartitionInvalidTimestampColumn() throws Exception {
        assertFailure("alter table x drop partition where a > 1", 35, "Invalid column: a");
    }

    @Test
    public void testDropPartitionListWithOneItem() throws Exception {
        assertMemoryLeak(() -> {
                    createX("DAY", 720000000);

                    String expectedBeforeDrop = "count\n" +
                            "120\n";

                    assertPartitionResult(expectedBeforeDrop, "2018-01-07");
                    assertPartitionResult(expectedBeforeDrop, "2018-01-05");

                    Assert.assertEquals(ALTER, compile("alter table x DROP partition list '2018-01-05', '2018-01-07'", sqlExecutionContext).getType());

                    String expectedAfterDrop = "count\n" +
                            "0\n";

                    assertPartitionResult(expectedAfterDrop, "2018-01-05");
                    assertPartitionResult(expectedAfterDrop, "2018-01-07");
                }
        );
    }

    @Test
    public void testDropPartitionListWithOneItemTwice() throws Exception {
        assertMemoryLeak(() -> {
                    createX("DAY", 720000000);

                    String expectedBeforeDrop = "count\n" +
                            "120\n";

                    assertPartitionResult(expectedBeforeDrop, "2018-01-07");
                    assertPartitionResult(expectedBeforeDrop, "2018-01-05");

                    Assert.assertEquals(ALTER, compile("alter table x DROP partition list '2018-01-05';", sqlExecutionContext).getType());
                    Assert.assertEquals(ALTER, compile("alter table x DROP partition list '2018-01-07'; \n\n", sqlExecutionContext).getType());

                    String expectedAfterDrop = "count\n" +
                            "0\n";

                    assertPartitionResult(expectedAfterDrop, "2018-01-05");
                    assertPartitionResult(expectedAfterDrop, "2018-01-07");
                }
        );
    }

    @Test
    public void testDropPartitionNameMissing() throws Exception {
        assertFailure("alter table x drop partition list ,", 34, "partition name missing");
    }

    @Test
    public void testDropPartitionNameMissing2() throws Exception {
        assertFailure("alter table x drop partition list ;", 34, "'YYYY' expected");
    }

    @Test
    public void testDropPartitionWhereExpressionMissing() throws Exception {
        assertFailure("alter table x drop partition where ", 34, "boolean expression expected");
    }

    @Test
    public void testDropPartitionWhereTimestampColumnNameIsOtherThanTimestamp() throws Exception {
        assertMemoryLeak(() -> {
                    createXWithDifferentTimestampName();

                    assertPartitionResultForTimestampColumnNameTs("count\n" +
                                    "145\n",
                            "2018");

                    assertPartitionResultForTimestampColumnNameTs("count\n" +
                            "147\n", "2020");

                    Assert.assertEquals(ALTER, compile("alter table x drop partition where ts < dateadd('d', -1, now() ) AND ts < now()", sqlExecutionContext).getType());

                    String expectedAfterDrop = "count\n" +
                            "0\n";

                    assertPartitionResultForTimestampColumnNameTs(expectedAfterDrop, "2018");
                    assertPartitionResultForTimestampColumnNameTs(expectedAfterDrop, "2020");
                }
        );
    }

    @Test
    public void testDropPartitionWhereTimestampEquals() throws Exception {
        assertMemoryLeak(() -> {
                    createX("YEAR", 3 * 72000000000L);

                    assertPartitionResult("count\n" +
                                    "145\n",
                            "2018");

                    assertPartitionResult("count\n" +
                            "147\n", "2020");

                    Assert.assertEquals(ALTER, compile("alter table x drop partition where timestamp = to_timestamp('2020-01-01:00:00:00', 'yyyy-MM-dd:HH:mm:ss')", sqlExecutionContext).getType());

                    String expectedAfterDrop = "count\n" +
                            "0\n";

                    assertPartitionResult("count\n" +
                                    "145\n",
                            "2018");
                    assertPartitionResult(expectedAfterDrop, "2020");
                }
        );
    }

    @Test
    public void testDropPartitionWhereTimestampGreaterThanZero() throws Exception {
        assertMemoryLeak(() -> {
                    createX("YEAR", 3 * 72000000000L);

                    assertPartitionResult("count\n" +
                                    "145\n",
                            "2018");

                    assertPartitionResult("count\n" +
                            "147\n", "2020");

                    Assert.assertEquals(ALTER, compile("alter table x drop partition where timestamp > 0 ", sqlExecutionContext).getType());

                    String zeroCount = "count\n0\n";
                    for (int i = 2018; i < 2025; i++) {
                        assertPartitionResult(zeroCount, String.valueOf(i));
                    }
                }
        );
    }

    @Test
    public void testDropPartitionWhereTimestampsIsActivePartition() throws Exception {
        assertMemoryLeak(() -> {
                    createX("YEAR", 3 * 72000000000L);

                    assertPartitionResult("count\n" +
                                    "145\n",
                            "2018");

                    assertPartitionResult("count\n" +
                            "147\n", "2020");

                    Assert.assertEquals(ALTER, compile("alter table x drop partition where timestamp = to_timestamp('2022-01-01:00:00:00', 'yyyy-MM-dd:HH:mm:ss')", sqlExecutionContext).getType());

                    assertPartitionResult("count\n" +
                                    "145\n",
                            "2018");

                    assertPartitionResult("count\n" +
                            "147\n", "2020");
                }
        );
    }

    @Test
<<<<<<< HEAD
    public void testDropPartitionWithO3Version() throws Exception {
        assertMemoryLeak(() -> {
            String tableName = "x";
            try (TableModel tm = new TableModel(engine.getConfiguration(), tableName, PartitionBy.DAY)) {
                tm.timestamp();
                TestUtils.createPopulateTable(compiler, sqlExecutionContext, tm, 100, "2020-01-01", 5);
            }
            compiler.compile("insert into " + tableName + " " +
                    "select timestamp_sequence('2020-01-01', " + Timestamps.HOUR_MICROS + "L) " +
                    "from long_sequence(50)", sqlExecutionContext);

            assertPartitionResult("count\n44\n", "2020-01-01");

            CharSequence systemTableName = engine.getSystemTableName(tableName);
            try (Path path = new Path().of(engine.getConfiguration().getRoot()).concat(systemTableName)) {
                path.concat("2020-01-01.1").concat("timestamp.d").$();
                Assert.assertTrue(FilesFacadeImpl.INSTANCE.exists(path));
                if (Os.type == Os.WINDOWS) {
                    engine.releaseAllReaders();
                }

                compile("alter table x drop partition where timestamp = '2020-01-01'", sqlExecutionContext);

                assertPartitionResult("count\n0\n", "2020-01-01");
                Assert.assertFalse(FilesFacadeImpl.INSTANCE.exists(path));
            }
        });
    }

    @Test
=======
>>>>>>> 24e45f2e
    public void testDropPartitionWithColumnTop() throws Exception {
        assertMemoryLeak(() -> {
            String tableName = "x";
            try (TableModel tm = new TableModel(engine.getConfiguration(), tableName, PartitionBy.DAY)) {
                tm.col("inn", ColumnType.INT).timestamp("ts");
                createPopulateTable(tm, 100, "2022-02-24", 3);
            }

            compile("alter table x add column lo LONG");
            compile("insert into x " +
                    "select x, timestamp_sequence('2022-02-26T23:59:59', 1000000), x " +
                    "from long_sequence(199)");

            compile("alter table x drop partition list '2022-02-26'");
            compile("insert into x " +
                    "select x, timestamp_sequence('2022-02-26T12', 10*60*1000000), x " +
                    "from long_sequence(10)");

            assertSql("x where ts in '2022-02-26'", "inn\tts\tlo\n" +
                    "1\t2022-02-26T12:00:00.000000Z\t1\n" +
                    "2\t2022-02-26T12:10:00.000000Z\t2\n" +
                    "3\t2022-02-26T12:20:00.000000Z\t3\n" +
                    "4\t2022-02-26T12:30:00.000000Z\t4\n" +
                    "5\t2022-02-26T12:40:00.000000Z\t5\n" +
                    "6\t2022-02-26T12:50:00.000000Z\t6\n" +
                    "7\t2022-02-26T13:00:00.000000Z\t7\n" +
                    "8\t2022-02-26T13:10:00.000000Z\t8\n" +
                    "9\t2022-02-26T13:20:00.000000Z\t9\n" +
                    "10\t2022-02-26T13:30:00.000000Z\t10\n");
        });
    }

    @Test
    public void testDropPartitionWithO3Version() throws Exception {
        assertMemoryLeak(() -> {
            String tableName = "x";
            try (TableModel tm = new TableModel(engine.getConfiguration(), tableName, PartitionBy.DAY)) {
                tm.timestamp();
                TestUtils.createPopulateTable(compiler, sqlExecutionContext, tm, 100, "2020-01-01", 5);
            }
            compiler.compile("insert into " + tableName + " " +
                    "select timestamp_sequence('2020-01-01', " + Timestamps.HOUR_MICROS + "L) " +
                    "from long_sequence(50)", sqlExecutionContext);

            assertPartitionResult("count\n44\n", "2020-01-01");

            try (Path path = new Path().of(engine.getConfiguration().getRoot()).concat(tableName)) {
                path.concat("2020-01-01.1").concat("timestamp.d").$();
                Assert.assertTrue(FilesFacadeImpl.INSTANCE.exists(path));
                if (Os.type == Os.WINDOWS) {
                    engine.releaseAllReaders();
                }

                compile("alter table x drop partition where timestamp = '2020-01-01'", sqlExecutionContext);

                assertPartitionResult("count\n0\n", "2020-01-01");
                Assert.assertFalse(FilesFacadeImpl.INSTANCE.exists(path));
            }
        });
    }

    @Test
    public void testDropPartitionWrongSeparator() throws Exception {
        assertFailure("alter table x DROP partition list '2018';'2018'", 41, "',' expected");
    }

    @Test
    public void testDropPartitionsByDayUsingWhereClause() throws Exception {
        assertMemoryLeak(() -> {
                    createX("DAY", 720000000);

                    String expectedBeforeDrop = "count\n" +
                            "120\n";

                    assertPartitionResult(expectedBeforeDrop, "2018-01-07");
                    assertPartitionResult(expectedBeforeDrop, "2018-01-05");

                    Assert.assertEquals(ALTER, compile("alter table x drop partition where timestamp = to_timestamp('2018-01-05:00:00:00', 'yyyy-MM-dd:HH:mm:ss') ", sqlExecutionContext).getType());

                    String expectedAfterDrop = "count\n" +
                            "0\n";

                    assertPartitionResult(expectedAfterDrop, "2018-01-05");
                    assertPartitionResult(expectedBeforeDrop, "2018-01-07");
                }
        );
    }

    @Test
    public void testDropPartitionsUsingWhereClauseAfterRenamingColumn1() throws Exception {
        assertMemoryLeak(() -> {
                    createX("DAY", 720000000);

                    String expectedBeforeDrop = "count\n" +
                            "120\n";

                    String expectedAfterDrop = "count\n" +
                            "0\n";

                    Assert.assertEquals(ALTER, compile("alter table x rename column timestamp to ts ", sqlExecutionContext).getType());

                    assertPartitionResultForTimestampColumnNameTs(expectedBeforeDrop, "2018-01-05");

                    Assert.assertEquals(ALTER, compile("alter table x drop partition where ts = to_timestamp('2018-01-05:00:00:00', 'yyyy-MM-dd:HH:mm:ss') ", sqlExecutionContext).getType());

                    assertPartitionResultForTimestampColumnNameTs(expectedBeforeDrop, "2018-01-07");
                    assertPartitionResultForTimestampColumnNameTs(expectedAfterDrop, "2018-01-05");
                }
        );
    }

    @Test
    public void testDropPartitionsUsingWhereClauseAfterRenamingColumn2() throws Exception {
        assertMemoryLeak(() -> {
                    createX("DAY", 720000000);

                    String expectedBeforeDrop = "count\n" +
                            "120\n";

                    String expectedAfterDrop = "count\n" +
                            "0\n";

                    Assert.assertEquals(ALTER, compile("alter table x rename column b to bbb ", sqlExecutionContext).getType());

                    assertPartitionResult(expectedBeforeDrop, "2018-01-05");

                    Assert.assertEquals(ALTER, compile("alter table x drop partition list '2018-01-05' ", sqlExecutionContext).getType());

                    assertPartitionResult(expectedBeforeDrop, "2018-01-07");
                    assertPartitionResult(expectedAfterDrop, "2018-01-05");
                }
        );
    }

    @Test
    public void testDropPartitionsUsingWhereClauseForTableWithoutDesignatedTimestamp() throws Exception {
        assertMemoryLeak(() -> {
                    createXWithoutDesignatedColumn();

                    try {
                        compile("alter table x drop partition " +
                                        "where timestamp = to_timestamp('2018-01-05:00:00:00', 'yyyy-MM-dd:HH:mm:ss') ",
                                sqlExecutionContext);
                        Assert.fail();
                    } catch (SqlException e) {
                        Assert.assertEquals(19, e.getPosition());
                        TestUtils.assertContains(e.getFlyweightMessage(), "table is not partitioned");
                    }
                }
        );
    }

    @Test
    public void testDropTwoPartitionsByDay() throws Exception {
        assertMemoryLeak(() -> {
                    createX("DAY", 720000000);

                    String expectedBeforeDrop = "count\n" +
                            "120\n";

                    assertPartitionResult(expectedBeforeDrop, "2018-01-07");
                    assertPartitionResult(expectedBeforeDrop, "2018-01-05");

                    Assert.assertEquals(ALTER, compile("alter table x drop partition list '2018-01-05', '2018-01-07'", sqlExecutionContext).getType());

                    String expectedAfterDrop = "count\n" +
                            "0\n";

                    assertPartitionResult(expectedAfterDrop, "2018-01-05");
                    assertPartitionResult(expectedAfterDrop, "2018-01-07");
                }
        );
    }

    @Test
    public void testDropTwoPartitionsByDayUpperCase() throws Exception {
        assertMemoryLeak(() -> {
                    createX("DAY", 720000000);

                    String expectedBeforeDrop = "count\n" +
                            "120\n";

                    assertPartitionResult(expectedBeforeDrop, "2018-01-07");
                    assertPartitionResult(expectedBeforeDrop, "2018-01-05");

                    Assert.assertEquals(ALTER, compile("alter table x DROP partition list '2018-01-05', '2018-01-07'", sqlExecutionContext).getType());

                    String expectedAfterDrop = "count\n" +
                            "0\n";

                    assertPartitionResult(expectedAfterDrop, "2018-01-05");
                    assertPartitionResult(expectedAfterDrop, "2018-01-07");
                }
        );
    }

    @Test
    public void testDropTwoPartitionsByMonth() throws Exception {
        assertMemoryLeak(() -> {
                    createX("MONTH", 3 * 7200000000L);

                    assertPartitionResult("count\n" +
                                    "112\n",
                            "2018-02");

                    assertPartitionResult("count\n" +
                            "120\n", "2018-04");

                    Assert.assertEquals(ALTER, compile("alter table x drop partition list '2018-02', '2018-04'", sqlExecutionContext).getType());

                    String expectedAfterDrop = "count\n" +
                            "0\n";

                    assertPartitionResult(expectedAfterDrop, "2018-02");
                    assertPartitionResult(expectedAfterDrop, "2018-04");
                }
        );
    }

    @Test
    public void testDropTwoPartitionsByYear() throws Exception {
        assertMemoryLeak(() -> {
                    createX("YEAR", 3 * 72000000000L);

                    assertPartitionResult("count\n" +
                                    "147\n",
                            "2020");

                    assertPartitionResult("count\n" +
                            "146\n", "2022");

                    Assert.assertEquals(ALTER, compile("alter table x drop partition list '2020', '2022'", sqlExecutionContext).getType());

                    String expectedAfterDrop = "count\n" +
                            "0\n";

                    assertPartitionResult(expectedAfterDrop, "2020");
                    assertPartitionResult(expectedAfterDrop, "2022");
                }
        );
    }

    @Test
    public void testPartitionDeletedFromDiskAfterOpening() throws Exception {
        String expected = "[0] Table 'src' data directory does not exist on the disk at ";
        String startDate = "2020-01-01";
        int day = PartitionBy.NONE;
        int partitionToCheck = -1;
        String folderToDelete = "default";
        int deletedPartitionIndex = 0;
        int rowCount = 10000;
        testPartitionDirDeleted(expected, startDate, day, partitionToCheck, folderToDelete, deletedPartitionIndex, 5, rowCount, rowCount / 5);
    }

    @Test
    public void testPartitionDeletedFromDiskWithoutDropAfterOpeningByDay() throws Exception {
        // Cannot run this on Windows - e.g. delete opened files
        if (!configuration.getFilesFacade().isRestrictedFileSystem()) {
            String startDate = "2020-01-01";
            int day = PartitionBy.DAY;
            int partitionToCheck = 0;
            String folderToDelete = "2020-01-02";
            int deletedPartitionIndex = 0;
            int rowCount = 10000;
            testPartitionDirDeleted(null, startDate, day, partitionToCheck, folderToDelete, deletedPartitionIndex, 5, rowCount, rowCount / 5);
        }
    }

    @Test
    public void testPartitionDeletedFromDiskWithoutDropByDay() throws Exception {
        String expected = "[0] Partition '2020-01-02' does not exist in table 'src' directory. " +
                "Run [ALTER TABLE src DROP PARTITION LIST '2020-01-02'] " +
                "to repair the table or restore the partition directory.";
        String startDate = "2020-01-01";
        int day = PartitionBy.DAY;
        int partitionToCheck = 0;
        String folderToDelete = "2020-01-02";
        int deletedPartitionIndex = 1;
        int rowCount = 10000;
        testPartitionDirDeleted(expected, startDate, day, partitionToCheck, folderToDelete, deletedPartitionIndex, 5, rowCount, rowCount / 5);
    }

    @Test
    public void testPartitionDeletedFromDiskWithoutDropByMonth() throws Exception {
        String expected = "[0] Partition '2020-02' does not exist in table 'src' directory. " +
                "Run [ALTER TABLE src DROP PARTITION LIST '2020-02'] " +
                "to repair the table or restore the partition directory.";
        String startDate = "2020-01-01";
        int day = PartitionBy.MONTH;
        int partitionToCheck = 0;
        String folderToDelete = "2020-02";
        int deletedPartitionIndex = 1;
        int rowCount = 10000;
        testPartitionDirDeleted(expected, startDate, day, partitionToCheck, folderToDelete, deletedPartitionIndex, 5, rowCount, 2039);
    }

    @Test
    public void testPartitionDeletedFromDiskWithoutDropByNone() throws Exception {
        String expected = "[0] Table 'src' data directory does not exist on the disk at ";
        String startDate = "2020-01-01";
        int day = PartitionBy.NONE;
        int partitionToCheck = -1;
        String folderToDelete = "default";
        int deletedPartitionIndex = 0;
        int rowCount = 1000;
        testPartitionDirDeleted(expected, startDate, day, partitionToCheck, folderToDelete, deletedPartitionIndex, 1, rowCount, rowCount);
    }

    @Test
    public void testSimpleWhere() throws Exception {
        assertMemoryLeak(() -> {
                    createX("YEAR", 3 * 72000000000L);

                    assertPartitionResult("count\n" +
                                    "145\n",
                            "2018");

                    assertPartitionResult("count\n" +
                            "147\n", "2020");

                    Assert.assertEquals(ALTER, compile("alter table x drop partition where timestamp  < to_timestamp('2020', 'yyyy')) ", sqlExecutionContext).getType());

                    String expectedAfterDrop = "count\n" +
                            "0\n";

                    assertPartitionResult(expectedAfterDrop, "2018");
                    assertPartitionResult("count\n" +
                            "147\n", "2020");
                }
        );
    }

    private void assertFailure(String sql, int position, String message) throws Exception {
        assertMemoryLeak(() -> {
            try {
                createX("YEAR", 720000000);
                compiler.compile(sql, sqlExecutionContext);
                Assert.fail();
            } catch (SqlException e) {
                Assert.assertEquals(position, e.getPosition());
                TestUtils.assertContains(e.getFlyweightMessage(), message);
            }
        });
    }

    private void assertPartitionResult(String expectedBeforeDrop, String intervalSearch) throws SqlException {
        assertSql(
                "select count() from x where timestamp in '" + intervalSearch + "'",
                expectedBeforeDrop
        );
    }

    private void assertPartitionResultForTimestampColumnNameTs(String expectedBeforeDrop, String intervalSearch) throws SqlException {
        assertSql(
                "select count() from x where ts in '" + intervalSearch + "'",
                expectedBeforeDrop
        );
    }

    private void createX(String partitionBy, long increment) throws SqlException {
        compiler.compile(
                "create table x as (" +
                        "select" +
                        " cast(x as int) i," +
                        " rnd_symbol('msft','ibm', 'googl') sym," +
                        " round(rnd_double(0)*100, 3) amt," +
                        " to_timestamp('2018-01', 'yyyy-MM') + x * " + increment + " timestamp," +
                        " rnd_boolean() b," +
                        " rnd_str('ABC', 'CDE', null, 'XYZ') c," +
                        " rnd_double(2) d," +
                        " rnd_float(2) e," +
                        " rnd_short(10,1024) f," +
                        " rnd_date(to_date('2015', 'yyyy'), to_date('2016', 'yyyy'), 2) g," +
                        " rnd_symbol(4,4,4,2) ik," +
                        " rnd_long() j," +
                        " timestamp_sequence(0, 1000000000) k," +
                        " rnd_byte(2,50) l," +
                        " rnd_bin(10, 20, 2) m," +
                        " rnd_str(5,16,2) n" +
                        " from long_sequence(1000)" +
                        ") timestamp (timestamp)" +
                        "partition by " + partitionBy,
                sqlExecutionContext
        );
    }

    private void createXWithDifferentTimestampName() throws SqlException {
        compiler.compile(
                "create table x as (" +
                        "select" +
                        " cast(x as int) i," +
                        " rnd_symbol('msft','ibm', 'googl') sym," +
                        " round(rnd_double(0)*100, 3) amt," +
                        " to_timestamp('2018-01', 'yyyy-MM') + x * " + 216000000000L + " ts," +
                        " rnd_boolean() b," +
                        " rnd_str('ABC', 'CDE', null, 'XYZ') c," +
                        " rnd_double(2) d," +
                        " rnd_float(2) e," +
                        " rnd_short(10,1024) f," +
                        " rnd_date(to_date('2015', 'yyyy'), to_date('2016', 'yyyy'), 2) g," +
                        " rnd_symbol(4,4,4,2) ik," +
                        " rnd_long() j," +
                        " timestamp_sequence(0, 1000000000) k," +
                        " rnd_byte(2,50) l," +
                        " rnd_bin(10, 20, 2) m," +
                        " rnd_str(5,16,2) n" +
                        " from long_sequence(1000)" +
                        ") timestamp (ts)" +
                        "partition by " + "YEAR",
                sqlExecutionContext
        );
    }

    private void createXWithoutDesignatedColumn() throws SqlException {
        compiler.compile(
                "create table x as (" +
                        "select" +
                        " cast(x as int) i," +
                        " rnd_symbol('msft','ibm', 'googl') sym," +
                        " round(rnd_double(0)*100, 3) amt," +
                        " to_timestamp('2018-01', 'yyyy-MM') + x * " + 720000000L + " ts," +
                        " rnd_boolean() b," +
                        " rnd_str('ABC', 'CDE', null, 'XYZ') c," +
                        " rnd_double(2) d," +
                        " rnd_float(2) e," +
                        " rnd_short(10,1024) f," +
                        " rnd_date(to_date('2015', 'yyyy'), to_date('2016', 'yyyy'), 2) g," +
                        " rnd_symbol(4,4,4,2) ik," +
                        " rnd_long() j," +
                        " timestamp_sequence(0, 1000000000) k," +
                        " rnd_byte(2,50) l," +
                        " rnd_bin(10, 20, 2) m," +
                        " rnd_str(5,16,2) n" +
                        " from long_sequence(1000)" +
                        ")",
                sqlExecutionContext
        );
    }

    private void deleteDir(File file) {
        File[] contents = file.listFiles();
        if (contents != null) {
            for (File f : contents) {
                deleteDir(f);
            }
        }
        if (!file.delete()) {
            Assert.fail("Failed to delete dir: " + file.getAbsolutePath());
        }
    }

    private long readSumLongColumn(TableReader reader, int partitionRowCount, int colIndex) {
        long sum = 0L;
        for (int i = 0; i < partitionRowCount; i++) {
            long aLong = reader.getColumn(colIndex).getLong(i * 8L);
            sum += aLong;
        }
        return sum;
    }

    private void testPartitionDirDeleted(
            String expected,
            String startDate,
            int partitionBy,
            int partitionToCheck,
            String folderToDelete,
            int deletedPartitionIndex,
            int partitionCount,
            int rowCount, int partitionRowCount) throws Exception {
        assertMemoryLeak(() -> {
            try (TableModel src = new TableModel(configuration, "src", partitionBy)) {
                createPopulateTable(
                        src.col("l", ColumnType.LONG)
                                .col("i", ColumnType.INT)
                                .timestamp("ts"),
                        rowCount,
                        startDate,
                        partitionCount);

                engine.clear();

                try (final TableReader reader = engine.getReader(AllowAllCairoSecurityContext.INSTANCE, src.getName())) {
                    long sum = 0;
                    int colIndex = 0;
                    boolean opened = false;
                    if (partitionToCheck > -1) {
                        Assert.assertEquals(partitionRowCount, reader.openPartition(partitionToCheck));
                        opened = true;

                        // read first column on first partition
                        colIndex = TableReader.getPrimaryColumnIndex(reader.getColumnBase(partitionToCheck), 0);
                        Assert.assertTrue(colIndex > 0); // This can change with refactoring, test has to be updated to get col index correctly
                        sum = readSumLongColumn(reader, partitionRowCount, colIndex);
                        long expectedSumFrom0ToPartitionCount = (long) (partitionRowCount * (partitionRowCount + 1.0) / 2.0);
                        Assert.assertEquals(expectedSumFrom0ToPartitionCount, sum);
                    }

                    // Delete partition folder
                    CharSequence systemTableName = engine.getSystemTableName(src.getName());
                    File dir = new File(Paths.get(root.toString(), Chars.toString(systemTableName), folderToDelete).toString());
                    deleteDir(dir);

                    if (opened) {
                        // Should not affect open partition
                        reader.reload();
                        long sum2 = readSumLongColumn(reader, partitionRowCount, colIndex);
                        Assert.assertEquals(sum, sum2);
                    }

                    if (expected == null) {
                        // Don't check that partition open fails if it's already opened
                        Assert.assertEquals(partitionRowCount, reader.openPartition(deletedPartitionIndex));
                    } else {
                        // Should throw something meaningful
                        try {
                            reader.openPartition(deletedPartitionIndex);
                            Assert.fail();
                        } catch (CairoException ex) {
                            TestUtils.assertContains(ex.getMessage(), expected);
                        }

                        if (partitionBy != PartitionBy.NONE) {
                            compile("alter TABLE " + src.getName() + " DROP PARTITION LIST '" + folderToDelete + "';", sqlExecutionContext);
                        }
                    }
                }
            }
        });
    }
}<|MERGE_RESOLUTION|>--- conflicted
+++ resolved
@@ -244,39 +244,6 @@
     }
 
     @Test
-<<<<<<< HEAD
-    public void testDropPartitionWithO3Version() throws Exception {
-        assertMemoryLeak(() -> {
-            String tableName = "x";
-            try (TableModel tm = new TableModel(engine.getConfiguration(), tableName, PartitionBy.DAY)) {
-                tm.timestamp();
-                TestUtils.createPopulateTable(compiler, sqlExecutionContext, tm, 100, "2020-01-01", 5);
-            }
-            compiler.compile("insert into " + tableName + " " +
-                    "select timestamp_sequence('2020-01-01', " + Timestamps.HOUR_MICROS + "L) " +
-                    "from long_sequence(50)", sqlExecutionContext);
-
-            assertPartitionResult("count\n44\n", "2020-01-01");
-
-            CharSequence systemTableName = engine.getSystemTableName(tableName);
-            try (Path path = new Path().of(engine.getConfiguration().getRoot()).concat(systemTableName)) {
-                path.concat("2020-01-01.1").concat("timestamp.d").$();
-                Assert.assertTrue(FilesFacadeImpl.INSTANCE.exists(path));
-                if (Os.type == Os.WINDOWS) {
-                    engine.releaseAllReaders();
-                }
-
-                compile("alter table x drop partition where timestamp = '2020-01-01'", sqlExecutionContext);
-
-                assertPartitionResult("count\n0\n", "2020-01-01");
-                Assert.assertFalse(FilesFacadeImpl.INSTANCE.exists(path));
-            }
-        });
-    }
-
-    @Test
-=======
->>>>>>> 24e45f2e
     public void testDropPartitionWithColumnTop() throws Exception {
         assertMemoryLeak(() -> {
             String tableName = "x";
@@ -323,7 +290,8 @@
 
             assertPartitionResult("count\n44\n", "2020-01-01");
 
-            try (Path path = new Path().of(engine.getConfiguration().getRoot()).concat(tableName)) {
+            CharSequence systemTableName = engine.getSystemTableName(tableName);
+            try (Path path = new Path().of(engine.getConfiguration().getRoot()).concat(systemTableName)) {
                 path.concat("2020-01-01.1").concat("timestamp.d").$();
                 Assert.assertTrue(FilesFacadeImpl.INSTANCE.exists(path));
                 if (Os.type == Os.WINDOWS) {
