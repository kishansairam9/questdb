/*******************************************************************************
 *     ___                  _   ____  ____
 *    / _ \ _   _  ___  ___| |_|  _ \| __ )
 *   | | | | | | |/ _ \/ __| __| | | |  _ \
 *   | |_| | |_| |  __/\__ \ |_| |_| | |_) |
 *    \__\_\\__,_|\___||___/\__|____/|____/
 *
 *  Copyright (c) 2014-2019 Appsicle
 *  Copyright (c) 2019-2022 QuestDB
 *
 *  Licensed under the Apache License, Version 2.0 (the "License");
 *  you may not use this file except in compliance with the License.
 *  You may obtain a copy of the License at
 *
 *  http://www.apache.org/licenses/LICENSE-2.0
 *
 *  Unless required by applicable law or agreed to in writing, software
 *  distributed under the License is distributed on an "AS IS" BASIS,
 *  WITHOUT WARRANTIES OR CONDITIONS OF ANY KIND, either express or implied.
 *  See the License for the specific language governing permissions and
 *  limitations under the License.
 *
 ******************************************************************************/

package io.questdb.griffin;

import io.questdb.cairo.*;
<<<<<<< HEAD
import io.questdb.std.TestFilesFacadeImpl;
=======
import io.questdb.cairo.security.AllowAllCairoSecurityContext;
import io.questdb.griffin.model.IntervalUtils;
import io.questdb.std.FilesFacadeImpl;
import io.questdb.std.Os;
>>>>>>> 8c73075a
import io.questdb.std.datetime.microtime.Timestamps;
import io.questdb.std.str.Path;
import io.questdb.test.tools.TestUtils;
import org.junit.Assert;
import org.junit.Test;

import java.io.File;
import java.nio.file.Paths;

import static io.questdb.griffin.CompiledQuery.ALTER;

public class AlterTableDropPartitionTest extends AbstractGriffinTest {

    @Test
    public void testDropMalformedPartition() throws Exception {
        assertMemoryLeak(() -> {
                    createX("DAY", 72000000);

                    try {
                        compile("alter table x drop partition list '2017-01'", sqlExecutionContext);
                        Assert.fail();
                    } catch (SqlException e) {
                        Assert.assertEquals(34, e.getPosition());
                        TestUtils.assertContains(e.getFlyweightMessage(), "'YYYY-MM-DD' expected");
                    }
                }
        );
    }

    @Test
    public void testDropNonExistentPartition() throws Exception {
        assertMemoryLeak(() -> {
                    createX("DAY", 72000000);

                    try {
                        compile("alter table x drop partition list '2017-01-05'", sqlExecutionContext);
                        Assert.fail();
                    } catch (CairoException e) {
                        Assert.assertEquals(34, e.getPosition());
                        TestUtils.assertContains(e.getFlyweightMessage(), "could not remove partition");
                    }
                }
        );
    }

    @Test
    public void testDropPartitionExpectListOrWhere() throws Exception {
        assertFailure("alter table x drop partition", 28, "'list' or 'where' expected");
    }

    @Test
    public void testDropPartitionExpectName() throws Exception {
        assertFailure("alter table x drop partition list", 33, "partition name expected");
    }

    @Test
    public void testDropPartitionInvalidTimestampColumn() throws Exception {
        assertFailure("alter table x drop partition where a > 1", 35, "Invalid column: a");
    }

    @Test
    public void testDropPartitionListWithOneItem() throws Exception {
        assertMemoryLeak(() -> {
                    createX("DAY", 720000000);

                    String expectedBeforeDrop = "count\n" +
                            "120\n";

                    assertPartitionResult(expectedBeforeDrop, "2018-01-07");
                    assertPartitionResult(expectedBeforeDrop, "2018-01-05");

                    Assert.assertEquals(ALTER, compile("alter table x DROP partition list '2018-01-05', '2018-01-07'", sqlExecutionContext).getType());

                    String expectedAfterDrop = "count\n" +
                            "0\n";

                    assertPartitionResult(expectedAfterDrop, "2018-01-05");
                    assertPartitionResult(expectedAfterDrop, "2018-01-07");
                }
        );
    }

    @Test
    public void testDropPartitionListWithOneItemTwice() throws Exception {
        assertMemoryLeak(() -> {
                    createX("DAY", 720000000);

                    String expectedBeforeDrop = "count\n" +
                            "120\n";

                    assertPartitionResult(expectedBeforeDrop, "2018-01-07");
                    assertPartitionResult(expectedBeforeDrop, "2018-01-05");

                    Assert.assertEquals(ALTER, compile("alter table x DROP partition list '2018-01-05';", sqlExecutionContext).getType());
                    Assert.assertEquals(ALTER, compile("alter table x DROP partition list '2018-01-07'; \n\n", sqlExecutionContext).getType());

                    String expectedAfterDrop = "count\n" +
                            "0\n";

                    assertPartitionResult(expectedAfterDrop, "2018-01-05");
                    assertPartitionResult(expectedAfterDrop, "2018-01-07");
                }
        );
    }

    @Test
    public void testDropPartitionNameMissing() throws Exception {
        assertFailure("alter table x drop partition list ,", 34, "partition name missing");
    }

    @Test
    public void testDropPartitionNameMissing2() throws Exception {
        assertFailure("alter table x drop partition list ;", 34, "'YYYY' expected");
    }

    @Test
    public void testDropPartitionWhereExpressionMissing() throws Exception {
        assertFailure("alter table x drop partition where ", 34, "boolean expression expected");
    }

    @Test
    public void testDropPartitionWhereTimestampColumnNameIsOtherThanTimestamp() throws Exception {
        assertMemoryLeak(() -> {
                    createXWithDifferentTimestampName();

                    assertPartitionResultForTimestampColumnNameTs("count\n" +
                                    "145\n",
                            "2018");

                    assertPartitionResultForTimestampColumnNameTs("count\n" +
                            "147\n", "2020");

                    Assert.assertEquals(ALTER, compile("alter table x drop partition where ts < dateadd('d', -1, now() ) AND ts < now()", sqlExecutionContext).getType());

                    String expectedAfterDrop = "count\n" +
                            "0\n";

                    assertPartitionResultForTimestampColumnNameTs(expectedAfterDrop, "2018");
                    assertPartitionResultForTimestampColumnNameTs(expectedAfterDrop, "2020");
                }
        );
    }

    @Test
    public void testDropPartitionWhereTimestampEquals() throws Exception {
        assertMemoryLeak(() -> {
                    createX("YEAR", 3 * 72000000000L);

                    assertPartitionResult("count\n" +
                                    "145\n",
                            "2018");

                    assertPartitionResult("count\n" +
                            "147\n", "2020");

                    Assert.assertEquals(ALTER, compile("alter table x drop partition where timestamp = to_timestamp('2020-01-01:00:00:00', 'yyyy-MM-dd:HH:mm:ss')", sqlExecutionContext).getType());

                    String expectedAfterDrop = "count\n" +
                            "0\n";

                    assertPartitionResult("count\n" +
                                    "145\n",
                            "2018");
                    assertPartitionResult(expectedAfterDrop, "2020");
                }
        );
    }

    @Test
    public void testDropPartitionWhereTimestampGreaterThanZero() throws Exception {
        assertMemoryLeak(() -> {
                    createX("YEAR", 3 * 72000000000L);

                    assertPartitionResult("count\n" +
                                    "145\n",
                            "2018");

                    assertPartitionResult("count\n" +
                            "147\n", "2020");

                    Assert.assertEquals(ALTER, compile("alter table x drop partition where timestamp > 0 ", sqlExecutionContext).getType());

                    String zeroCount = "count\n0\n";
                    for (int i = 2018; i < 2025; i++) {
                        assertPartitionResult(zeroCount, String.valueOf(i));
                    }
                }
        );
    }

    @Test
    public void testDropPartitionWhereTimestampsIsActivePartition() throws Exception {
        assertMemoryLeak(() -> {
                    createX("YEAR", 3 * 72000000000L);

                    assertPartitionResult("count\n" +
                                    "145\n",
                            "2018");

                    assertPartitionResult("count\n" +
                            "147\n", "2020");

                    Assert.assertEquals(ALTER, compile("alter table x drop partition where timestamp = to_timestamp('2022-01-01:00:00:00', 'yyyy-MM-dd:HH:mm:ss')", sqlExecutionContext).getType());

                    assertPartitionResult("count\n" +
                                    "145\n",
                            "2018");

                    assertPartitionResult("count\n" +
                            "147\n", "2020");
                }
        );
    }

    @Test
    public void testDropPartitionWithColumnTop() throws Exception {
        assertMemoryLeak(() -> {
            String tableName = "x";
            try (TableModel tm = new TableModel(engine.getConfiguration(), tableName, PartitionBy.DAY)) {
                tm.col("inn", ColumnType.INT).timestamp("ts");
                createPopulateTable(tm, 100, "2022-02-24", 3);
            }

            compile("alter table x add column lo LONG");
            compile("insert into x " +
                    "select x, timestamp_sequence('2022-02-26T23:59:59', 1000000), x " +
                    "from long_sequence(199)");

            compile("alter table x drop partition list '2022-02-26'");
            compile("insert into x " +
                    "select x, timestamp_sequence('2022-02-26T12', 10*60*1000000), x " +
                    "from long_sequence(10)");

            assertSql("x where ts in '2022-02-26'", "inn\tts\tlo\n" +
                    "1\t2022-02-26T12:00:00.000000Z\t1\n" +
                    "2\t2022-02-26T12:10:00.000000Z\t2\n" +
                    "3\t2022-02-26T12:20:00.000000Z\t3\n" +
                    "4\t2022-02-26T12:30:00.000000Z\t4\n" +
                    "5\t2022-02-26T12:40:00.000000Z\t5\n" +
                    "6\t2022-02-26T12:50:00.000000Z\t6\n" +
                    "7\t2022-02-26T13:00:00.000000Z\t7\n" +
                    "8\t2022-02-26T13:10:00.000000Z\t8\n" +
                    "9\t2022-02-26T13:20:00.000000Z\t9\n" +
                    "10\t2022-02-26T13:30:00.000000Z\t10\n");
        });
    }

    @Test
    public void testDropPartitionWithO3Version() throws Exception {
        assertMemoryLeak(() -> {
            String tableName = "x";
            try (TableModel tm = new TableModel(engine.getConfiguration(), tableName, PartitionBy.DAY)) {
                tm.timestamp();
                TestUtils.createPopulateTable(compiler, sqlExecutionContext, tm, 100, "2020-01-01", 5);
            }
            compiler.compile("insert into " + tableName + " " +
                    "select timestamp_sequence('2020-01-01', " + Timestamps.HOUR_MICROS + "L) " +
                    "from long_sequence(50)", sqlExecutionContext);

            assertPartitionResult("count\n44\n", "2020-01-01");

            TableToken tableToken = engine.getTableToken(tableName);
            try (Path path = new Path().of(engine.getConfiguration().getRoot()).concat(tableToken)) {
                path.concat("2020-01-01.1").concat("timestamp.d").$();
                Assert.assertTrue(TestFilesFacadeImpl.INSTANCE.exists(path));
                engine.releaseAllReaders();

                compile("alter table x drop partition where timestamp = '2020-01-01'", sqlExecutionContext);

                assertPartitionResult("count\n0\n", "2020-01-01");
                Assert.assertFalse(TestFilesFacadeImpl.INSTANCE.exists(path));
            }
        });
    }

    @Test
    public void testDropPartitionWriteInOrder() throws Exception {
        assertMemoryLeak(() -> {
            String tableName = "x";
            try (TableModel tm = new TableModel(engine.getConfiguration(), tableName, PartitionBy.HOUR)) {
                tm.col("x", ColumnType.INT).timestamp("ts");
                createPopulateTable(tm, 1, "2022-12-12T09:05", 1);
            }

            assertReader("x\tts\n" +
                    "1\t2022-12-12T10:04:59.000000Z\n", "x");

            TableReader rdr1 = engine.getReader(AllowAllCairoSecurityContext.INSTANCE, "x");
            try (TableWriter tw = engine.getWriter(AllowAllCairoSecurityContext.INSTANCE, "x", "test")) {

                TableWriter.Row row;

                row = tw.newRow(IntervalUtils.parseFloorPartialTimestamp("2022-12-12T11:55"));
                row.putInt(0, 1);
                row.append();
                tw.commit();

                Assert.assertEquals(2, tw.size());
                tw.removePartition(IntervalUtils.parseFloorPartialTimestamp("2022-12-12T10:00"));
                Assert.assertEquals(1, tw.size());

                // Reader refresh after table partition remove.
                rdr1.close();
                assertReader("x\tts\n" +
                        "1\t2022-12-12T11:55:00.000000Z\n", "x");

                row = tw.newRow(IntervalUtils.parseFloorPartialTimestamp("2022-12-12T11:56"));
                row.putInt(0, 2);
                row.append();

                row = tw.newRow(IntervalUtils.parseFloorPartialTimestamp("2022-12-12T12:00"));
                row.putInt(0, 3);
                row.append();
                tw.commit();

                row = tw.newRow(IntervalUtils.parseFloorPartialTimestamp("2022-12-12T12:55"));
                row.putInt(0, 4);
                row.append();

                tw.removePartition(IntervalUtils.parseFloorPartialTimestamp("2022-12-12T11:00"));
                Assert.assertEquals(2, tw.size());
                assertReader("x\tts\n" +
                        "3\t2022-12-12T12:00:00.000000Z\n" +
                        "4\t2022-12-12T12:55:00.000000Z\n", "x");

                row = tw.newRow(IntervalUtils.parseFloorPartialTimestamp("2022-12-12T12:56"));
                row.putInt(0, 5);
                row.append();

                row = tw.newRow(IntervalUtils.parseFloorPartialTimestamp("2022-12-12T13:00"));
                row.putInt(0, 6);
                row.append();
                tw.commit();

                Assert.assertEquals(4, tw.size());
                assertReader("x\tts\n" +
                        "3\t2022-12-12T12:00:00.000000Z\n" +
                        "4\t2022-12-12T12:55:00.000000Z\n" +
                        "5\t2022-12-12T12:56:00.000000Z\n" +
                        "6\t2022-12-12T13:00:00.000000Z\n", "x");
            }
        });
    }

    @Test
    public void testDropPartitionWrongSeparator() throws Exception {
        assertFailure("alter table x DROP partition list '2018';'2018'", 41, "',' expected");
    }

    @Test
    public void testDropPartitionsByDayUsingWhereClause() throws Exception {
        assertMemoryLeak(() -> {
            createX("DAY", 720000000);

            String expectedBeforeDrop = "count\n" +
                    "120\n";

                    assertPartitionResult(expectedBeforeDrop, "2018-01-07");
                    assertPartitionResult(expectedBeforeDrop, "2018-01-05");

                    Assert.assertEquals(ALTER, compile("alter table x drop partition where timestamp = to_timestamp('2018-01-05:00:00:00', 'yyyy-MM-dd:HH:mm:ss') ", sqlExecutionContext).getType());

                    String expectedAfterDrop = "count\n" +
                            "0\n";

                    assertPartitionResult(expectedAfterDrop, "2018-01-05");
                    assertPartitionResult(expectedBeforeDrop, "2018-01-07");
                }
        );
    }

    @Test
    public void testDropPartitionsUsingWhereClauseAfterRenamingColumn1() throws Exception {
        assertMemoryLeak(() -> {
                    createX("DAY", 720000000);

                    String expectedBeforeDrop = "count\n" +
                            "120\n";

                    String expectedAfterDrop = "count\n" +
                            "0\n";

                    Assert.assertEquals(ALTER, compile("alter table x rename column timestamp to ts ", sqlExecutionContext).getType());

                    assertPartitionResultForTimestampColumnNameTs(expectedBeforeDrop, "2018-01-05");

                    Assert.assertEquals(ALTER, compile("alter table x drop partition where ts = to_timestamp('2018-01-05:00:00:00', 'yyyy-MM-dd:HH:mm:ss') ", sqlExecutionContext).getType());

                    assertPartitionResultForTimestampColumnNameTs(expectedBeforeDrop, "2018-01-07");
                    assertPartitionResultForTimestampColumnNameTs(expectedAfterDrop, "2018-01-05");
                }
        );
    }

    @Test
    public void testDropPartitionsUsingWhereClauseAfterRenamingColumn2() throws Exception {
        assertMemoryLeak(() -> {
                    createX("DAY", 720000000);

                    String expectedBeforeDrop = "count\n" +
                            "120\n";

                    String expectedAfterDrop = "count\n" +
                            "0\n";

                    Assert.assertEquals(ALTER, compile("alter table x rename column b to bbb ", sqlExecutionContext).getType());

                    assertPartitionResult(expectedBeforeDrop, "2018-01-05");

                    Assert.assertEquals(ALTER, compile("alter table x drop partition list '2018-01-05' ", sqlExecutionContext).getType());

                    assertPartitionResult(expectedBeforeDrop, "2018-01-07");
                    assertPartitionResult(expectedAfterDrop, "2018-01-05");
                }
        );
    }

    @Test
    public void testDropPartitionsUsingWhereClauseForTableWithoutDesignatedTimestamp() throws Exception {
        assertMemoryLeak(() -> {
                    createXWithoutDesignatedColumn();

                    try {
                        compile("alter table x drop partition " +
                                        "where timestamp = to_timestamp('2018-01-05:00:00:00', 'yyyy-MM-dd:HH:mm:ss') ",
                                sqlExecutionContext);
                        Assert.fail();
                    } catch (SqlException e) {
                        Assert.assertEquals(19, e.getPosition());
                        TestUtils.assertContains(e.getFlyweightMessage(), "table is not partitioned");
                    }
                }
        );
    }

    @Test
    public void testDropTwoPartitionsByDay() throws Exception {
        assertMemoryLeak(() -> {
                    createX("DAY", 720000000);

                    String expectedBeforeDrop = "count\n" +
                            "120\n";

                    assertPartitionResult(expectedBeforeDrop, "2018-01-07");
                    assertPartitionResult(expectedBeforeDrop, "2018-01-05");

                    Assert.assertEquals(ALTER, compile("alter table x drop partition list '2018-01-05', '2018-01-07'", sqlExecutionContext).getType());

                    String expectedAfterDrop = "count\n" +
                            "0\n";

                    assertPartitionResult(expectedAfterDrop, "2018-01-05");
                    assertPartitionResult(expectedAfterDrop, "2018-01-07");
                }
        );
    }

    @Test
    public void testDropTwoPartitionsByDayUpperCase() throws Exception {
        assertMemoryLeak(() -> {
                    createX("DAY", 720000000);

                    String expectedBeforeDrop = "count\n" +
                            "120\n";

                    assertPartitionResult(expectedBeforeDrop, "2018-01-07");
                    assertPartitionResult(expectedBeforeDrop, "2018-01-05");

                    Assert.assertEquals(ALTER, compile("alter table x DROP partition list '2018-01-05', '2018-01-07'", sqlExecutionContext).getType());

                    String expectedAfterDrop = "count\n" +
                            "0\n";

                    assertPartitionResult(expectedAfterDrop, "2018-01-05");
                    assertPartitionResult(expectedAfterDrop, "2018-01-07");
                }
        );
    }

    @Test
    public void testDropTwoPartitionsByMonth() throws Exception {
        assertMemoryLeak(() -> {
                    createX("MONTH", 3 * 7200000000L);

                    assertPartitionResult("count\n" +
                                    "112\n",
                            "2018-02");

                    assertPartitionResult("count\n" +
                            "120\n", "2018-04");

                    Assert.assertEquals(ALTER, compile("alter table x drop partition list '2018-02', '2018-04'", sqlExecutionContext).getType());

                    String expectedAfterDrop = "count\n" +
                            "0\n";

                    assertPartitionResult(expectedAfterDrop, "2018-02");
                    assertPartitionResult(expectedAfterDrop, "2018-04");
                }
        );
    }

    @Test
    public void testDropTwoPartitionsByYear() throws Exception {
        assertMemoryLeak(() -> {
                    createX("YEAR", 3 * 72000000000L);

                    assertPartitionResult("count\n" +
                                    "147\n",
                            "2020");

                    assertPartitionResult("count\n" +
                            "146\n", "2022");

                    Assert.assertEquals(ALTER, compile("alter table x drop partition list '2020', '2022'", sqlExecutionContext).getType());

                    String expectedAfterDrop = "count\n" +
                            "0\n";

                    assertPartitionResult(expectedAfterDrop, "2020");
                    assertPartitionResult(expectedAfterDrop, "2022");
                }
        );
    }

    @Test
    public void testPartitionDeletedFromDiskAfterOpening() throws Exception {
        String expected = "[0] Table 'src' data directory does not exist on the disk at ";
        String startDate = "2020-01-01";
        int day = PartitionBy.NONE;
        int partitionToCheck = -1;
        String partitionDirBaseName = "default";
        int deletedPartitionIndex = 0;
        int rowCount = 10000;
        testPartitionDirDeleted(expected, startDate, day, partitionToCheck, partitionDirBaseName, deletedPartitionIndex, 5, 1, rowCount, rowCount / 5);
    }

    @Test
    public void testPartitionDeletedFromDiskWithoutDropAfterOpeningByDay() throws Exception {
        // Cannot run this on Windows - e.g. delete opened files
        if (!configuration.getFilesFacade().isRestrictedFileSystem()) {
            String startDate = "2020-01-01";
            int day = PartitionBy.DAY;
            int partitionToCheck = 0;
            String partitionDirBaseName = "2020-01-02";
            int deletedPartitionIndex = 0;
            int rowCount = 10000;
            testPartitionDirDeleted(null, startDate, day, partitionToCheck, partitionDirBaseName, deletedPartitionIndex, 5, 1, rowCount, rowCount / 5);
        }
    }

    @Test
    public void testPartitionDeletedFromDiskWithoutDropByDay() throws Exception {
        String expected = "[0] Partition '2020-01-02' does not exist in table 'src' directory. " +
                "Run [ALTER TABLE src DROP PARTITION LIST '2020-01-02'] " +
                "to repair the table or restore the partition directory.";
        String startDate = "2020-01-01";
        int day = PartitionBy.DAY;
        int partitionToCheck = 0;
        String partitionDirBaseName = "2020-01-02";
        int deletedPartitionIndex = 1;
        int rowCount = 10000;
        testPartitionDirDeleted(expected, startDate, day, partitionToCheck, partitionDirBaseName, deletedPartitionIndex, 5, 1, rowCount, rowCount / 5);
    }

    @Test
    public void testPartitionDeletedFromDiskWithoutDropByDayNoVersionInErrorMsg() throws Exception {
        String expected = "[0] Partition '2020-01-02' does not exist in table 'src' directory. " +
                "Run [ALTER TABLE src DROP PARTITION LIST '2020-01-02'] " +
                "to repair the table or restore the partition directory.";
        String startDate = "2020-01-01";
        int day = PartitionBy.DAY;
        int partitionToCheck = 0;
        String partitionDirBaseName = "2020-01-02";
        int deletedPartitionIndex = 1;
        int rowCount = 1000;
        testPartitionDirDeleted(expected, startDate, day, partitionToCheck, partitionDirBaseName, deletedPartitionIndex, 5, 5, rowCount, rowCount / 5);
    }

    @Test
    public void testPartitionDeletedFromDiskWithoutDropByMonth() throws Exception {
        String expected = "[0] Partition '2020-02' does not exist in table 'src' directory. " +
                "Run [ALTER TABLE src DROP PARTITION LIST '2020-02'] " +
                "to repair the table or restore the partition directory.";
        String startDate = "2020-01-01";
        int day = PartitionBy.MONTH;
        int partitionToCheck = 0;
        String partitionDirBaseName = "2020-02";
        int deletedPartitionIndex = 1;
        int rowCount = 10000;
        testPartitionDirDeleted(expected, startDate, day, partitionToCheck, partitionDirBaseName, deletedPartitionIndex, 5, 1, rowCount, 2039);
    }

    @Test
    public void testPartitionDeletedFromDiskWithoutDropByNone() throws Exception {
        String expected = "[0] Table 'src' data directory does not exist on the disk at ";
        String startDate = "2020-01-01";
        int day = PartitionBy.NONE;
        int partitionToCheck = -1;
        String partitionDirBaseName = "default";
        int deletedPartitionIndex = 0;
        int rowCount = 1000;
        testPartitionDirDeleted(expected, startDate, day, partitionToCheck, partitionDirBaseName, deletedPartitionIndex, 1, 1, rowCount, rowCount);
    }

    @Test
    public void testSimpleWhere() throws Exception {
        assertMemoryLeak(() -> {
                    createX("YEAR", 3 * 72000000000L);

                    assertPartitionResult("count\n" +
                                    "145\n",
                            "2018");

                    assertPartitionResult("count\n" +
                            "147\n", "2020");

                    Assert.assertEquals(ALTER, compile("alter table x drop partition where timestamp  < to_timestamp('2020', 'yyyy')) ", sqlExecutionContext).getType());

                    String expectedAfterDrop = "count\n" +
                            "0\n";

                    assertPartitionResult(expectedAfterDrop, "2018");
                    assertPartitionResult("count\n" +
                            "147\n", "2020");
                }
        );
    }

    private void assertFailure(String sql, int position, String message) throws Exception {
        assertMemoryLeak(() -> {
            try {
                createX("YEAR", 720000000);
                compiler.compile(sql, sqlExecutionContext);
                Assert.fail();
            } catch (SqlException e) {
                Assert.assertEquals(position, e.getPosition());
                TestUtils.assertContains(e.getFlyweightMessage(), message);
            }
        });
    }

    private void assertPartitionResult(String expectedBeforeDrop, String intervalSearch) throws SqlException {
        assertSql(
                "select count() from x where timestamp in '" + intervalSearch + "'",
                expectedBeforeDrop
        );
    }

    private void assertPartitionResultForTimestampColumnNameTs(String expectedBeforeDrop, String intervalSearch) throws SqlException {
        assertSql(
                "select count() from x where ts in '" + intervalSearch + "'",
                expectedBeforeDrop
        );
    }

    private void createX(String partitionBy, long increment) throws SqlException {
        compiler.compile(
                "create table x as (" +
                        "select" +
                        " cast(x as int) i," +
                        " rnd_symbol('msft','ibm', 'googl') sym," +
                        " round(rnd_double(0)*100, 3) amt," +
                        " to_timestamp('2018-01', 'yyyy-MM') + x * " + increment + " timestamp," +
                        " rnd_boolean() b," +
                        " rnd_str('ABC', 'CDE', null, 'XYZ') c," +
                        " rnd_double(2) d," +
                        " rnd_float(2) e," +
                        " rnd_short(10,1024) f," +
                        " rnd_date(to_date('2015', 'yyyy'), to_date('2016', 'yyyy'), 2) g," +
                        " rnd_symbol(4,4,4,2) ik," +
                        " rnd_long() j," +
                        " timestamp_sequence(0, 1000000000) k," +
                        " rnd_byte(2,50) l," +
                        " rnd_bin(10, 20, 2) m," +
                        " rnd_str(5,16,2) n" +
                        " from long_sequence(1000)" +
                        ") timestamp (timestamp)" +
                        "partition by " + partitionBy,
                sqlExecutionContext
        );
    }

    private void createXWithDifferentTimestampName() throws SqlException {
        compiler.compile(
                "create table x as (" +
                        "select" +
                        " cast(x as int) i," +
                        " rnd_symbol('msft','ibm', 'googl') sym," +
                        " round(rnd_double(0)*100, 3) amt," +
                        " to_timestamp('2018-01', 'yyyy-MM') + x * " + 216000000000L + " ts," +
                        " rnd_boolean() b," +
                        " rnd_str('ABC', 'CDE', null, 'XYZ') c," +
                        " rnd_double(2) d," +
                        " rnd_float(2) e," +
                        " rnd_short(10,1024) f," +
                        " rnd_date(to_date('2015', 'yyyy'), to_date('2016', 'yyyy'), 2) g," +
                        " rnd_symbol(4,4,4,2) ik," +
                        " rnd_long() j," +
                        " timestamp_sequence(0, 1000000000) k," +
                        " rnd_byte(2,50) l," +
                        " rnd_bin(10, 20, 2) m," +
                        " rnd_str(5,16,2) n" +
                        " from long_sequence(1000)" +
                        ") timestamp (ts)" +
                        "partition by " + "YEAR",
                sqlExecutionContext
        );
    }

    private void createXWithoutDesignatedColumn() throws SqlException {
        compiler.compile(
                "create table x as (" +
                        "select" +
                        " cast(x as int) i," +
                        " rnd_symbol('msft','ibm', 'googl') sym," +
                        " round(rnd_double(0)*100, 3) amt," +
                        " to_timestamp('2018-01', 'yyyy-MM') + x * " + 720000000L + " ts," +
                        " rnd_boolean() b," +
                        " rnd_str('ABC', 'CDE', null, 'XYZ') c," +
                        " rnd_double(2) d," +
                        " rnd_float(2) e," +
                        " rnd_short(10,1024) f," +
                        " rnd_date(to_date('2015', 'yyyy'), to_date('2016', 'yyyy'), 2) g," +
                        " rnd_symbol(4,4,4,2) ik," +
                        " rnd_long() j," +
                        " timestamp_sequence(0, 1000000000) k," +
                        " rnd_byte(2,50) l," +
                        " rnd_bin(10, 20, 2) m," +
                        " rnd_str(5,16,2) n" +
                        " from long_sequence(1000)" +
                        ")",
                sqlExecutionContext
        );
    }

    private void deleteDir(File file) {
        File[] contents = file.listFiles();
        if (contents != null) {
            for (File f : contents) {
                deleteDir(f);
            }
        }
        if (!file.delete()) {
            Assert.fail("Failed to delete dir: " + file.getAbsolutePath());
        }
    }

    private long readSumLongColumn(TableReader reader, int partitionRowCount, int colIndex) {
        long sum = 0L;
        for (int i = 0; i < partitionRowCount; i++) {
            long aLong = reader.getColumn(colIndex).getLong(i * 8L);
            sum += aLong;
        }
        return sum;
    }

    private void testPartitionDirDeleted(
            String expected,
            String startDate,
            int partitionBy,
            int partitionToCheck,
            String partitionDirBaseName,
            int deletedPartitionIndex,
            int partitionCount,
            int insertIterations,
            int totalRowsPerIteration,
            int partitionRowCount
    ) throws Exception {
        final int totalPartitionRowCount = insertIterations * partitionRowCount;
        assertMemoryLeak(() -> {
            try (TableModel src = new TableModel(configuration, "src", partitionBy)) {
                createPopulateTable(
                        1,
                        src.col("l", ColumnType.LONG)
                                .col("i", ColumnType.INT)
                                .timestamp("ts"),
                        insertIterations,
                        totalRowsPerIteration,
                        startDate,
                        partitionCount
                );

                engine.clear();

                try (final TableReader reader = getReader(src.getName())) {
                    long sum = 0;
                    int colIndex = 0;
                    boolean opened = false;
                    if (partitionToCheck > -1) {
                        Assert.assertEquals(totalPartitionRowCount, reader.openPartition(partitionToCheck));
                        opened = true;

                        // read first column on first partition
                        colIndex = TableReader.getPrimaryColumnIndex(reader.getColumnBase(partitionToCheck), 0);
                        Assert.assertTrue(colIndex > 0); // This can change with refactoring, test has to be updated to get col index correctly
                        sum = readSumLongColumn(reader, totalPartitionRowCount, colIndex);
                        long expectedSumFrom0ToPartitionCount = (long) (insertIterations * (partitionRowCount * (partitionRowCount + 1.0) / 2.0));
                        Assert.assertEquals(expectedSumFrom0ToPartitionCount, sum);
                    }

                    // Delete partition directory
                    String dirToDelete = insertIterations > 1 ? partitionDirBaseName + "." + (insertIterations - 1) : partitionDirBaseName;
                    TableToken tableToken = engine.getTableToken(src.getName());
                    File dir = new File(Paths.get(root.toString(), tableToken.getDirName(), dirToDelete).toString());
                    deleteDir(dir);

                    if (opened) {
                        // Should not affect open partition
                        reader.reload();
                        long sum2 = readSumLongColumn(reader, totalPartitionRowCount, colIndex);
                        Assert.assertEquals(sum, sum2);
                    }

                    if (expected == null) {
                        // Don't check that partition open fails if it's already opened
                        Assert.assertEquals(totalPartitionRowCount, reader.openPartition(deletedPartitionIndex));
                    } else {
                        // Should throw something meaningful
                        try {
                            reader.openPartition(deletedPartitionIndex);
                            Assert.fail();
                        } catch (CairoException ex) {
                            TestUtils.assertContains(ex.getMessage(), expected);
                        }

                        if (partitionBy != PartitionBy.NONE) {
                            compile("ALTER TABLE " + src.getName() + " DROP PARTITION LIST '" + partitionDirBaseName + "';", sqlExecutionContext);
                        }
                    }
                }
            }
        });
    }
}<|MERGE_RESOLUTION|>--- conflicted
+++ resolved
@@ -25,14 +25,9 @@
 package io.questdb.griffin;
 
 import io.questdb.cairo.*;
-<<<<<<< HEAD
 import io.questdb.std.TestFilesFacadeImpl;
-=======
 import io.questdb.cairo.security.AllowAllCairoSecurityContext;
 import io.questdb.griffin.model.IntervalUtils;
-import io.questdb.std.FilesFacadeImpl;
-import io.questdb.std.Os;
->>>>>>> 8c73075a
 import io.questdb.std.datetime.microtime.Timestamps;
 import io.questdb.std.str.Path;
 import io.questdb.test.tools.TestUtils;
@@ -385,19 +380,19 @@
     @Test
     public void testDropPartitionsByDayUsingWhereClause() throws Exception {
         assertMemoryLeak(() -> {
-            createX("DAY", 720000000);
-
-            String expectedBeforeDrop = "count\n" +
-                    "120\n";
-
+                    createX("DAY", 720000000);
+    
+                    String expectedBeforeDrop = "count\n" +
+                            "120\n";
+    
                     assertPartitionResult(expectedBeforeDrop, "2018-01-07");
                     assertPartitionResult(expectedBeforeDrop, "2018-01-05");
-
+    
                     Assert.assertEquals(ALTER, compile("alter table x drop partition where timestamp = to_timestamp('2018-01-05:00:00:00', 'yyyy-MM-dd:HH:mm:ss') ", sqlExecutionContext).getType());
-
-                    String expectedAfterDrop = "count\n" +
-                            "0\n";
-
+    
+                    String expectedAfterDrop = "count\n" +
+                            "0\n";
+    
                     assertPartitionResult(expectedAfterDrop, "2018-01-05");
                     assertPartitionResult(expectedBeforeDrop, "2018-01-07");
                 }
