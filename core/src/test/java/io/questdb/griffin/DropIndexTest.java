--- conflicted
+++ resolved
@@ -100,8 +100,6 @@
     }
 
     @Test
-<<<<<<< HEAD
-=======
     public void dropIndexColumnTop() throws SqlException, NumericException {
         try (TableModel model = new TableModel(configuration, tableName, PartitionBy.HOUR)) {
             model.col("a", ColumnType.INT);
@@ -194,7 +192,6 @@
     }
 
     @Test
->>>>>>> cd985a25
     public void testDropIndexFailsWhenHardLinkFails() throws Exception {
         final FilesFacade noHardLinksFF = new FilesFacadeImpl() {
             int numberOfCalls = 0;
@@ -270,13 +267,8 @@
             assertFailure(
                     "ALTER TABLE підрахунок ALTER COLUMN колонка DROP INDEX",
                     null,
-<<<<<<< HEAD
-                    36,
-                    "Column is not indexed [name=колонка]"
-=======
                     12,
                     "Column is not indexed [name=колонка][errno=-100]"
->>>>>>> cd985a25
             );
         });
     }
@@ -439,12 +431,8 @@
                 Throwable fail = concurrentDropIndexFailure.get();
                 Assert.assertNotNull(fail);
                 if (fail instanceof EntryUnavailableException) {
-<<<<<<< HEAD
                     // reason can be Alter table execute or Engine cleanup (unknown)
                     TestUtils.assertContains(fail.getMessage(), "table busy [reason=");
-=======
-                    TestUtils.assertContains(fail.getMessage(), "table busy [reason=Alter table execute]");
->>>>>>> cd985a25
                 } else if (fail instanceof SqlException) {
                     TestUtils.assertContains(fail.getMessage(), "Column is not indexed");
                 }
@@ -494,12 +482,7 @@
             assertSql(tableName, expected);
             executeOperation(
                     dropIndexStatement(),
-<<<<<<< HEAD
                     CompiledQuery.ALTER
-=======
-                    CompiledQuery.ALTER,
-                    CompiledQuery::getAlterOperation
->>>>>>> cd985a25
             );
             path.trimTo(tablePathLen);
             checkMetadataAndTxn(
