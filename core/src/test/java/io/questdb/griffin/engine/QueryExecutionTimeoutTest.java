--- conflicted
+++ resolved
@@ -76,54 +76,30 @@
 
     @Test
     public void testLatestByAllIndexedWithManyWorkersAndMinimalQueue() throws Exception {
-<<<<<<< HEAD
         executeWithPool(3, 1,
                 (CairoEngine engine, SqlCompiler compiler, SqlExecutionContext sqlExecutionContext) ->
                         testTimeoutInLatestByAllIndexed(compiler, sqlExecutionContext));
-=======
-        executeWithPool(3, 1, (CairoEngine engine, SqlCompiler compiler, SqlExecutionContext sqlExecutionContext) ->
-            testTimeoutInLatestByAllIndexed(compiler, sqlExecutionContext)
-        );
->>>>>>> 63659bf9
     }
 
     @Test
     public void testLatestByAllIndexedWithManyWorkersAndRegularQueue() throws Exception {
-<<<<<<< HEAD
         executeWithPool(3, 16,
                 (CairoEngine engine, SqlCompiler compiler, SqlExecutionContext sqlExecutionContext) ->
                         testTimeoutInLatestByAllIndexed(compiler, sqlExecutionContext));
-=======
-        executeWithPool(3, 16, (CairoEngine engine, SqlCompiler compiler, SqlExecutionContext sqlExecutionContext) ->
-            testTimeoutInLatestByAllIndexed(compiler, sqlExecutionContext)
-        );
->>>>>>> 63659bf9
     }
 
     @Test
     public void testLatestByAllIndexedWithOneWorkerAndMinimalQueue() throws Exception {
-<<<<<<< HEAD
         executeWithPool(1, 1,
                 (CairoEngine engine, SqlCompiler compiler, SqlExecutionContext sqlExecutionContext) ->
                         testTimeoutInLatestByAllIndexed(compiler, sqlExecutionContext));
-=======
-        executeWithPool(1, 1, (CairoEngine engine, SqlCompiler compiler, SqlExecutionContext sqlExecutionContext) ->
-            testTimeoutInLatestByAllIndexed(compiler, sqlExecutionContext)
-        );
->>>>>>> 63659bf9
     }
 
     @Test
     public void testLatestByAllIndexedWithOneWorkerAndRegularQueue() throws Exception {
-<<<<<<< HEAD
         executeWithPool(1, 16,
                 (CairoEngine engine, SqlCompiler compiler, SqlExecutionContext sqlExecutionContext) ->
                         testTimeoutInLatestByAllIndexed(compiler, sqlExecutionContext));
-=======
-        executeWithPool(1, 16, (CairoEngine engine, SqlCompiler compiler, SqlExecutionContext sqlExecutionContext) ->
-            testTimeoutInLatestByAllIndexed(compiler, sqlExecutionContext)
-        );
->>>>>>> 63659bf9
     }
 
     @Test
@@ -393,58 +369,34 @@
     @Test
     public void testTimeoutInVectorizedKeyedGroupByWithManyWorkersAndMinimalQueue() throws Exception {
         pageFrameMaxRows = 1000;
-<<<<<<< HEAD
         executeWithPool(3, 1,
                 (CairoEngine engine, SqlCompiler compiler, SqlExecutionContext sqlExecutionContext) ->
                         testTimeoutInVectorizedKeyedGroupBy(compiler, sqlExecutionContext));
-=======
-        executeWithPool(3, 1, (CairoEngine engine, SqlCompiler compiler, SqlExecutionContext sqlExecutionContext) ->
-            testTimeoutInVectorizedKeyedGroupBy(compiler, sqlExecutionContext)
-        );
->>>>>>> 63659bf9
     }
 
     @Test
     public void testTimeoutInVectorizedKeyedGroupByWithManyWorkersAndRegularQueue() throws Exception {
         pageFrameMaxRows = 1000;
-<<<<<<< HEAD
         executeWithPool(3, 16,
                 (CairoEngine engine, SqlCompiler compiler, SqlExecutionContext sqlExecutionContext) ->
                         testTimeoutInVectorizedKeyedGroupBy(compiler, sqlExecutionContext));
-=======
-        executeWithPool(3, 16, (CairoEngine engine, SqlCompiler compiler, SqlExecutionContext sqlExecutionContext) ->
-            testTimeoutInVectorizedKeyedGroupBy(compiler, sqlExecutionContext)
-        );
->>>>>>> 63659bf9
     }
 
     //keyed
     @Test
     public void testTimeoutInVectorizedKeyedGroupByWithOneWorkerAndMinimalQueue() throws Exception {
         pageFrameMaxRows = 1000;
-<<<<<<< HEAD
         executeWithPool(1, 1,
                 (CairoEngine engine, SqlCompiler compiler, SqlExecutionContext sqlExecutionContext) ->
                         testTimeoutInVectorizedKeyedGroupBy(compiler, sqlExecutionContext));
-=======
-        executeWithPool(1, 1, (CairoEngine engine, SqlCompiler compiler, SqlExecutionContext sqlExecutionContext) ->
-            testTimeoutInVectorizedKeyedGroupBy(compiler, sqlExecutionContext)
-        );
->>>>>>> 63659bf9
     }
 
     @Test
     public void testTimeoutInVectorizedKeyedGroupByWithOneWorkerAndRegularQueue() throws Exception {
         pageFrameMaxRows = 1000;
-<<<<<<< HEAD
         executeWithPool(1, 16,
                 (CairoEngine engine, SqlCompiler compiler, SqlExecutionContext sqlExecutionContext) ->
                         testTimeoutInVectorizedKeyedGroupBy(compiler, sqlExecutionContext));
-=======
-        executeWithPool(1, 16, (CairoEngine engine, SqlCompiler compiler, SqlExecutionContext sqlExecutionContext) ->
-            testTimeoutInVectorizedKeyedGroupBy(compiler, sqlExecutionContext)
-        );
->>>>>>> 63659bf9
     }
 
     @Test
@@ -455,41 +407,23 @@
     //non-keyed
     @Test//triggers timeout when processing task in main thread because queue is too small
     public void testTimeoutInVectorizedNonKeyedGroupByWithManyWorkersAndMinimalQueue() throws Exception {
-<<<<<<< HEAD
         executeWithPool(3, 1,
                 (CairoEngine engine, SqlCompiler compiler, SqlExecutionContext sqlExecutionContext) ->
                         testTimeoutInVectorizedNonKeyedGroupBy(compiler, sqlExecutionContext));
-=======
-        executeWithPool(3, 1, (CairoEngine engine, SqlCompiler compiler, SqlExecutionContext sqlExecutionContext) ->
-            testTimeoutInVectorizedNonKeyedGroupBy(compiler, sqlExecutionContext)
-        );
->>>>>>> 63659bf9
     }
 
     @Test//triggers timeout at end of task creation in main thread
     public void testTimeoutInVectorizedNonKeyedGroupByWithManyWorkersAndRegularQueue() throws Exception {
-<<<<<<< HEAD
         executeWithPool(3, 16,
                 (CairoEngine engine, SqlCompiler compiler, SqlExecutionContext sqlExecutionContext) ->
                         testTimeoutInVectorizedNonKeyedGroupBy(compiler, sqlExecutionContext));
-=======
-        executeWithPool(3, 16, (CairoEngine engine, SqlCompiler compiler, SqlExecutionContext sqlExecutionContext) ->
-            testTimeoutInVectorizedNonKeyedGroupBy(compiler, sqlExecutionContext)
-        );
->>>>>>> 63659bf9
     }
 
     @Test//triggers timeout at end of task creation in main thread
     public void testTimeoutInVectorizedNonKeyedGroupByWithOneWorkersAndRegularQueue() throws Exception {
-<<<<<<< HEAD
         executeWithPool(1, 16,
                 (CairoEngine engine, SqlCompiler compiler, SqlExecutionContext sqlExecutionContext) ->
                         testTimeoutInVectorizedNonKeyedGroupBy(compiler, sqlExecutionContext));
-=======
-        executeWithPool(1, 16, (CairoEngine engine, SqlCompiler compiler, SqlExecutionContext sqlExecutionContext) ->
-            testTimeoutInVectorizedNonKeyedGroupBy(compiler, sqlExecutionContext)
-        );
->>>>>>> 63659bf9
     }
 
     @SuppressWarnings("SameParameterValue")
