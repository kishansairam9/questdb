/*******************************************************************************
 *     ___                  _   ____  ____
 *    / _ \ _   _  ___  ___| |_|  _ \| __ )
 *   | | | | | | |/ _ \/ __| __| | | |  _ \
 *   | |_| | |_| |  __/\__ \ |_| |_| | |_) |
 *    \__\_\\__,_|\___||___/\__|____/|____/
 *
 *  Copyright (c) 2014-2019 Appsicle
 *  Copyright (c) 2019-2022 QuestDB
 *
 *  Licensed under the Apache License, Version 2.0 (the "License");
 *  you may not use this file except in compliance with the License.
 *  You may obtain a copy of the License at
 *
 *  http://www.apache.org/licenses/LICENSE-2.0
 *
 *  Unless required by applicable law or agreed to in writing, software
 *  distributed under the License is distributed on an "AS IS" BASIS,
 *  WITHOUT WARRANTIES OR CONDITIONS OF ANY KIND, either express or implied.
 *  See the License for the specific language governing permissions and
 *  limitations under the License.
 *
 ******************************************************************************/

package io.questdb.cairo;

import io.questdb.cairo.pool.PoolListener;
import io.questdb.cairo.security.AllowAllCairoSecurityContext;
import io.questdb.cairo.security.CairoSecurityContextImpl;
import io.questdb.cairo.sql.ReaderOutOfDateException;
import io.questdb.mp.Job;
import io.questdb.std.Chars;
import io.questdb.std.Files;
<<<<<<< HEAD
=======
import io.questdb.std.FilesFacade;
>>>>>>> 24e45f2e
import io.questdb.std.FilesFacadeImpl;
import io.questdb.std.str.LPSZ;
import io.questdb.std.str.Path;
import io.questdb.test.tools.TestUtils;
import org.junit.Assert;
import org.junit.Test;

import static org.junit.Assert.*;

public class CairoEngineTest extends AbstractCairoTest {
    private final static Path otherPath = new Path();
    private final static Path path = new Path();

    @Test
    public void testAncillaries() throws Exception {
        TestUtils.assertMemoryLeak(() -> {
            createX();

            class MyListener implements PoolListener {
                int count = 0;

                @Override
                public void onEvent(byte factoryType, long thread, CharSequence name, short event, short segment, short position) {
                    count++;
                }
            }

            MyListener listener = new MyListener();

            try (CairoEngine engine = new CairoEngine(configuration)) {
                engine.setPoolListener(listener);
                Assert.assertEquals(listener, engine.getPoolListener());

                TableReader reader = engine.getReader(AllowAllCairoSecurityContext.INSTANCE, "x", TableUtils.ANY_TABLE_ID, -1);
                TableWriter writer = engine.getWriter(AllowAllCairoSecurityContext.INSTANCE, "x", "testing");
                Assert.assertEquals(1, engine.getBusyReaderCount());
                Assert.assertEquals(1, engine.getBusyWriterCount());

                reader.close();
                writer.close();

                Assert.assertEquals(4, listener.count);
                Assert.assertEquals(configuration, engine.getConfiguration());
            }
        });
    }

    @Test
    public void testCannotMapTableId() throws Exception {
        TestUtils.assertMemoryLeak(new TestUtils.LeakProneCode() {
            @Override
            public void run() {
                ff = new FilesFacadeImpl() {
                    private boolean failNextAlloc = false;
                    private long theFD = 0;

                    @Override
                    public boolean allocate(long fd, long size) {
                        if (failNextAlloc) {
                            failNextAlloc = false;
                            return false;
                        }
                        return super.allocate(fd, size);
                    }

                    @Override
                    public long length(long fd) {
                        if (theFD == fd) {
                            failNextAlloc = true;
                            theFD = 0;
                            return 0;
                        }
                        return super.length(fd);
                    }

                    @Override
                    public long openRW(LPSZ name, long opts) {
                        long fd = super.openRW(name, opts);
                        if (Chars.endsWith(name, TableUtils.TAB_INDEX_FILE_NAME)) {
                            theFD = fd;
                        }
                        return fd;
                    }
                };

                try {
                    new CairoEngine(configuration);
                    Assert.fail();
                } catch (CairoException e) {
                    TestUtils.assertContains(e.getFlyweightMessage(), "No space left");
                } finally {
                    ff = null;
                }
                Path.clearThreadLocals();
            }
        });
    }

    @Test
    public void testDuplicateTableCreation() throws Exception {
        TestUtils.assertMemoryLeak(() -> {
            try (TableModel model = new TableModel(configuration, "x", PartitionBy.NONE)
                    .col("a", ColumnType.INT)) {
                CairoTestUtils.create(model);
                try {
                    engine.createTable(AllowAllCairoSecurityContext.INSTANCE, model.getMem(), model.getPath(), model);
                    fail("duplicated tables should not be permitted!");
                } catch (CairoException e) {
                    TestUtils.assertContains(e.getFlyweightMessage(), "table exists");
                }
            }
        });
    }

    @Test
    public void testExpiry() throws Exception {
        TestUtils.assertMemoryLeak(() -> {
            createX();

            class MyListener implements PoolListener {
                int count = 0;

                @Override
                public void onEvent(byte factoryType, long thread, CharSequence name, short event, short segment, short position) {
                    if (event == PoolListener.EV_EXPIRE) {
                        count++;
                    }
                }
            }

            MyListener listener = new MyListener();

            try (CairoEngine engine = new CairoEngine(configuration)) {
                engine.setPoolListener(listener);

                assertWriter(engine, "x");
                assertReader(engine, "x");

                Job job = engine.getEngineMaintenanceJob();
                Assert.assertNotNull(job);

                Assert.assertTrue(job.run(0));
                Assert.assertFalse(job.run(0));

                Assert.assertEquals(2, listener.count);
            }
        });
    }

    @Test
    public void testCannotMapTableId() throws Exception {
        TestUtils.assertMemoryLeak(new TestUtils.LeakProneCode() {
            @Override
            public void run() {
                ff = new FilesFacadeImpl() {
                    private long theFD = 0;
                    private boolean failNextAlloc = false;

                    @Override
                    public boolean allocate(long fd, long size) {
                        if (failNextAlloc) {
                            failNextAlloc = false;
                            return false;
                        }
                        return super.allocate(fd, size);
                    }

                    @Override
                    public long length(long fd) {
                        if (theFD == fd) {
                            failNextAlloc = true;
                            theFD = 0;
                            return 0;
                        }
                        return super.length(fd);
                    }

                    @Override
                    public long openRW(LPSZ name, long opts) {
                        long fd = super.openRW(name, opts);
                        if (Chars.endsWith(name, TableUtils.TAB_INDEX_FILE_NAME)) {
                            theFD = fd;
                        }
                        return fd;
                    }
                };

                try {
                    //noinspection resource
                    new CairoEngine(configuration);
                    Assert.fail();
                } catch (CairoException e) {
                    TestUtils.assertContains(e.getFlyweightMessage(), "No space left");
                } finally {
                    ff = null;
                }
                Path.clearThreadLocals();
            }
        });
    }

    @Test
    public void testLockWriter_ReadOnlyContext() throws Exception {
        TestUtils.assertMemoryLeak(() -> {
            CairoSecurityContextImpl readOnlyContext = new CairoSecurityContextImpl(false);
            try (TableModel model = new TableModel(configuration, "x", PartitionBy.NONE)
                    .col("a", ColumnType.INT)) {
                CairoTestUtils.create(model);
                try {
                    engine.lockWriter(readOnlyContext, "x", "testing");
                    fail("acquiring a write lock in read-only context should not be permitted!");
                } catch (CairoException e) {
                    TestUtils.assertContains(e.getFlyweightMessage(), "Write permission denied");

                    // check the lock was actually NOT acquired
                    assertNull(engine.lockWriter(AllowAllCairoSecurityContext.INSTANCE, "x", "testing"));
                    // and release it again to prevent leaks
                    engine.unlockWriter(AllowAllCairoSecurityContext.INSTANCE, "x");
                }
            }
        });
    }

    @Test
    public void testNewTableRename() throws Exception {
        createX();

        TestUtils.assertMemoryLeak(() -> {
            try (CairoEngine engine = new CairoEngine(configuration)) {
                engine.rename(AllowAllCairoSecurityContext.INSTANCE, path, "x", otherPath, "y");

                assertWriter(engine, "y");
                assertReader(engine, "y");
            }
        });
    }

    @Test
    public void testRemoveExisting() throws Exception {
        TestUtils.assertMemoryLeak(() -> {
            createX();

            spinLockTimeout = 1;
            try (CairoEngine engine = new CairoEngine(configuration)) {
                assertReader(engine, "x");
                assertWriter(engine, "x");
                engine.drop(AllowAllCairoSecurityContext.INSTANCE, path, "x");
                Assert.assertEquals(TableUtils.TABLE_DOES_NOT_EXIST, engine.getStatus(AllowAllCairoSecurityContext.INSTANCE, path, "x"));

                try {
                    engine.getReader(AllowAllCairoSecurityContext.INSTANCE, "x", TableUtils.ANY_TABLE_ID, TableUtils.ANY_TABLE_VERSION);
                    Assert.fail();
                } catch (CairoException ignored) {
                }

                try {
                    engine.getWriter(AllowAllCairoSecurityContext.INSTANCE, "x", "testing");
                    Assert.fail();
                } catch (CairoException ignored) {
                }
            }
        });
    }

    @Test
    public void testRemoveNewTable() {

        createX();

        try (CairoEngine engine = new CairoEngine(configuration)) {
            engine.drop(AllowAllCairoSecurityContext.INSTANCE, path, "x");
            Assert.assertEquals(TableUtils.TABLE_DOES_NOT_EXIST, engine.getStatus(AllowAllCairoSecurityContext.INSTANCE, path, "x"));
        }
    }

    @Test
    public void testRemoveNonExisting() throws Exception {
        createY(); // this will create root dir at least
        TestUtils.assertMemoryLeak(() -> {
            try (CairoEngine engine = new CairoEngine(configuration)) {
                try {
                    engine.drop(AllowAllCairoSecurityContext.INSTANCE, path, "x");
                    Assert.fail();
                } catch (CairoException e) {
                    TestUtils.assertContains(e.getFlyweightMessage(), "could not remove table");
                }
            }
        });
    }

    @Test
    public void testRemoveWhenReaderBusy() throws Exception {
        TestUtils.assertMemoryLeak(() -> {
            createX();

            try (CairoEngine engine = new CairoEngine(configuration)) {
                try (TableReader reader = engine.getReader(AllowAllCairoSecurityContext.INSTANCE, "x", TableUtils.ANY_TABLE_ID, TableUtils.ANY_TABLE_VERSION)) {
                    Assert.assertNotNull(reader);
                    try {
                        engine.drop(AllowAllCairoSecurityContext.INSTANCE, path, "x");
                        Assert.fail();
                    } catch (CairoException ignored) {
                    }
                }
            }
        });
    }

    @Test
    public void testRemoveWhenWriterBusy() throws Exception {
        TestUtils.assertMemoryLeak(() -> {
            createX();

            try (CairoEngine engine = new CairoEngine(configuration)) {
                try (TableWriter writer = engine.getWriter(AllowAllCairoSecurityContext.INSTANCE, "x", "testing")) {
                    Assert.assertNotNull(writer);
                    try {
                        engine.drop(AllowAllCairoSecurityContext.INSTANCE, path, "x");
                        Assert.fail();
                    } catch (CairoException ignored) {
                    }
                }
            }
        });
    }

    @Test
    public void testRenameExisting() throws Exception {
        createX();

        TestUtils.assertMemoryLeak(() -> {
            try (CairoEngine engine = new CairoEngine(configuration)) {
                assertWriter(engine, "x");
                assertReader(engine, "x");

                engine.rename(AllowAllCairoSecurityContext.INSTANCE, path, "x", otherPath, "y");

                assertWriter(engine, "y");
                assertReader(engine, "y");

                Assert.assertTrue(engine.clear());
            }
        });
    }

    @Test
    public void testRenameExternallyLockedTable() throws Exception {
        TestUtils.assertMemoryLeak(() -> {
            createX();

            try (TableWriter ignored1 = newTableWriter(configuration, "x", metrics)) {

                try (CairoEngine engine = new CairoEngine(configuration)) {
                    try {
                        engine.getWriter(AllowAllCairoSecurityContext.INSTANCE, "x", "testing");
                        Assert.fail();
                    } catch (CairoException ignored) {
                    }

                    try {
                        engine.rename(AllowAllCairoSecurityContext.INSTANCE, path, "x", otherPath, "y");
                        Assert.fail();
                    } catch (CairoException e) {
                        TestUtils.assertContains(e.getFlyweightMessage(), "table busy");
                    }
                }
            }
        });
    }

    @Test
    public void testRenameFail() throws Exception {
        TestUtils.assertMemoryLeak(() -> {
            createX();

            TestFilesFacade ff = new TestFilesFacade() {
                int counter = 1;

                @Override
                public int rename(LPSZ from, LPSZ to) {
                    return counter-- <= 0
                            && super.rename(from, to) == Files.FILES_RENAME_OK ? Files.FILES_RENAME_OK
                            : Files.FILES_RENAME_ERR_OTHER;
                }

                @Override
                public boolean wasCalled() {
                    return counter < 1;
                }
            };
            AbstractCairoTest.ff = ff;

            try (CairoEngine engine = new CairoEngine(configuration)) {
                assertReader(engine, "x");
                assertWriter(engine, "x");
                try {
                    engine.rename(AllowAllCairoSecurityContext.INSTANCE, path, "x", otherPath, "y");
                    Assert.fail();
                } catch (CairoException e) {
                    TestUtils.assertContains(e.getFlyweightMessage(), "could not rename");
                }

                assertReader(engine, "x");
                assertWriter(engine, "x");
                engine.rename(AllowAllCairoSecurityContext.INSTANCE, path, "x", otherPath, "y");
                assertReader(engine, "y");
                assertWriter(engine, "y");
            }

            Assert.assertTrue(ff.wasCalled());
        });
    }

    @Test
    public void testRenameNonExisting() throws Exception {
        TestUtils.assertMemoryLeak(() -> {

            try (TableModel model = new TableModel(configuration, "z", PartitionBy.NONE)
                    .col("a", ColumnType.INT)) {
                CairoTestUtils.create(model);
            }

            try (CairoEngine engine = new CairoEngine(configuration)) {
                engine.rename(AllowAllCairoSecurityContext.INSTANCE, path, "x", otherPath, "y");
                Assert.fail();
            } catch (CairoException e) {
                TestUtils.assertContains(e.getFlyweightMessage(), "does not exist");
            }
        });
    }

    @Test
    public void testRenameToExistingTarget() throws Exception {
        TestUtils.assertMemoryLeak(() -> {

            createX();
            createY();

            try (CairoEngine engine = new CairoEngine(configuration)) {
                assertWriter(engine, "x");
                assertReader(engine, "x");
                try {
                    engine.rename(AllowAllCairoSecurityContext.INSTANCE, path, "x", otherPath, "y");
                    Assert.fail();
                } catch (CairoException e) {
                    TestUtils.assertContains(e.getFlyweightMessage(), "exists");
                }
                assertWriter(engine, "x");
                assertReader(engine, "x");

                assertReader(engine, "y");
                assertWriter(engine, "y");
            }
        });
    }

    @Test
    public void testUnlockWriter_ReadOnlyContext() throws Exception {
        TestUtils.assertMemoryLeak(() -> {
            CairoSecurityContextImpl readOnlyContext = new CairoSecurityContextImpl(false);
            try (TableModel model = new TableModel(configuration, "x", PartitionBy.NONE)
                    .col("a", ColumnType.INT)) {
                CairoTestUtils.create(model);
                engine.lockWriter(AllowAllCairoSecurityContext.INSTANCE, "x", "testing");
                try {
                    engine.unlockWriter(readOnlyContext, "x");
                    fail("releasing a write lock in read-only context should not be permitted!");
                } catch (CairoException e) {
                    TestUtils.assertContains(e.getFlyweightMessage(), "Write permission denied");

                    // check the lock was actually NOT released
                    assertEquals("testing", engine.lockWriter(AllowAllCairoSecurityContext.INSTANCE, "x", "testing"));

                    // and now release it to prevent leaks
                    engine.unlockWriter(AllowAllCairoSecurityContext.INSTANCE, "x");
                }
            }
        });
    }

    @Test
<<<<<<< HEAD
    public void testDuplicateTableCreation() throws Exception {
        TestUtils.assertMemoryLeak(() -> {
            try (TableModel model = new TableModel(configuration, "x", PartitionBy.NONE)
                    .col("a", ColumnType.INT)) {
                CairoTestUtils.create(model);
                try {
                    engine.createTable(AllowAllCairoSecurityContext.INSTANCE, model.getMem(), model.getPath(), false, model, false);
                    fail("duplicated tables should not be permitted!");
                } catch (CairoException e) {
                    TestUtils.assertContains(e.getFlyweightMessage(), "table exists");
                }
=======
    public void testWrongReaderVersion() throws Exception {
        createX();

        TestUtils.assertMemoryLeak(() -> {
            try (CairoEngine engine = new CairoEngine(configuration)) {
                assertWriter(engine, "x");
                try {
                    engine.getReader(AllowAllCairoSecurityContext.INSTANCE, "x", TableUtils.ANY_TABLE_VERSION, 2);
                    Assert.fail();
                } catch (ReaderOutOfDateException ignored) {
                }
                Assert.assertTrue(engine.clear());
>>>>>>> 24e45f2e
            }
        });
    }

    private void assertReader(CairoEngine engine, String name) {
        try (TableReader reader = engine.getReader(AllowAllCairoSecurityContext.INSTANCE, name, TableUtils.ANY_TABLE_ID, TableUtils.ANY_TABLE_VERSION)) {
            Assert.assertNotNull(reader);
        }
    }

    private void assertWriter(CairoEngine engine, String name) {
        try (TableWriter w = engine.getWriter(AllowAllCairoSecurityContext.INSTANCE, name, "testing")) {
            Assert.assertNotNull(w);
        }
    }

    private void createX() {
        try (TableModel model = new TableModel(configuration, "x", PartitionBy.NONE)
                .col("a", ColumnType.INT)) {
            CairoTestUtils.create(model);
        }
    }

    private void createY() {
        try (TableModel model = new TableModel(configuration, "y", PartitionBy.NONE)
                .col("b", ColumnType.INT)) {
            CairoTestUtils.create(model);
        }
    }
<<<<<<< HEAD

    @Test
    public void testLockBusyReader() throws Exception {

        createX();

        TestUtils.assertMemoryLeak(() -> {
            try (CairoEngine engine = new CairoEngine(configuration)) {
                try (TableReader reader = engine.getReader(AllowAllCairoSecurityContext.INSTANCE, "x", TableUtils.ANY_TABLE_ID, TableUtils.ANY_TABLE_VERSION)) {
                    Assert.assertNotNull(reader);
                    Assert.assertEquals(CairoEngine.BUSY_READER, engine.lock(AllowAllCairoSecurityContext.INSTANCE, engine.getSystemTableName("x"), "testing"));
                    assertReader(engine, "x");
                    assertWriter(engine, "x");
                }
            }
        });
    }

    @Test
    public void testLockWriter_ReadOnlyContext() throws Exception {
        TestUtils.assertMemoryLeak(() -> {
            CairoSecurityContextImpl readOnlyContext = new CairoSecurityContextImpl(false);
            try (TableModel model = new TableModel(configuration, "x", PartitionBy.NONE)
                    .col("a", ColumnType.INT)) {
                CairoTestUtils.create(model);
                try {
                    engine.lockWriter(readOnlyContext, "x", "testing");
                    fail("acquiring a write lock in read-only context should not be permitted!");
                } catch (CairoException e) {
                    TestUtils.assertContains(e.getFlyweightMessage(), "Write permission denied");

                    // check the lock was actually NOT acquired
                    assertNull(engine.lockWriter(AllowAllCairoSecurityContext.INSTANCE, "x", "testing"));
                    // and release it again to prevent leaks
                    engine.unlockWriter(AllowAllCairoSecurityContext.INSTANCE, "x");
                }
            }
        });
    }

    @Test
    public void testUnlockWriter_ReadOnlyContext() throws Exception {
        TestUtils.assertMemoryLeak(() -> {
            CairoSecurityContextImpl readOnlyContext = new CairoSecurityContextImpl(false);
            try (TableModel model = new TableModel(configuration, "x", PartitionBy.NONE)
                    .col("a", ColumnType.INT)) {
                CairoTestUtils.create(model);
                engine.lockWriter(AllowAllCairoSecurityContext.INSTANCE, "x", "testing");
                try {
                    engine.unlockWriter(readOnlyContext, "x");
                    fail("releasing a write lock in read-only context should not be permitted!");
                } catch (CairoException e) {
                    TestUtils.assertContains(e.getFlyweightMessage(), "Write permission denied");

                    // check the lock was actually NOT released
                    assertEquals("testing", engine.lockWriter(AllowAllCairoSecurityContext.INSTANCE, "x", "testing"));

                    // and now release it to prevent leaks
                    engine.unlockWriter(AllowAllCairoSecurityContext.INSTANCE, "x");
                }
            }
        });
    }
=======
>>>>>>> 24e45f2e
}<|MERGE_RESOLUTION|>--- conflicted
+++ resolved
@@ -31,10 +31,6 @@
 import io.questdb.mp.Job;
 import io.questdb.std.Chars;
 import io.questdb.std.Files;
-<<<<<<< HEAD
-=======
-import io.questdb.std.FilesFacade;
->>>>>>> 24e45f2e
 import io.questdb.std.FilesFacadeImpl;
 import io.questdb.std.str.LPSZ;
 import io.questdb.std.str.Path;
@@ -121,6 +117,7 @@
                 };
 
                 try {
+                    //noinspection resource
                     new CairoEngine(configuration);
                     Assert.fail();
                 } catch (CairoException e) {
@@ -140,7 +137,7 @@
                     .col("a", ColumnType.INT)) {
                 CairoTestUtils.create(model);
                 try {
-                    engine.createTable(AllowAllCairoSecurityContext.INSTANCE, model.getMem(), model.getPath(), model);
+                    engine.createTable(AllowAllCairoSecurityContext.INSTANCE, model.getMem(), model.getPath(), false, model, false);
                     fail("duplicated tables should not be permitted!");
                 } catch (CairoException e) {
                     TestUtils.assertContains(e.getFlyweightMessage(), "table exists");
@@ -185,53 +182,18 @@
     }
 
     @Test
-    public void testCannotMapTableId() throws Exception {
-        TestUtils.assertMemoryLeak(new TestUtils.LeakProneCode() {
-            @Override
-            public void run() {
-                ff = new FilesFacadeImpl() {
-                    private long theFD = 0;
-                    private boolean failNextAlloc = false;
-
-                    @Override
-                    public boolean allocate(long fd, long size) {
-                        if (failNextAlloc) {
-                            failNextAlloc = false;
-                            return false;
-                        }
-                        return super.allocate(fd, size);
-                    }
-
-                    @Override
-                    public long length(long fd) {
-                        if (theFD == fd) {
-                            failNextAlloc = true;
-                            theFD = 0;
-                            return 0;
-                        }
-                        return super.length(fd);
-                    }
-
-                    @Override
-                    public long openRW(LPSZ name, long opts) {
-                        long fd = super.openRW(name, opts);
-                        if (Chars.endsWith(name, TableUtils.TAB_INDEX_FILE_NAME)) {
-                            theFD = fd;
-                        }
-                        return fd;
-                    }
-                };
-
-                try {
-                    //noinspection resource
-                    new CairoEngine(configuration);
-                    Assert.fail();
-                } catch (CairoException e) {
-                    TestUtils.assertContains(e.getFlyweightMessage(), "No space left");
-                } finally {
-                    ff = null;
-                }
-                Path.clearThreadLocals();
+    public void testLockBusyReader() throws Exception {
+
+        createX();
+
+        TestUtils.assertMemoryLeak(() -> {
+            try (CairoEngine engine = new CairoEngine(configuration)) {
+                try (TableReader reader = engine.getReader(AllowAllCairoSecurityContext.INSTANCE, "x", TableUtils.ANY_TABLE_ID, TableUtils.ANY_TABLE_VERSION)) {
+                    Assert.assertNotNull(reader);
+                    Assert.assertEquals(CairoEngine.BUSY_READER, engine.lock(AllowAllCairoSecurityContext.INSTANCE, engine.getSystemTableName("x"), "testing"));
+                    assertReader(engine, "x");
+                    assertWriter(engine, "x");
+                }
             }
         });
     }
@@ -516,19 +478,6 @@
     }
 
     @Test
-<<<<<<< HEAD
-    public void testDuplicateTableCreation() throws Exception {
-        TestUtils.assertMemoryLeak(() -> {
-            try (TableModel model = new TableModel(configuration, "x", PartitionBy.NONE)
-                    .col("a", ColumnType.INT)) {
-                CairoTestUtils.create(model);
-                try {
-                    engine.createTable(AllowAllCairoSecurityContext.INSTANCE, model.getMem(), model.getPath(), false, model, false);
-                    fail("duplicated tables should not be permitted!");
-                } catch (CairoException e) {
-                    TestUtils.assertContains(e.getFlyweightMessage(), "table exists");
-                }
-=======
     public void testWrongReaderVersion() throws Exception {
         createX();
 
@@ -541,7 +490,6 @@
                 } catch (ReaderOutOfDateException ignored) {
                 }
                 Assert.assertTrue(engine.clear());
->>>>>>> 24e45f2e
             }
         });
     }
@@ -571,70 +519,4 @@
             CairoTestUtils.create(model);
         }
     }
-<<<<<<< HEAD
-
-    @Test
-    public void testLockBusyReader() throws Exception {
-
-        createX();
-
-        TestUtils.assertMemoryLeak(() -> {
-            try (CairoEngine engine = new CairoEngine(configuration)) {
-                try (TableReader reader = engine.getReader(AllowAllCairoSecurityContext.INSTANCE, "x", TableUtils.ANY_TABLE_ID, TableUtils.ANY_TABLE_VERSION)) {
-                    Assert.assertNotNull(reader);
-                    Assert.assertEquals(CairoEngine.BUSY_READER, engine.lock(AllowAllCairoSecurityContext.INSTANCE, engine.getSystemTableName("x"), "testing"));
-                    assertReader(engine, "x");
-                    assertWriter(engine, "x");
-                }
-            }
-        });
-    }
-
-    @Test
-    public void testLockWriter_ReadOnlyContext() throws Exception {
-        TestUtils.assertMemoryLeak(() -> {
-            CairoSecurityContextImpl readOnlyContext = new CairoSecurityContextImpl(false);
-            try (TableModel model = new TableModel(configuration, "x", PartitionBy.NONE)
-                    .col("a", ColumnType.INT)) {
-                CairoTestUtils.create(model);
-                try {
-                    engine.lockWriter(readOnlyContext, "x", "testing");
-                    fail("acquiring a write lock in read-only context should not be permitted!");
-                } catch (CairoException e) {
-                    TestUtils.assertContains(e.getFlyweightMessage(), "Write permission denied");
-
-                    // check the lock was actually NOT acquired
-                    assertNull(engine.lockWriter(AllowAllCairoSecurityContext.INSTANCE, "x", "testing"));
-                    // and release it again to prevent leaks
-                    engine.unlockWriter(AllowAllCairoSecurityContext.INSTANCE, "x");
-                }
-            }
-        });
-    }
-
-    @Test
-    public void testUnlockWriter_ReadOnlyContext() throws Exception {
-        TestUtils.assertMemoryLeak(() -> {
-            CairoSecurityContextImpl readOnlyContext = new CairoSecurityContextImpl(false);
-            try (TableModel model = new TableModel(configuration, "x", PartitionBy.NONE)
-                    .col("a", ColumnType.INT)) {
-                CairoTestUtils.create(model);
-                engine.lockWriter(AllowAllCairoSecurityContext.INSTANCE, "x", "testing");
-                try {
-                    engine.unlockWriter(readOnlyContext, "x");
-                    fail("releasing a write lock in read-only context should not be permitted!");
-                } catch (CairoException e) {
-                    TestUtils.assertContains(e.getFlyweightMessage(), "Write permission denied");
-
-                    // check the lock was actually NOT released
-                    assertEquals("testing", engine.lockWriter(AllowAllCairoSecurityContext.INSTANCE, "x", "testing"));
-
-                    // and now release it to prevent leaks
-                    engine.unlockWriter(AllowAllCairoSecurityContext.INSTANCE, "x");
-                }
-            }
-        });
-    }
-=======
->>>>>>> 24e45f2e
 }