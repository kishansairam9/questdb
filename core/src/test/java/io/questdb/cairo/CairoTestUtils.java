/*******************************************************************************
 *     ___                  _   ____  ____
 *    / _ \ _   _  ___  ___| |_|  _ \| __ )
 *   | | | | | | |/ _ \/ __| __| | | |  _ \
 *   | |_| | |_| |  __/\__ \ |_| |_| | |_) |
 *    \__\_\\__,_|\___||___/\__|____/|____/
 *
 *  Copyright (c) 2014-2019 Appsicle
 *  Copyright (c) 2019-2022 QuestDB
 *
 *  Licensed under the Apache License, Version 2.0 (the "License");
 *  you may not use this file except in compliance with the License.
 *  You may obtain a copy of the License at
 *
 *  http://www.apache.org/licenses/LICENSE-2.0
 *
 *  Unless required by applicable law or agreed to in writing, software
 *  distributed under the License is distributed on an "AS IS" BASIS,
 *  WITHOUT WARRANTIES OR CONDITIONS OF ANY KIND, either express or implied.
 *  See the License for the specific language governing permissions and
 *  limitations under the License.
 *
 ******************************************************************************/

package io.questdb.cairo;

import io.questdb.Metrics;
import io.questdb.cairo.security.AllowAllCairoSecurityContext;
import io.questdb.std.Numbers;
import io.questdb.std.Rnd;
import io.questdb.std.str.Path;

public class CairoTestUtils {

    public static TableToken create(TableModel model) {
        return create(model, AbstractCairoTest.engine);
    }

    public static TableToken create(TableModel model, CairoEngine engine) {
        int tableId = (int) engine.getTableIdGenerator().getNextId();
        TableToken tableToken = engine.lockTableName(model.getTableName(), tableId, false);
        if (tableToken == null) {
            throw new RuntimeException("table already exists: " + model.getTableName());
        }
        TableUtils.createTable(
                model.getConfiguration(),
                model.getMem(),
                model.getPath(),
                model,
                ColumnType.VERSION,
                tableId,
                tableToken.getDirName()
        );
        engine.registerTableToken(tableToken);
        return tableToken;
    }

    public static TableToken create(CairoEngine engine, TableModel model) {
        return engine.createTable(AllowAllCairoSecurityContext.INSTANCE, model.getMem(), Path.PATH.get(), false, model, false);
    }

    public static void createAllTable(CairoEngine engine, int partitionBy) {
        try (TableModel model = getAllTypesModel(engine.getConfiguration(), partitionBy)) {
            create(model, engine);
        }
    }

    public static void createAllTableWithNewTypes(CairoEngine engine, int partitionBy) {
        try (TableModel model = getAllTypesModelWithNewTypes(engine.getConfiguration(), partitionBy)) {
            create(model, engine);
        }
    }

<<<<<<< HEAD
    public static void createTable(TableModel model) {
        createTable(model, ColumnType.VERSION);
    }

    public static void createTable(TableModel model, int version) {
        TableUtils.createTable(
                model.getConfiguration(),
                model.getMem(),
                model.getPath(),
                false,
                model,
                version,
                1
        );
=======
    public static void createAllTableWithTimestamp(CairoEngine engine, int partitionBy) {
        try (TableModel model = getAllTypesModel(engine.getConfiguration(), partitionBy).col("ts", ColumnType.TIMESTAMP).timestamp()) {
            create(model, engine);
        }
>>>>>>> 5d42ab69
    }

    public static void createTableWithVersionAndId(TableModel model, CairoEngine engine, int version, int tableId) {
        TableToken tableToken = engine.lockTableName(model.getTableName(), tableId, false);
        if (tableToken == null) {
            throw CairoException.critical(0).put("table already exists: ").put(model.getTableName());
        }
        TableUtils.createTable(
                model.getConfiguration(),
                model.getMem(),
                model.getPath(),
                false,
                model,
                version,
                tableId,
                tableToken.getDirName()
        );
        engine.registerTableToken(tableToken);
    }

    public static void createTestTable(int n, Rnd rnd, TestRecord.ArrayBinarySequence binarySequence) {
        createTestTable(AbstractCairoTest.engine, n, rnd, binarySequence);
    }

    public static void createTestTable(CairoEngine engine, int n, Rnd rnd, TestRecord.ArrayBinarySequence binarySequence) {
        try {
            try (TableModel model = new TableModel(engine.getConfiguration(), "x", PartitionBy.NONE)) {
                model
                        .col("a", ColumnType.BYTE)
                        .col("b", ColumnType.SHORT)
                        .col("c", ColumnType.INT)
                        .col("d", ColumnType.LONG)
                        .col("e", ColumnType.DATE)
                        .col("f", ColumnType.TIMESTAMP)
                        .col("g", ColumnType.FLOAT)
                        .col("h", ColumnType.DOUBLE)
                        .col("i", ColumnType.STRING)
                        .col("j", ColumnType.SYMBOL)
                        .col("k", ColumnType.BOOLEAN)
                        .col("l", ColumnType.BINARY);
                create(model, engine);
            }
        } catch (RuntimeException e) {
            if ("table already exists: x".equals(e.getMessage())) {
                try (TableWriter writer = new TableWriter(engine.getConfiguration(), engine.getTableToken("x"), Metrics.disabled())) {
                    writer.truncate();
                }
            } else {
                throw e;
            }
        }

        try (TableWriter writer = new TableWriter(engine.getConfiguration(), engine.getTableToken("x"), Metrics.disabled())) {
            for (int i = 0; i < n; i++) {
                TableWriter.Row row = writer.newRow();
                row.putByte(0, rnd.nextByte());
                row.putShort(1, rnd.nextShort());

                if (rnd.nextInt() % 4 == 0) {
                    row.putInt(2, Numbers.INT_NaN);
                } else {
                    row.putInt(2, rnd.nextInt());
                }

                if (rnd.nextInt() % 4 == 0) {
                    row.putLong(3, Numbers.LONG_NaN);
                } else {
                    row.putLong(3, rnd.nextLong());
                }

                if (rnd.nextInt() % 4 == 0) {
                    row.putLong(4, Numbers.LONG_NaN);
                } else {
                    row.putDate(4, rnd.nextLong());
                }

                if (rnd.nextInt() % 4 == 0) {
                    row.putLong(5, Numbers.LONG_NaN);
                } else {
                    row.putTimestamp(5, rnd.nextLong());
                }

                if (rnd.nextInt() % 4 == 0) {
                    row.putFloat(6, Float.NaN);
                } else {
                    row.putFloat(6, rnd.nextFloat());
                }

                if (rnd.nextInt() % 4 == 0) {
                    row.putDouble(7, Double.NaN);
                } else {
                    row.putDouble(7, rnd.nextDouble());
                }

                if (rnd.nextInt() % 4 == 0) {
                    row.putStr(8, null);
                } else {
                    row.putStr(8, rnd.nextChars(5));
                }

                if (rnd.nextInt() % 4 == 0) {
                    row.putSym(9, null);
                } else {
                    row.putSym(9, rnd.nextChars(3));
                }

                row.putBool(10, rnd.nextBoolean());

                if (rnd.nextInt() % 4 == 0) {
                    row.putBin(11, null);
                } else {
                    binarySequence.of(rnd.nextBytes(25));
                    row.putBin(11, binarySequence);
                }
                row.append();
            }
            writer.commit();
        }
    }

    public static TableModel getAllTypesModel(CairoConfiguration configuration, int partitionBy) {
        return new TableModel(configuration, "all", partitionBy)
                .col("int", ColumnType.INT)
                .col("short", ColumnType.SHORT)
                .col("byte", ColumnType.BYTE)
                .col("double", ColumnType.DOUBLE)
                .col("float", ColumnType.FLOAT)
                .col("long", ColumnType.LONG)
                .col("str", ColumnType.STRING)
                .col("sym", ColumnType.SYMBOL).symbolCapacity(64)
                .col("bool", ColumnType.BOOLEAN)
                .col("bin", ColumnType.BINARY)
                .col("date", ColumnType.DATE);
    }

    public static TableModel getAllTypesModelWithNewTypes(CairoConfiguration configuration, int partitionBy) {
        return new TableModel(configuration, "all2", partitionBy)
                .col("int", ColumnType.INT)
                .col("short", ColumnType.SHORT)
                .col("byte", ColumnType.BYTE)
                .col("double", ColumnType.DOUBLE)
                .col("float", ColumnType.FLOAT)
                .col("long", ColumnType.LONG)
                .col("str", ColumnType.STRING)
                .col("sym", ColumnType.SYMBOL).symbolCapacity(64)
                .col("bool", ColumnType.BOOLEAN)
                .col("bin", ColumnType.BINARY)
                .col("date", ColumnType.DATE)
                .col("long256", ColumnType.LONG256)
                .col("chr", ColumnType.CHAR)
                .timestamp()
                ;

    }

    public static TableModel getGeoHashTypesModelWithNewTypes(CairoConfiguration configuration, int partitionBy) {
        return new TableModel(configuration, "allgeo", partitionBy)
                .col("hb", ColumnType.getGeoHashTypeWithBits(6))
                .col("hs", ColumnType.getGeoHashTypeWithBits(12))
                .col("hi", ColumnType.getGeoHashTypeWithBits(27))
                .col("hl", ColumnType.getGeoHashTypeWithBits(44))
                .timestamp();
    }
}<|MERGE_RESOLUTION|>--- conflicted
+++ resolved
@@ -46,6 +46,7 @@
                 model.getConfiguration(),
                 model.getMem(),
                 model.getPath(),
+                false,
                 model,
                 ColumnType.VERSION,
                 tableId,
@@ -71,27 +72,10 @@
         }
     }
 
-<<<<<<< HEAD
-    public static void createTable(TableModel model) {
-        createTable(model, ColumnType.VERSION);
-    }
-
-    public static void createTable(TableModel model, int version) {
-        TableUtils.createTable(
-                model.getConfiguration(),
-                model.getMem(),
-                model.getPath(),
-                false,
-                model,
-                version,
-                1
-        );
-=======
     public static void createAllTableWithTimestamp(CairoEngine engine, int partitionBy) {
         try (TableModel model = getAllTypesModel(engine.getConfiguration(), partitionBy).col("ts", ColumnType.TIMESTAMP).timestamp()) {
             create(model, engine);
         }
->>>>>>> 5d42ab69
     }
 
     public static void createTableWithVersionAndId(TableModel model, CairoEngine engine, int version, int tableId) {
