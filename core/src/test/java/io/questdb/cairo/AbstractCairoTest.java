--- conflicted
+++ resolved
@@ -69,6 +69,7 @@
     private static final long[] SNAPSHOT = new long[MemoryTag.SIZE];
     private static final MicrosecondClock defaultMicrosecondClock = new ClockMock();
     public static long dataAppendPageSize = -1;
+    public static boolean mangleTableSystemName = true;
     public static int recreateDistressedSequencerAttempts = 3;
     public static long spinLockTimeout = -1;
     @ClassRule
@@ -76,14 +77,6 @@
     public static int walTxnNotificationQueueCapacity = -1;
     public static long writerAsyncCommandBusyWaitTimeout = -1;
     public static long writerAsyncCommandMaxTimeout = -1;
-<<<<<<< HEAD
-    public static long spinLockTimeout = -1;
-    public static long dataAppendPageSize = -1;
-    public static int walTxnNotificationQueueCapacity = -1;
-    public static boolean mangleTableSystemName = true;
-    public static int recreateDistressedSequencerAttempts = 3;
-    protected static CharSequence root;
-=======
     protected static String attachableDirSuffix = null;
     protected static CharSequence backupDir;
     protected static DateFormat backupDirTimestampFormat;
@@ -95,7 +88,6 @@
     protected static int columnVersionTaskPoolCapacity = -1;
     protected static long configOverrideCommitLagMicros = -1;
     protected static int configOverrideMaxUncommittedRows = -1;
->>>>>>> 24e45f2e
     protected static CairoConfiguration configuration;
     protected static Boolean copyPartitionOnAttach = null;
     protected static long currentMicros = -1;
@@ -334,29 +326,6 @@
             }
 
             @Override
-<<<<<<< HEAD
-            public boolean isSqlParallelFilterEnabled() {
-                return enableParallelFilter != null ? enableParallelFilter : super.isSqlParallelFilterEnabled();
-            }
-
-            @Override
-            public boolean isSqlParallelFilterPreTouchEnabled() {
-                return enableColumnPreTouch != null ? enableColumnPreTouch : super.isSqlParallelFilterPreTouchEnabled();
-            }
-
-            @Override
-            public boolean mangleTableSystemNames() {
-                return mangleTableSystemName;
-            }
-
-            @Override
-            public int getSqlCopyLogRetentionDays() {
-                return parallelImportStatusLogKeepNDays >= 0 ? parallelImportStatusLogKeepNDays : super.getSqlCopyLogRetentionDays();
-            }
-
-            @Override
-=======
->>>>>>> 24e45f2e
             public int getPageFrameReduceQueueCapacity() {
                 return pageFrameReduceQueueCapacity < 0 ? super.getPageFrameReduceQueueCapacity() : pageFrameReduceQueueCapacity;
             }
@@ -517,6 +486,11 @@
             @Override
             public boolean isWalSupported() {
                 return true;
+            }
+
+            @Override
+            public boolean mangleTableSystemNames() {
+                return mangleTableSystemName;
             }
         };
         metrics = Metrics.enabled();
@@ -610,6 +584,19 @@
         clearWalQueue();
     }
 
+    private void clearWalQueue() {
+        long seq;
+        while ((seq = engine.getMessageBus().getWalTxnNotificationSubSequence().next()) > -1) {
+            engine.getMessageBus().getWalTxnNotificationSubSequence().done(seq);
+        }
+    }
+
+    protected static void addColumn(TableWriterAPI writer, String columnName, int columnType) throws SqlException {
+        AlterOperationBuilder addColumnC = new AlterOperationBuilder().ofAddColumn(0, Chars.toString(writer.getTableName()), 0);
+        addColumnC.ofAddColumn(columnName, 1, columnType, 0, false, false, 0);
+        writer.apply(addColumnC.build(), true);
+    }
+
     protected static void assertFactoryMemoryUsage() {
         if (memoryUsage > -1) {
             long memAfterCursorClose = getMemUsedByFactories();
@@ -624,12 +611,6 @@
 
     protected static void assertMemoryLeak(TestUtils.LeakProneCode code) throws Exception {
         assertMemoryLeak(AbstractCairoTest.ff, code);
-    }
-
-    protected static void addColumn(TableWriterAPI writer, String columnName, int columnType) throws SqlException {
-        AlterOperationBuilder addColumnC = new AlterOperationBuilder().ofAddColumn(0, Chars.toString(writer.getTableName()), 0);
-        addColumnC.ofAddColumn(columnName, 1, columnType, 0, false, false, 0);
-        writer.apply(addColumnC.build(), true);
     }
 
     protected static void assertMemoryLeak(@Nullable FilesFacade ff, TestUtils.LeakProneCode code) throws Exception {
@@ -651,7 +632,15 @@
         });
     }
 
-<<<<<<< HEAD
+    protected static void configureForBackups() throws IOException {
+        backupDir = temp.newFolder().getAbsolutePath();
+        backupDirTimestampFormat = new TimestampFormatCompiler().compile("ddMMMyyyy");
+    }
+
+    protected static ApplyWal2TableJob createWalApplyJob() {
+        return new ApplyWal2TableJob(engine, 1, 1);
+    }
+
     protected static void drainWalQueue(ApplyWal2TableJob walApplyJob) {
         while (walApplyJob.run(0)) {
             // run until empty
@@ -668,23 +657,6 @@
         while (walApplyJob.run(0)) {
             // run until empty
         }
-=======
-    protected static void configureForBackups() throws IOException {
-        backupDir = temp.newFolder().getAbsolutePath();
-        backupDirTimestampFormat = new TimestampFormatCompiler().compile("ddMMMyyyy");
->>>>>>> 24e45f2e
-    }
-
-    protected static TableWriter newTableWriter(CairoConfiguration configuration, CharSequence tableName, Metrics metrics) {
-        return new TableWriter(configuration, tableName, engine.getSystemTableName(tableName), metrics);
-    }
-
-    protected static TableReader newTableReader(CairoConfiguration configuration, CharSequence tableName) {
-        return new TableReader(configuration, Chars.toString(tableName), engine.getSystemTableName(tableName));
-    }
-
-    protected static ApplyWal2TableJob createWalApplyJob() {
-        return new ApplyWal2TableJob(engine, 1, 1);
     }
 
     protected static void drainWalQueue() {
@@ -699,10 +671,12 @@
         }
     }
 
-    protected static void dumpMemoryUsage() {
-        for (int i = MemoryTag.MMAP_DEFAULT; i < MemoryTag.SIZE; i++) {
-            LOG.info().$(MemoryTag.nameOf(i)).$(": ").$(Unsafe.getMemUsedByTag(i)).$();
-        }
+    protected static TableReader newTableReader(CairoConfiguration configuration, CharSequence tableName) {
+        return new TableReader(configuration, Chars.toString(tableName), engine.getSystemTableName(tableName));
+    }
+
+    protected static TableWriter newTableWriter(CairoConfiguration configuration, CharSequence tableName, Metrics metrics) {
+        return new TableWriter(configuration, tableName, engine.getSystemTableName(tableName), metrics);
     }
 
     protected static void runWalPurgeJob(FilesFacade ff) {
@@ -717,13 +691,6 @@
         runWalPurgeJob(engine.getConfiguration().getFilesFacade());
     }
 
-<<<<<<< HEAD
-    protected boolean isWalTable(CharSequence tableName) {
-        return engine.isWalTable(tableName);
-    }
-
-=======
->>>>>>> 24e45f2e
     protected void assertCursor(CharSequence expected, RecordCursor cursor, RecordMetadata metadata, boolean header) {
         TestUtils.assertCursor(expected, cursor, metadata, header, sink);
     }
@@ -734,26 +701,14 @@
         assertCursor(expected, cursor, metadata, true);
     }
 
-<<<<<<< HEAD
-    private void clearWalQueue() {
-        long seq;
-        while ((seq = engine.getMessageBus().getWalTxnNotificationSubSequence().next()) > -1) {
-            engine.getMessageBus().getWalTxnNotificationSubSequence().done(seq);
-        }
+    protected boolean isWalTable(CharSequence tableName) {
+        return engine.isWalTable(tableName);
     }
 
     protected TableWriter newTableWriter(CairoConfiguration configuration, CharSequence tableName, MessageBus messageBus, Metrics metrics) {
         return new TableWriter(configuration, tableName, engine.getSystemTableName(tableName), messageBus, metrics);
     }
 
-=======
-    protected boolean isWalTable(CharSequence tableName) {
-        try (Path path = new Path().of(configuration.getRoot())) {
-            return TableSequencerAPI.isWalTable(tableName, path, configuration.getFilesFacade());
-        }
-    }
-
->>>>>>> 24e45f2e
     protected enum WalMode {
         WITH_WAL, NO_WAL
     }
