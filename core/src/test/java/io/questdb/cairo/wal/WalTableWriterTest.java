--- conflicted
+++ resolved
@@ -974,18 +974,11 @@
             }
         }
 
-<<<<<<< HEAD
-        AbstractQueueConsumerJob<?> job = cleanup ? new QueueCleanerJob(engine) : new ApplyWal2TableJob(engine, 1, 1, null);
+        final AbstractQueueConsumerJob<?> job = cleanup ? new QueueCleanerJob(engine) : new ApplyWal2TableJob(engine, 1, 1, null);
         try {
             job.drain(0);
         } finally {
             ((Closeable) job).close();
-=======
-        final AbstractQueueConsumerJob<?> job = cleanup ? new QueueCleanerJob(engine) : new ApplyWal2TableJob(engine, 1, 1);
-        //noinspection StatementWithEmptyBody
-        while (job.run(0)) {
-            // run until empty
->>>>>>> ade8cb38
         }
     }
 }