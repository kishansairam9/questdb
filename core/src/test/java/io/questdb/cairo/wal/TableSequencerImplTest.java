/*******************************************************************************
 *     ___                  _   ____  ____
 *    / _ \ _   _  ___  ___| |_|  _ \| __ )
 *   | | | | | | |/ _ \/ __| __| | | |  _ \
 *   | |_| | |_| |  __/\__ \ |_| |_| | |_) |
 *    \__\_\\__,_|\___||___/\__|____/|____/
 *
 *  Copyright (c) 2014-2019 Appsicle
 *  Copyright (c) 2019-2022 QuestDB
 *
 *  Licensed under the Apache License, Version 2.0 (the "License");
 *  you may not use this file except in compliance with the License.
 *  You may obtain a copy of the License at
 *
 *  http://www.apache.org/licenses/LICENSE-2.0
 *
 *  Unless required by applicable law or agreed to in writing, software
 *  distributed under the License is distributed on an "AS IS" BASIS,
 *  WITHOUT WARRANTIES OR CONDITIONS OF ANY KIND, either express or implied.
 *  See the License for the specific language governing permissions and
 *  limitations under the License.
 *
 ******************************************************************************/

package io.questdb.cairo.wal;

import io.questdb.cairo.*;
import io.questdb.cairo.security.AllowAllCairoSecurityContext;
import io.questdb.cairo.wal.seq.TransactionLogCursor;
<<<<<<< HEAD
=======
import io.questdb.griffin.engine.ops.AlterOperationBuilder;
import io.questdb.std.Chars;
>>>>>>> af9a0963
import io.questdb.std.ObjList;
import io.questdb.std.str.Path;
import io.questdb.test.tools.TestUtils;
import org.hamcrest.MatcherAssert;
import org.hamcrest.Matchers;
import org.hamcrest.number.OrderingComparison;
import org.junit.BeforeClass;
import org.junit.Test;

import java.util.concurrent.CyclicBarrier;
import java.util.concurrent.atomic.AtomicInteger;
import java.util.concurrent.atomic.AtomicReference;

public class TableSequencerImplTest extends AbstractCairoTest {
    @BeforeClass
    public static void setUpStatic() {
        recreateDistressedSequencerAttempts = Integer.MAX_VALUE;
        AbstractCairoTest.setUpStatic();
    }

    @Test
    public void testCopyMetadataRace() throws Exception {
        CyclicBarrier barrier = new CyclicBarrier(2);
        final String tableName = testName.getMethodName();
        AtomicReference<Throwable> exception = new AtomicReference<>();
        int iterations = 100;
        int initialColumnCount = 2;

        runAddColumnRace(
                barrier, tableName, iterations, 1, exception,
                () -> {
                    try (GenericTableRecordMetadata metadata = new GenericTableRecordMetadata()) {
                        TestUtils.await(barrier);

                        String systemName = engine.getSystemTableName(tableName);
                        do {
                            engine.getTableSequencerAPI().getTableMetadata(systemName, metadata);
                            MatcherAssert.assertThat((int) metadata.getStructureVersion(), Matchers.equalTo(metadata.getColumnCount() - initialColumnCount));
                        } while (metadata.getColumnCount() < initialColumnCount + iterations && exception.get() == null);
                    } catch (Throwable e) {
                        exception.set(e);
                    } finally {
                        Path.clearThreadLocals();
                    }
                });
    }

    @Test
    public void testGetCursorDistressedSequencerRace() throws Exception {
        int readerCount = 2;
        CyclicBarrier barrier = new CyclicBarrier(readerCount + 1);
        final String tableName = testName.getMethodName();
        AtomicReference<Throwable> exception = new AtomicReference<>();
        int iterations = 50;

        AtomicInteger threadId = new AtomicInteger();

        runAddColumnRace(
                barrier, tableName, iterations, readerCount, exception,
                () -> {
                    try {
                        TestUtils.await(barrier);
                        int threadIdValue = threadId.getAndIncrement();
                        long sv = 0;
                        String systemTableName = engine.getSystemTableName(tableName);
                        do {
                            long sv2 = engine.getTableSequencerAPI().lastTxn(systemTableName);
                            if (threadIdValue != 0) {
                                engine.getTableSequencerAPI().setDistressed(systemTableName);
                                if (sv != sv2) {
                                    sv = sv2;
                                    LOG.info().$("destroyed sv ").$(sv).$();
                                }
                            } else {
                                try (TransactionLogCursor cursor = engine.getTableSequencerAPI().getCursor(systemTableName, 0)) {
                                    long transactions = 0;
                                    while (cursor.hasNext()) {
                                        transactions++;
                                    }
                                    MatcherAssert.assertThat(transactions, OrderingComparison.greaterThanOrEqualTo(sv2));
                                }
                            }
                        } while (engine.getTableSequencerAPI().lastTxn(systemTableName) < iterations && exception.get() == null);
                    } catch (Throwable e) {
                        exception.set(e);
                    } finally {
                        Path.clearThreadLocals();
                    }
                });
    }

    @Test
    public void testGetTxnRace() throws Exception {
        CyclicBarrier barrier = new CyclicBarrier(2);
        final String tableName = testName.getMethodName();
        AtomicReference<Throwable> exception = new AtomicReference<>();
        int iterations = 100;

        runAddColumnRace(
                barrier, tableName, iterations, 1, exception,
                () -> {
                    try {
                        TestUtils.await(barrier);
                        String systemName = engine.getSystemTableName(tableName);
                        do {
                            engine.getTableSequencerAPI().lastTxn(systemName);
                        } while (engine.getTableSequencerAPI().lastTxn(systemName) < iterations && exception.get() == null);
                    } catch (Throwable e) {
                        exception.set(e);
                    } finally {
                        Path.clearThreadLocals();
                    }
                });
    }

    @Test
    public void testTxnDistressedCursorRace() throws Exception {
        int readers = 3;
        CyclicBarrier barrier = new CyclicBarrier(readers + 1);
        final String tableName = testName.getMethodName();
        AtomicReference<Throwable> exception = new AtomicReference<>();
        int iterations = 100;

        runAddColumnRace(
                barrier, tableName, iterations, readers, exception,
                () -> {
                    try {
                        TestUtils.await(barrier);
                        String systemName = engine.getSystemTableName(tableName);
                        long lastTxn = 0;
                        do {
                            try (TransactionLogCursor cursor = engine.getTableSequencerAPI().getCursor(systemName, lastTxn)) {
                                while (cursor.hasNext()) {
                                    lastTxn = cursor.getTxn();
                                }
                            }
                        } while (engine.getTableSequencerAPI().lastTxn(systemName) < iterations && exception.get() == null);
                    } catch (Throwable e) {
                        exception.set(e);
                    } finally {
                        Path.clearThreadLocals();
                    }
                });
    }

<<<<<<< HEAD
    private void runAddColumnRace(CyclicBarrier barrier, String tableName, int iterations, int readerThreads, AtomicReference<Throwable> exception, Runnable runnable) throws Exception {
=======
    private void runAddColumnRace(CyclicBarrier barrier, String tableName, int iterations, int readerThreads, Runnable runnable) throws Exception {
>>>>>>> af9a0963
        assertMemoryLeak(() -> {
            try (TableModel model = new TableModel(configuration, tableName, PartitionBy.HOUR)
                    .col("int", ColumnType.INT)
                    .timestamp("ts")
                    .wal()) {
                engine.createTable(
                        AllowAllCairoSecurityContext.INSTANCE,
                        model.getMem(),
                        model.getPath(),
                        false,
                        model,
                        false
                );
            }
            ObjList<Thread> readerThreadList = new ObjList<>();
            for (int i = 0; i < readerThreads; i++) {
                Thread t = new Thread(runnable);
                readerThreadList.add(t);
                t.start();
            }

            runColumnAdd(barrier, tableName, exception, iterations);

            for (int i = 0; i < readerThreads; i++) {
                readerThreadList.get(i).join();
            }

            if (exception.get() != null) {
                throw new AssertionError(exception.get());
            }
        });
    }

    private void runColumnAdd(CyclicBarrier barrier, String tableName, AtomicReference<Throwable> exception, int iterations) {
        try (WalWriter ww = engine.getWalWriter(AllowAllCairoSecurityContext.INSTANCE, tableName)) {
            TestUtils.await(barrier);

            for (int i = 0; i < iterations; i++) {
                addColumn(ww, "newCol" + i, ColumnType.INT);
                if (exception.get() != null) {
                    break;
                }
            }
        } catch (Throwable e) {
            exception.set(e);
        }
    }

    static void addColumn(TableWriterAPI writer, String columnName) {
        AlterOperationBuilder addColumnC = new AlterOperationBuilder().ofAddColumn(0, Chars.toString(writer.getTableName()), 0);
        addColumnC.ofAddColumn(columnName, 11, ColumnType.INT, 0, false, false, 0);
        writer.apply(addColumnC.build(), true);
    }
}<|MERGE_RESOLUTION|>--- conflicted
+++ resolved
@@ -27,11 +27,8 @@
 import io.questdb.cairo.*;
 import io.questdb.cairo.security.AllowAllCairoSecurityContext;
 import io.questdb.cairo.wal.seq.TransactionLogCursor;
-<<<<<<< HEAD
-=======
 import io.questdb.griffin.engine.ops.AlterOperationBuilder;
 import io.questdb.std.Chars;
->>>>>>> af9a0963
 import io.questdb.std.ObjList;
 import io.questdb.std.str.Path;
 import io.questdb.test.tools.TestUtils;
@@ -177,11 +174,7 @@
                 });
     }
 
-<<<<<<< HEAD
     private void runAddColumnRace(CyclicBarrier barrier, String tableName, int iterations, int readerThreads, AtomicReference<Throwable> exception, Runnable runnable) throws Exception {
-=======
-    private void runAddColumnRace(CyclicBarrier barrier, String tableName, int iterations, int readerThreads, Runnable runnable) throws Exception {
->>>>>>> af9a0963
         assertMemoryLeak(() -> {
             try (TableModel model = new TableModel(configuration, tableName, PartitionBy.HOUR)
                     .col("int", ColumnType.INT)
