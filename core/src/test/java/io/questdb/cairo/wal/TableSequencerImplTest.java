--- conflicted
+++ resolved
@@ -63,11 +63,7 @@
 
                         String systemName = engine.getSystemTableName(tableName);
                         do {
-<<<<<<< HEAD
-                            engine.getTableSequencerAPI().getTableMetadata(systemName, metadata, false);
-=======
-                            engine.getTableSequencerAPI().getTableMetadata(tableName, metadata);
->>>>>>> c16c04a0
+                            engine.getTableSequencerAPI().getTableMetadata(systemName, metadata);
                             MatcherAssert.assertThat((int) metadata.getStructureVersion(), Matchers.equalTo(metadata.getColumnCount() - initialColumnCount));
                         } while (metadata.getColumnCount() < initialColumnCount + iterations && exception.get() == null);
                     } catch (Throwable e) {
