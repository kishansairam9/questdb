--- conflicted
+++ resolved
@@ -1556,13 +1556,8 @@
                     walWriter.commit();
                 }
 
-<<<<<<< HEAD
-                try (WalReader reader = engine.getWalReader(sqlExecutionContext.getCairoSecurityContext(), tableName, walName, 0, rowsToInsertTotal)) {
+                try (WalReader reader = engine.getWalReader(sqlExecutionContext.getCairoSecurityContext(), tableToken, walName, 0, rowsToInsertTotal)) {
                     assertEquals(29, reader.getColumnCount());
-=======
-                try (WalReader reader = engine.getWalReader(sqlExecutionContext.getCairoSecurityContext(), tableToken, walName, 0, rowsToInsertTotal)) {
-                    assertEquals(27, reader.getColumnCount());
->>>>>>> 5d42ab69
                     assertEquals(walName, reader.getWalName());
                     assertEquals(tableName, reader.getTableName());
                     assertEquals(rowsToInsertTotal, reader.size());
@@ -3048,13 +3043,10 @@
         });
     }
 
-<<<<<<< HEAD
     static void addColumn(WalWriter writer, String columnName, int columnType) {
         writer.addColumn(columnName, columnType);
     }
 
-=======
->>>>>>> 5d42ab69
     static void assertBinSeqEquals(BinarySequence expected, BinarySequence actual) {
         assertNotNull(expected);
         assertNotNull(actual);
