--- conflicted
+++ resolved
@@ -161,15 +161,307 @@
             }
             try (WalWriter ignored = engine.getWalWriter(sqlExecutionContext.getCairoSecurityContext(), tableName)) {
                 Assert.fail();
-<<<<<<< HEAD
-            } catch (CairoError e) {
-                MatcherAssert.assertThat(e.getMessage(), containsString("Unknown table [name=`" +
-                        engine.getSystemTableName(tableName) + "`]"));
-=======
             } catch (CairoException e) {
                 MatcherAssert.assertThat(e.getMessage(), containsString("could not open read-write"));
                 MatcherAssert.assertThat(e.getMessage(), containsString(tableName));
->>>>>>> 23bc095b
+            }
+        });
+    }
+
+    @Test
+    public void testAddColumnRollsUncommittedRowsToNewSegment() throws Exception {
+        assertMemoryLeak(() -> {
+            final String tableName = testName.getMethodName();
+            createTable(tableName);
+
+            final String walName1, walName2;
+            try (WalWriter walWriter1 = engine.getWalWriter(sqlExecutionContext.getCairoSecurityContext(), tableName)) {
+                try (WalWriter walWriter2 = engine.getWalWriter(sqlExecutionContext.getCairoSecurityContext(), tableName)) {
+                    walName1 = walWriter1.getWalName();
+                    walName2 = walWriter2.getWalName();
+
+                    TableWriter.Row row = walWriter1.newRow(0);
+                    row.putByte(0, (byte) 1);
+                    row.append();
+                    walWriter1.commit();
+
+                    row = walWriter2.newRow(0);
+                    row.putByte(0, (byte) 10);
+                    row.append();
+                    walWriter2.commit();
+
+                    row = walWriter2.newRow(0);
+                    row.putByte(0, (byte) 100);
+                    row.append();
+
+                    addColumn(walWriter1, "c", ColumnType.INT);
+
+                    walWriter2.commit();
+
+                    row = walWriter1.newRow(0);
+                    row.putByte(0, (byte) 110);
+                    row.append();
+                    walWriter1.commit();
+                }
+            }
+
+            try (TableModel model = defaultModel(tableName)) {
+                try (WalReader reader = engine.getWalReader(sqlExecutionContext.getCairoSecurityContext(), tableName, walName1, 0, 1)) {
+                    assertEquals(2, reader.getColumnCount());
+                    assertEquals(walName1, reader.getWalName());
+                    assertEquals(tableName, reader.getTableName());
+                    assertEquals(1, reader.size());
+
+                    final RecordCursor cursor = reader.getDataCursor();
+                    final Record record = cursor.getRecord();
+                    assertTrue(cursor.hasNext());
+                    assertEquals(1, record.getByte(0));
+                    assertNull(record.getStr(1));
+                    assertEquals(0, record.getRowId());
+                    assertFalse(cursor.hasNext());
+
+                    assertColumnMetadata(model, reader);
+
+                    final WalEventCursor eventCursor = reader.getEventCursor();
+                    assertTrue(eventCursor.hasNext());
+                    assertEquals(0, eventCursor.getTxn());
+                    assertEquals(WalTxnType.DATA, eventCursor.getType());
+
+                    final WalEventCursor.DataInfo dataInfo = eventCursor.getDataInfo();
+                    assertEquals(0, dataInfo.getStartRowID());
+                    assertEquals(1, dataInfo.getEndRowID());
+                    assertEquals(0, dataInfo.getMinTimestamp());
+                    assertEquals(0, dataInfo.getMaxTimestamp());
+                    assertFalse(dataInfo.isOutOfOrder());
+                    assertNull(dataInfo.nextSymbolMapDiff());
+
+                    assertFalse(eventCursor.hasNext());
+                }
+                try (WalReader reader = engine.getWalReader(sqlExecutionContext.getCairoSecurityContext(), tableName, walName2, 0, 1)) {
+                    assertEquals(2, reader.getColumnCount());
+                    assertEquals(walName2, reader.getWalName());
+                    assertEquals(tableName, reader.getTableName());
+                    assertEquals(1, reader.size());
+
+                    final RecordCursor cursor = reader.getDataCursor();
+                    final Record record = cursor.getRecord();
+                    assertTrue(cursor.hasNext());
+                    assertEquals(10, record.getByte(0));
+                    assertNull(record.getStr(1));
+                    assertEquals(0, record.getRowId());
+                    assertFalse(cursor.hasNext());
+
+                    assertColumnMetadata(model, reader);
+
+                    final WalEventCursor eventCursor = reader.getEventCursor();
+                    assertTrue(eventCursor.hasNext());
+                    assertEquals(0, eventCursor.getTxn());
+                    assertEquals(WalTxnType.DATA, eventCursor.getType());
+
+                    final WalEventCursor.DataInfo dataInfo = eventCursor.getDataInfo();
+                    assertEquals(0, dataInfo.getStartRowID());
+                    assertEquals(1, dataInfo.getEndRowID());
+                    assertEquals(0, dataInfo.getMinTimestamp());
+                    assertEquals(0, dataInfo.getMaxTimestamp());
+                    assertFalse(dataInfo.isOutOfOrder());
+                    assertNull(dataInfo.nextSymbolMapDiff());
+
+                    assertFalse(eventCursor.hasNext());
+                }
+                model.col("c", ColumnType.INT);
+                try (WalReader reader = engine.getWalReader(sqlExecutionContext.getCairoSecurityContext(), tableName, walName1, 1, 1)) {
+                    assertEquals(3, reader.getColumnCount());
+                    assertEquals(walName1, reader.getWalName());
+                    assertEquals(tableName, reader.getTableName());
+                    assertEquals(1, reader.size());
+
+                    final RecordCursor cursor = reader.getDataCursor();
+                    final Record record = cursor.getRecord();
+                    assertTrue(cursor.hasNext());
+                    assertEquals(110, record.getByte(0));
+                    assertNull(record.getStr(1));
+                    assertEquals(0, record.getRowId());
+                    assertFalse(cursor.hasNext());
+
+                    assertColumnMetadata(model, reader);
+
+                    final WalEventCursor eventCursor = reader.getEventCursor();
+                    assertTrue(eventCursor.hasNext());
+                    assertEquals(0, eventCursor.getTxn());
+                    assertEquals(WalTxnType.DATA, eventCursor.getType());
+
+                    final WalEventCursor.DataInfo dataInfo = eventCursor.getDataInfo();
+                    assertEquals(0, dataInfo.getStartRowID());
+                    assertEquals(1, dataInfo.getEndRowID());
+                    assertEquals(0, dataInfo.getMinTimestamp());
+                    assertEquals(0, dataInfo.getMaxTimestamp());
+                    assertFalse(dataInfo.isOutOfOrder());
+                    assertNull(dataInfo.nextSymbolMapDiff());
+
+                    assertFalse(eventCursor.hasNext());
+                }
+                try (WalReader reader = engine.getWalReader(sqlExecutionContext.getCairoSecurityContext(), tableName, walName2, 1, 1)) {
+                    assertEquals(3, reader.getColumnCount());
+                    assertEquals(walName2, reader.getWalName());
+                    assertEquals(tableName, reader.getTableName());
+                    assertEquals(1, reader.size());
+
+                    final RecordCursor cursor = reader.getDataCursor();
+                    final Record record = cursor.getRecord();
+                    assertTrue(cursor.hasNext());
+                    assertEquals(100, record.getByte(0));
+                    assertNull(record.getStr(1));
+                    assertEquals(0, record.getRowId());
+                    assertFalse(cursor.hasNext());
+
+                    assertColumnMetadata(model, reader);
+
+                    final WalEventCursor eventCursor = reader.getEventCursor();
+                    assertTrue(eventCursor.hasNext());
+                    assertEquals(0, eventCursor.getTxn());
+                    assertEquals(WalTxnType.DATA, eventCursor.getType());
+
+                    final WalEventCursor.DataInfo dataInfo = eventCursor.getDataInfo();
+                    assertEquals(0, dataInfo.getStartRowID());
+                    assertEquals(1, dataInfo.getEndRowID());
+                    assertEquals(0, dataInfo.getMinTimestamp());
+                    assertEquals(0, dataInfo.getMaxTimestamp());
+                    assertFalse(dataInfo.isOutOfOrder());
+                    assertNull(dataInfo.nextSymbolMapDiff());
+
+                    assertFalse(eventCursor.hasNext());
+                }
+            }
+        });
+    }
+
+    @Test
+    public void testAddingColumnClosesSegment() throws Exception {
+        assertMemoryLeak(() -> {
+            final String tableName = testName.getMethodName();
+            createTable(tableName);
+
+            final String walName;
+            try (WalWriter walWriter = engine.getWalWriter(sqlExecutionContext.getCairoSecurityContext(), tableName)) {
+                walName = walWriter.getWalName();
+                TableWriter.Row row = walWriter.newRow(0);
+                row.putByte(0, (byte) 1);
+                row.append();
+                walWriter.commit();
+
+                addColumn(walWriter, "c", ColumnType.INT);
+                row = walWriter.newRow(0);
+                row.putByte(0, (byte) 10);
+                row.append();
+                walWriter.commit();
+
+                addColumn(walWriter, "d", ColumnType.SHORT);
+                row = walWriter.newRow(0);
+                row.putByte(0, (byte) 100);
+                row.putShort(3, (short) 1000);
+                row.append();
+                walWriter.commit();
+            }
+
+            try (TableModel model = defaultModel(tableName)) {
+                try (WalReader reader = engine.getWalReader(sqlExecutionContext.getCairoSecurityContext(), tableName, walName, 0, 1)) {
+                    assertEquals(2, reader.getColumnCount());
+                    assertEquals(walName, reader.getWalName());
+                    assertEquals(tableName, reader.getTableName());
+                    assertEquals(1, reader.size());
+
+                    final RecordCursor cursor = reader.getDataCursor();
+                    final Record record = cursor.getRecord();
+                    assertTrue(cursor.hasNext());
+                    assertEquals(1, record.getByte(0));
+                    assertNull(record.getStr(1));
+                    assertEquals(0, record.getRowId());
+                    assertFalse(cursor.hasNext());
+
+                    assertColumnMetadata(model, reader);
+
+                    final WalEventCursor eventCursor = reader.getEventCursor();
+                    assertTrue(eventCursor.hasNext());
+                    assertEquals(0, eventCursor.getTxn());
+                    assertEquals(WalTxnType.DATA, eventCursor.getType());
+
+                    final WalEventCursor.DataInfo dataInfo = eventCursor.getDataInfo();
+                    assertEquals(0, dataInfo.getStartRowID());
+                    assertEquals(1, dataInfo.getEndRowID());
+                    assertEquals(0, dataInfo.getMinTimestamp());
+                    assertEquals(0, dataInfo.getMaxTimestamp());
+                    assertFalse(dataInfo.isOutOfOrder());
+                    assertNull(dataInfo.nextSymbolMapDiff());
+
+                    assertFalse(eventCursor.hasNext());
+                }
+                model.col("c", ColumnType.INT);
+                try (WalReader reader = engine.getWalReader(sqlExecutionContext.getCairoSecurityContext(), tableName, walName, 1, 1)) {
+                    assertEquals(3, reader.getColumnCount());
+                    assertEquals(walName, reader.getWalName());
+                    assertEquals(tableName, reader.getTableName());
+                    assertEquals(1, reader.size());
+
+                    final RecordCursor cursor = reader.getDataCursor();
+                    final Record record = cursor.getRecord();
+                    assertTrue(cursor.hasNext());
+                    assertEquals(10, record.getByte(0));
+                    assertNull(record.getStr(1));
+                    assertEquals(Integer.MIN_VALUE, record.getInt(2));
+                    assertEquals(0, record.getRowId());
+                    assertFalse(cursor.hasNext());
+
+                    assertColumnMetadata(model, reader);
+
+                    final WalEventCursor eventCursor = reader.getEventCursor();
+                    assertTrue(eventCursor.hasNext());
+                    assertEquals(0, eventCursor.getTxn());
+                    assertEquals(WalTxnType.DATA, eventCursor.getType());
+
+                    final WalEventCursor.DataInfo dataInfo = eventCursor.getDataInfo();
+                    assertEquals(0, dataInfo.getStartRowID());
+                    assertEquals(1, dataInfo.getEndRowID());
+                    assertEquals(0, dataInfo.getMinTimestamp());
+                    assertEquals(0, dataInfo.getMaxTimestamp());
+                    assertFalse(dataInfo.isOutOfOrder());
+                    assertNull(dataInfo.nextSymbolMapDiff());
+
+                    assertFalse(eventCursor.hasNext());
+                }
+                model.col("d", ColumnType.SHORT);
+                try (WalReader reader = engine.getWalReader(sqlExecutionContext.getCairoSecurityContext(), tableName, walName, 2, 1)) {
+                    assertEquals(4, reader.getColumnCount());
+                    assertEquals(walName, reader.getWalName());
+                    assertEquals(tableName, reader.getTableName());
+                    assertEquals(1, reader.size());
+
+                    final RecordCursor cursor = reader.getDataCursor();
+                    final Record record = cursor.getRecord();
+                    assertTrue(cursor.hasNext());
+                    assertEquals(100, record.getByte(0));
+                    assertEquals(1000, record.getShort(3));
+                    assertNull(record.getStr(1));
+                    assertEquals(Integer.MIN_VALUE, record.getInt(2));
+                    assertEquals(0, record.getRowId());
+                    assertFalse(cursor.hasNext());
+
+                    assertColumnMetadata(model, reader);
+
+                    final WalEventCursor eventCursor = reader.getEventCursor();
+                    assertTrue(eventCursor.hasNext());
+                    assertEquals(0, eventCursor.getTxn());
+                    assertEquals(WalTxnType.DATA, eventCursor.getType());
+
+                    final WalEventCursor.DataInfo dataInfo = eventCursor.getDataInfo();
+                    assertEquals(0, dataInfo.getStartRowID());
+                    assertEquals(1, dataInfo.getEndRowID());
+                    assertEquals(0, dataInfo.getMinTimestamp());
+                    assertEquals(0, dataInfo.getMaxTimestamp());
+                    assertFalse(dataInfo.isOutOfOrder());
+                    assertNull(dataInfo.nextSymbolMapDiff());
+
+                    assertFalse(eventCursor.hasNext());
+                }
             }
         });
     }
@@ -220,401 +512,6 @@
                     assertColumnMetadata(model, reader);
 
                     final WalEventCursor eventCursor = reader.getEventCursor();
-                    assertFalse(eventCursor.hasNext());
-                }
-            }
-        });
-    }
-
-    @Test
-    public void testAddColumnRollsUncommittedRowsToNewSegment() throws Exception {
-        assertMemoryLeak(() -> {
-            final String tableName = testName.getMethodName();
-            createTable(tableName);
-
-            final String walName1, walName2;
-            try (WalWriter walWriter1 = engine.getWalWriter(sqlExecutionContext.getCairoSecurityContext(), tableName)) {
-                try (WalWriter walWriter2 = engine.getWalWriter(sqlExecutionContext.getCairoSecurityContext(), tableName)) {
-                    walName1 = walWriter1.getWalName();
-                    walName2 = walWriter2.getWalName();
-
-                    TableWriter.Row row = walWriter1.newRow(0);
-                    row.putByte(0, (byte) 1);
-                    row.append();
-                    walWriter1.commit();
-
-                    row = walWriter2.newRow(0);
-                    row.putByte(0, (byte) 10);
-                    row.append();
-                    walWriter2.commit();
-
-                    row = walWriter2.newRow(0);
-                    row.putByte(0, (byte) 100);
-                    row.append();
-
-                    addColumn(walWriter1, "c", ColumnType.INT);
-
-                    walWriter2.commit();
-
-                    row = walWriter1.newRow(0);
-                    row.putByte(0, (byte) 110);
-                    row.append();
-                    walWriter1.commit();
-                }
-            }
-
-            try (TableModel model = defaultModel(tableName)) {
-                try (WalReader reader = engine.getWalReader(sqlExecutionContext.getCairoSecurityContext(), tableName, walName1, 0, 1)) {
-                    assertEquals(2, reader.getColumnCount());
-                    assertEquals(walName1, reader.getWalName());
-                    assertEquals(tableName, reader.getTableName());
-                    assertEquals(1, reader.size());
-
-                    final RecordCursor cursor = reader.getDataCursor();
-                    final Record record = cursor.getRecord();
-                    assertTrue(cursor.hasNext());
-                    assertEquals(1, record.getByte(0));
-                    assertNull(record.getStr(1));
-                    assertEquals(0, record.getRowId());
-                    assertFalse(cursor.hasNext());
-
-                    assertColumnMetadata(model, reader);
-
-                    final WalEventCursor eventCursor = reader.getEventCursor();
-                    assertTrue(eventCursor.hasNext());
-                    assertEquals(0, eventCursor.getTxn());
-                    assertEquals(WalTxnType.DATA, eventCursor.getType());
-
-                    final WalEventCursor.DataInfo dataInfo = eventCursor.getDataInfo();
-                    assertEquals(0, dataInfo.getStartRowID());
-                    assertEquals(1, dataInfo.getEndRowID());
-                    assertEquals(0, dataInfo.getMinTimestamp());
-                    assertEquals(0, dataInfo.getMaxTimestamp());
-                    assertFalse(dataInfo.isOutOfOrder());
-                    assertNull(dataInfo.nextSymbolMapDiff());
-
-                    assertFalse(eventCursor.hasNext());
-                }
-                try (WalReader reader = engine.getWalReader(sqlExecutionContext.getCairoSecurityContext(), tableName, walName2, 0, 1)) {
-                    assertEquals(2, reader.getColumnCount());
-                    assertEquals(walName2, reader.getWalName());
-                    assertEquals(tableName, reader.getTableName());
-                    assertEquals(1, reader.size());
-
-                    final RecordCursor cursor = reader.getDataCursor();
-                    final Record record = cursor.getRecord();
-                    assertTrue(cursor.hasNext());
-                    assertEquals(10, record.getByte(0));
-                    assertNull(record.getStr(1));
-                    assertEquals(0, record.getRowId());
-                    assertFalse(cursor.hasNext());
-
-                    assertColumnMetadata(model, reader);
-
-                    final WalEventCursor eventCursor = reader.getEventCursor();
-                    assertTrue(eventCursor.hasNext());
-                    assertEquals(0, eventCursor.getTxn());
-                    assertEquals(WalTxnType.DATA, eventCursor.getType());
-
-                    final WalEventCursor.DataInfo dataInfo = eventCursor.getDataInfo();
-                    assertEquals(0, dataInfo.getStartRowID());
-                    assertEquals(1, dataInfo.getEndRowID());
-                    assertEquals(0, dataInfo.getMinTimestamp());
-                    assertEquals(0, dataInfo.getMaxTimestamp());
-                    assertFalse(dataInfo.isOutOfOrder());
-                    assertNull(dataInfo.nextSymbolMapDiff());
-
-                    assertFalse(eventCursor.hasNext());
-                }
-                model.col("c", ColumnType.INT);
-                try (WalReader reader = engine.getWalReader(sqlExecutionContext.getCairoSecurityContext(), tableName, walName1, 1, 1)) {
-                    assertEquals(3, reader.getColumnCount());
-                    assertEquals(walName1, reader.getWalName());
-                    assertEquals(tableName, reader.getTableName());
-                    assertEquals(1, reader.size());
-
-                    final RecordCursor cursor = reader.getDataCursor();
-                    final Record record = cursor.getRecord();
-                    assertTrue(cursor.hasNext());
-                    assertEquals(110, record.getByte(0));
-                    assertNull(record.getStr(1));
-                    assertEquals(0, record.getRowId());
-                    assertFalse(cursor.hasNext());
-
-                    assertColumnMetadata(model, reader);
-
-                    final WalEventCursor eventCursor = reader.getEventCursor();
-                    assertTrue(eventCursor.hasNext());
-                    assertEquals(0, eventCursor.getTxn());
-                    assertEquals(WalTxnType.DATA, eventCursor.getType());
-
-                    final WalEventCursor.DataInfo dataInfo = eventCursor.getDataInfo();
-                    assertEquals(0, dataInfo.getStartRowID());
-                    assertEquals(1, dataInfo.getEndRowID());
-                    assertEquals(0, dataInfo.getMinTimestamp());
-                    assertEquals(0, dataInfo.getMaxTimestamp());
-                    assertFalse(dataInfo.isOutOfOrder());
-                    assertNull(dataInfo.nextSymbolMapDiff());
-
-                    assertFalse(eventCursor.hasNext());
-                }
-                try (WalReader reader = engine.getWalReader(sqlExecutionContext.getCairoSecurityContext(), tableName, walName2, 1, 1)) {
-                    assertEquals(3, reader.getColumnCount());
-                    assertEquals(walName2, reader.getWalName());
-                    assertEquals(tableName, reader.getTableName());
-                    assertEquals(1, reader.size());
-
-                    final RecordCursor cursor = reader.getDataCursor();
-                    final Record record = cursor.getRecord();
-                    assertTrue(cursor.hasNext());
-                    assertEquals(100, record.getByte(0));
-                    assertNull(record.getStr(1));
-                    assertEquals(0, record.getRowId());
-                    assertFalse(cursor.hasNext());
-
-                    assertColumnMetadata(model, reader);
-
-                    final WalEventCursor eventCursor = reader.getEventCursor();
-                    assertTrue(eventCursor.hasNext());
-                    assertEquals(0, eventCursor.getTxn());
-                    assertEquals(WalTxnType.DATA, eventCursor.getType());
-
-                    final WalEventCursor.DataInfo dataInfo = eventCursor.getDataInfo();
-                    assertEquals(0, dataInfo.getStartRowID());
-                    assertEquals(1, dataInfo.getEndRowID());
-                    assertEquals(0, dataInfo.getMinTimestamp());
-                    assertEquals(0, dataInfo.getMaxTimestamp());
-                    assertFalse(dataInfo.isOutOfOrder());
-                    assertNull(dataInfo.nextSymbolMapDiff());
-
-                    assertFalse(eventCursor.hasNext());
-                }
-            }
-        });
-    }
-
-    @Test
-    public void testOverlappingStructureChangeMissing() throws Exception {
-        final FilesFacade ff = new FilesFacadeImpl() {
-            @Override
-            public long readULong(long fd, long offset) {
-                try {
-                    throw new RuntimeException("Test failure");
-                } catch (Exception e) {
-                    final StackTraceElement[] stackTrace = e.getStackTrace();
-                    if (stackTrace[1].getClassName().endsWith("TableTransactionLog$TableMetadataChangeLogImpl") && stackTrace[1].getMethodName().equals("of")) {
-                        return -1;
-                    }
-                }
-                return Files.readULong(fd, offset);
-            }
-        };
-
-        assertMemoryLeak(ff, () -> {
-            final String tableName = testName.getMethodName();
-            createTable(tableName);
-
-            try (WalWriter walWriter1 = engine.getWalWriter(sqlExecutionContext.getCairoSecurityContext(), tableName)) {
-                try (WalWriter walWriter2 = engine.getWalWriter(sqlExecutionContext.getCairoSecurityContext(), tableName)) {
-                    addColumn(walWriter1, "c", ColumnType.INT);
-                    addColumn(walWriter2, "d", ColumnType.INT);
-                    fail("Exception expected");
-                } catch (Exception e) {
-                    // this exception will be handled in ILP/PG/HTTP
-                    assertEquals("[0] expected to read table structure changes but there is no saved in the sequencer [structureVersionLo=0]", e.getMessage());
-                }
-            }
-        });
-    }
-
-    @Test
-    public void testOverlappingStructureChangeCannotCreateFile() throws Exception {
-        final FilesFacade ff = new FilesFacadeImpl() {
-            @Override
-            public long openRW(LPSZ name, long opts) {
-                if (Chars.endsWith(name, "0" + Files.SEPARATOR + "c.d")) {
-                    return -1;
-                }
-                return Files.openRW(name, opts);
-            }
-        };
-
-        assertMemoryLeak(ff, () -> {
-            final String tableName = testName.getMethodName();
-            createTable(tableName);
-
-            try (WalWriter walWriter1 = engine.getWalWriter(sqlExecutionContext.getCairoSecurityContext(), tableName)) {
-                try (WalWriter walWriter2 = engine.getWalWriter(sqlExecutionContext.getCairoSecurityContext(), tableName)) {
-                    addColumn(walWriter1, "c", ColumnType.INT);
-                    addColumn(walWriter2, "d", ColumnType.INT);
-                    fail("Exception expected");
-                } catch (Exception e) {
-                    // this exception will be handled in ILP/PG/HTTP
-                    assertTrue(e.getMessage().startsWith("[0] could not apply table definition changes to the current transaction. could not add column [error=could not open read-write"));
-                }
-            }
-        });
-    }
-
-    @Test
-    public void testOverlappingStructureChangeFails() throws Exception {
-        final FilesFacade ff = new FilesFacadeImpl() {
-            @Override
-            public long openRO(LPSZ name) {
-                try {
-                    throw new RuntimeException("Test failure");
-                } catch (Exception e) {
-                    final StackTraceElement[] stackTrace = e.getStackTrace();
-                    if (stackTrace[2].getClassName().endsWith("TableTransactionLog") && stackTrace[2].getMethodName().equals("openFileRO")) {
-                        return -1;
-                    }
-                }
-                return Files.openRO(name);
-            }
-        };
-
-        assertMemoryLeak(ff, () -> {
-            final String tableName = testName.getMethodName();
-            createTable(tableName);
-
-            try (WalWriter walWriter1 = engine.getWalWriter(sqlExecutionContext.getCairoSecurityContext(), tableName)) {
-                try (WalWriter walWriter2 = engine.getWalWriter(sqlExecutionContext.getCairoSecurityContext(), tableName)) {
-                    addColumn(walWriter1, "c", ColumnType.INT);
-                    addColumn(walWriter2, "d", ColumnType.INT);
-                    fail("Exception expected");
-                } catch (Exception e) {
-                    // this exception will be handled in ILP/PG/HTTP
-                    assertTrue(e.getMessage().contains("could not open read-only"));
-                }
-            }
-        });
-    }
-
-    @Test
-    public void testAddingColumnClosesSegment() throws Exception {
-        assertMemoryLeak(() -> {
-            final String tableName = testName.getMethodName();
-            createTable(tableName);
-
-            final String walName;
-            try (WalWriter walWriter = engine.getWalWriter(sqlExecutionContext.getCairoSecurityContext(), tableName)) {
-                walName = walWriter.getWalName();
-                TableWriter.Row row = walWriter.newRow(0);
-                row.putByte(0, (byte) 1);
-                row.append();
-                walWriter.commit();
-
-                addColumn(walWriter, "c", ColumnType.INT);
-                row = walWriter.newRow(0);
-                row.putByte(0, (byte) 10);
-                row.append();
-                walWriter.commit();
-
-                addColumn(walWriter, "d", ColumnType.SHORT);
-                row = walWriter.newRow(0);
-                row.putByte(0, (byte) 100);
-                row.putShort(3, (short) 1000);
-                row.append();
-                walWriter.commit();
-            }
-
-            try (TableModel model = defaultModel(tableName)) {
-                try (WalReader reader = engine.getWalReader(sqlExecutionContext.getCairoSecurityContext(), tableName, walName, 0, 1)) {
-                    assertEquals(2, reader.getColumnCount());
-                    assertEquals(walName, reader.getWalName());
-                    assertEquals(tableName, reader.getTableName());
-                    assertEquals(1, reader.size());
-
-                    final RecordCursor cursor = reader.getDataCursor();
-                    final Record record = cursor.getRecord();
-                    assertTrue(cursor.hasNext());
-                    assertEquals(1, record.getByte(0));
-                    assertNull(record.getStr(1));
-                    assertEquals(0, record.getRowId());
-                    assertFalse(cursor.hasNext());
-
-                    assertColumnMetadata(model, reader);
-
-                    final WalEventCursor eventCursor = reader.getEventCursor();
-                    assertTrue(eventCursor.hasNext());
-                    assertEquals(0, eventCursor.getTxn());
-                    assertEquals(WalTxnType.DATA, eventCursor.getType());
-
-                    final WalEventCursor.DataInfo dataInfo = eventCursor.getDataInfo();
-                    assertEquals(0, dataInfo.getStartRowID());
-                    assertEquals(1, dataInfo.getEndRowID());
-                    assertEquals(0, dataInfo.getMinTimestamp());
-                    assertEquals(0, dataInfo.getMaxTimestamp());
-                    assertFalse(dataInfo.isOutOfOrder());
-                    assertNull(dataInfo.nextSymbolMapDiff());
-
-                    assertFalse(eventCursor.hasNext());
-                }
-                model.col("c", ColumnType.INT);
-                try (WalReader reader = engine.getWalReader(sqlExecutionContext.getCairoSecurityContext(), tableName, walName, 1, 1)) {
-                    assertEquals(3, reader.getColumnCount());
-                    assertEquals(walName, reader.getWalName());
-                    assertEquals(tableName, reader.getTableName());
-                    assertEquals(1, reader.size());
-
-                    final RecordCursor cursor = reader.getDataCursor();
-                    final Record record = cursor.getRecord();
-                    assertTrue(cursor.hasNext());
-                    assertEquals(10, record.getByte(0));
-                    assertNull(record.getStr(1));
-                    assertEquals(Integer.MIN_VALUE, record.getInt(2));
-                    assertEquals(0, record.getRowId());
-                    assertFalse(cursor.hasNext());
-
-                    assertColumnMetadata(model, reader);
-
-                    final WalEventCursor eventCursor = reader.getEventCursor();
-                    assertTrue(eventCursor.hasNext());
-                    assertEquals(0, eventCursor.getTxn());
-                    assertEquals(WalTxnType.DATA, eventCursor.getType());
-
-                    final WalEventCursor.DataInfo dataInfo = eventCursor.getDataInfo();
-                    assertEquals(0, dataInfo.getStartRowID());
-                    assertEquals(1, dataInfo.getEndRowID());
-                    assertEquals(0, dataInfo.getMinTimestamp());
-                    assertEquals(0, dataInfo.getMaxTimestamp());
-                    assertFalse(dataInfo.isOutOfOrder());
-                    assertNull(dataInfo.nextSymbolMapDiff());
-
-                    assertFalse(eventCursor.hasNext());
-                }
-                model.col("d", ColumnType.SHORT);
-                try (WalReader reader = engine.getWalReader(sqlExecutionContext.getCairoSecurityContext(), tableName, walName, 2, 1)) {
-                    assertEquals(4, reader.getColumnCount());
-                    assertEquals(walName, reader.getWalName());
-                    assertEquals(tableName, reader.getTableName());
-                    assertEquals(1, reader.size());
-
-                    final RecordCursor cursor = reader.getDataCursor();
-                    final Record record = cursor.getRecord();
-                    assertTrue(cursor.hasNext());
-                    assertEquals(100, record.getByte(0));
-                    assertEquals(1000, record.getShort(3));
-                    assertNull(record.getStr(1));
-                    assertEquals(Integer.MIN_VALUE, record.getInt(2));
-                    assertEquals(0, record.getRowId());
-                    assertFalse(cursor.hasNext());
-
-                    assertColumnMetadata(model, reader);
-
-                    final WalEventCursor eventCursor = reader.getEventCursor();
-                    assertTrue(eventCursor.hasNext());
-                    assertEquals(0, eventCursor.getTxn());
-                    assertEquals(WalTxnType.DATA, eventCursor.getType());
-
-                    final WalEventCursor.DataInfo dataInfo = eventCursor.getDataInfo();
-                    assertEquals(0, dataInfo.getStartRowID());
-                    assertEquals(1, dataInfo.getEndRowID());
-                    assertEquals(0, dataInfo.getMinTimestamp());
-                    assertEquals(0, dataInfo.getMaxTimestamp());
-                    assertFalse(dataInfo.isOutOfOrder());
-                    assertNull(dataInfo.nextSymbolMapDiff());
-
                     assertFalse(eventCursor.hasNext());
                 }
             }
@@ -814,9 +711,8 @@
                     engine.getWalReader(sqlExecutionContext.getCairoSecurityContext(), tableName, walName, 2, 1);
                     fail("Segment 2 should not exist");
                 } catch (CairoException e) {
-                    CharSequence systemTableName = engine.getSystemTableName(tableName);
                     assertTrue(e.getMessage().endsWith("could not open read-only [file=" + engine.getConfiguration().getRoot() +
-                            File.separatorChar + systemTableName +
+                            File.separatorChar + tableName + ":1" +
                             File.separatorChar + walName +
                             File.separatorChar + "2" +
                             File.separatorChar + TableUtils.META_FILE_NAME + "]"));
@@ -892,7 +788,7 @@
                 fail("Exception expected");
             } catch (Exception e) {
                 // this exception will be handled in ILP/PG/HTTP
-                MatcherAssert.assertThat(e.getMessage(), CoreMatchers.endsWith("cannot alter table with uncommitted inserts [table=testAlterTableRejectedIfTransactionPending]"));
+                assertTrue(e.getMessage().endsWith("cannot alter table with uncommitted inserts [table=testAlterTableRejectedIfTransactionPending]"));
             }
         });
     }
@@ -959,11 +855,12 @@
             }
 
             try (Path path = new Path().of(configuration.getRoot())) {
-                assertWalFileExist(path, tableName, walName, 0, "_meta");
-                assertWalFileExist(path, tableName, walName, 0, "_event");
-                assertWalFileExist(path, tableName, walName, 0, "a.d");
-                assertWalFileExist(path, tableName, walName, 0, "b.d");
-                assertWalFileExist(path, tableName, walName, 0, "b.i");
+                String systemName = engine.getSystemTableName(tableName);
+                assertWalFileExist(path, systemName, walName, 0, "_meta");
+                assertWalFileExist(path, systemName, walName, 0, "_event");
+                assertWalFileExist(path, systemName, walName, 0, "a.d");
+                assertWalFileExist(path, systemName, walName, 0, "b.d");
+                assertWalFileExist(path, systemName, walName, 0, "b.i");
             }
         });
     }
@@ -1112,7 +1009,6 @@
 
             final int numOfRows = 11;
             final int numOfThreads = 10;
-            final int numOfTxn = numOfThreads;
             final CountDownLatch alterFinished = new CountDownLatch(numOfThreads);
             final SOCountDownLatch writeFinished = new SOCountDownLatch(numOfThreads);
             final AtomicInteger columnNumber = new AtomicInteger();
@@ -1158,7 +1054,7 @@
             }
             writeFinished.await();
 
-            final LongHashSet txnSet = new LongHashSet(numOfTxn);
+            final LongHashSet txnSet = new LongHashSet(numOfThreads);
             final IntList symbolCounts = new IntList();
             symbolCounts.add(numOfRows);
             try (TableModel model = defaultModel(tableName)) {
@@ -1216,19 +1112,20 @@
                     }
 
                     try (Path path = new Path().of(configuration.getRoot())) {
-                        assertWalFileExist(path, tableName, walName, 0, "_meta");
-                        assertWalFileExist(path, tableName, walName, 0, "_event");
-                        assertWalFileExist(path, tableName, walName, 0, "a.d");
-                        assertWalFileExist(path, tableName, walName, 0, "b.d");
-                        assertWalFileExist(path, tableName, walName, 1, "_meta");
-                        assertWalFileExist(path, tableName, walName, 1, "_event");
-                        assertWalFileExist(path, tableName, walName, 1, "a.d");
-                        assertWalFileExist(path, tableName, walName, 1, "b.d");
+                        String systemTableName = engine.getSystemTableName(tableName);
+                        assertWalFileExist(path, systemTableName, walName, 0, "_meta");
+                        assertWalFileExist(path, systemTableName, walName, 0, "_event");
+                        assertWalFileExist(path, systemTableName, walName, 0, "a.d");
+                        assertWalFileExist(path, systemTableName, walName, 0, "b.d");
+                        assertWalFileExist(path, systemTableName, walName, 1, "_meta");
+                        assertWalFileExist(path, systemTableName, walName, 1, "_event");
+                        assertWalFileExist(path, systemTableName, walName, 1, "a.d");
+                        assertWalFileExist(path, systemTableName, walName, 1, "b.d");
                     }
                 }
             }
 
-            assertEquals(numOfTxn, txnSet.size());
+            assertEquals(numOfThreads, txnSet.size());
             for (int i = 0; i < numOfThreads; i++) {
                 txnSet.remove(Numbers.encodeLowHighInts(i, 0));
             }
@@ -1298,7 +1195,7 @@
                     .timestamp("ts")
                     .wal()
             ) {
-                for (Map.Entry<Integer, AtomicInteger> counterEntry: counters.entrySet()) {
+                for (Map.Entry<Integer, AtomicInteger> counterEntry : counters.entrySet()) {
                     final int walId = counterEntry.getKey();
                     final int count = counterEntry.getValue().get();
                     final String walName = WAL_NAME_BASE + walId;
@@ -1346,25 +1243,24 @@
                             }
                             assertEquals(maxRowCount, expectedKey);
                             assertNull(dataInfo.nextSymbolMapDiff());
-<<<<<<< HEAD
-=======
 
                             assertFalse(eventCursor.hasNext());
                         }
 
                         try (Path path = new Path().of(configuration.getRoot())) {
-                            assertWalFileExist(path, tableName, walName, segmentId, "_meta");
-                            assertWalFileExist(path, tableName, walName, segmentId, "_event");
-                            assertWalFileExist(path, tableName, walName, segmentId, "a.d");
-                            assertWalFileExist(path, tableName, walName, segmentId, "b.d");
-                            assertWalFileExist(path, tableName, walName, segmentId, "ts.d");
+                            String systemName = engine.getSystemTableName(tableName);
+                            assertWalFileExist(path, systemName, walName, segmentId, "_meta");
+                            assertWalFileExist(path, systemName, walName, segmentId, "_event");
+                            assertWalFileExist(path, systemName, walName, segmentId, "a.d");
+                            assertWalFileExist(path, systemName, walName, segmentId, "b.d");
+                            assertWalFileExist(path, systemName, walName, segmentId, "ts.d");
                         }
                     }
                 }
             }
 
             assertEquals(numOfTxn, txnSet.size());
-            for (Map.Entry<Integer, AtomicInteger> counterEntry: counters.entrySet()) {
+            for (Map.Entry<Integer, AtomicInteger> counterEntry : counters.entrySet()) {
                 final int walId = counterEntry.getKey();
                 final int count = counterEntry.getValue().get();
                 for (int segmentId = 0; segmentId < count * numOfSegments; segmentId++) {
@@ -1376,152 +1272,197 @@
     }
 
     @Test
-    public void testConcurrentAddRemoveColumn_DifferentColNamePerThread() throws Exception {
+    public void testDesignatedTimestampIncludesSegmentRowNumber_NotOOO() throws Exception {
+        testDesignatedTimestampIncludesSegmentRowNumber(new int[]{1000, 1200}, false);
+    }
+
+    @Test
+    public void testDesignatedTimestampIncludesSegmentRowNumber_OOO() throws Exception {
+        testDesignatedTimestampIncludesSegmentRowNumber(new int[]{1500, 1200}, true);
+    }
+
+    @Test
+    public void testExceptionThrownIfSequencerCannotBeCreated() throws Exception {
         assertMemoryLeak(() -> {
+            ff = new FilesFacadeImpl() {
+                @Override
+                public long openRW(LPSZ name, long opts) {
+                    if (Chars.endsWith(name, WAL_INDEX_FILE_NAME)) {
+                        return -1;
+                    }
+                    return Files.openRW(name, opts);
+                }
+            };
+
+            final String tableName = testName.getMethodName();
+            try {
+                createTable(tableName);
+                fail("Exception expected");
+            } catch (CairoException e) {
+                TestUtils.assertContains(e.getFlyweightMessage(), "could not open read-write");
+            }
+        });
+    }
+
+    @Test
+    public void testExceptionThrownIfSequencerCannotBeOpened() throws Exception {
+        final FilesFacade ff = new FilesFacadeImpl() {
+            @Override
+            public long getPageSize() {
+                try {
+                    throw new RuntimeException("Test failure");
+                } catch (Exception e) {
+                    final StackTraceElement[] stackTrace = e.getStackTrace();
+                    if (stackTrace[4].getClassName().endsWith("TableSequencerImpl") && stackTrace[4].getMethodName().equals("open")) {
+                        throw e;
+                    }
+                }
+                return Files.PAGE_SIZE;
+            }
+        };
+
+        assertMemoryLeak(ff, () -> {
+            final String tableName = testName.getMethodName();
+            try {
+                createTable(tableName);
+                fail("Exception expected");
+            } catch (Exception e) {
+                // this exception will be handled in ILP/PG/HTTP
+                assertEquals("Test failure", e.getMessage());
+            }
+        });
+    }
+
+    @Test
+    public void testExceptionThrownIfSequencerCannotCreateDir() throws Exception {
+        final FilesFacade ff = new FilesFacadeImpl() {
+            @Override
+            public int errno() {
+                return 999;
+            }
+
+            @Override
+            public int mkdirs(Path path, int mode) {
+                try {
+                    throw new RuntimeException("Test failure");
+                } catch (Exception e) {
+                    final StackTraceElement[] stackTrace = e.getStackTrace();
+                    if (stackTrace[1].getClassName().endsWith("TableSequencerImpl") && stackTrace[1].getMethodName().equals("createSequencerDir")) {
+                        return 1;
+                    }
+                }
+                return Files.mkdirs(path, mode);
+            }
+        };
+
+        assertMemoryLeak(ff, () -> {
+            final String tableName = testName.getMethodName();
+            try {
+                createTable(tableName);
+                fail("Exception expected");
+            } catch (Exception e) {
+                // this exception will be handled in ILP/PG/HTTP
+                MatcherAssert.assertThat(e.getMessage(),
+                        CoreMatchers.startsWith("[999] Cannot create sequencer directory:"));
+            }
+        });
+    }
+
+    @Test
+    public void testOverlappingStructureChangeCannotCreateFile() throws Exception {
+        final FilesFacade ff = new FilesFacadeImpl() {
+            @Override
+            public long openRW(LPSZ name, long opts) {
+                if (Chars.endsWith(name, "0" + Files.SEPARATOR + "c.d")) {
+                    return -1;
+                }
+                return Files.openRW(name, opts);
+            }
+        };
+
+        assertMemoryLeak(ff, () -> {
             final String tableName = testName.getMethodName();
             createTable(tableName);
 
-            final int numOfRows = 11;
-            final int numOfThreads = 10;
-            final CountDownLatch alterFinished = new CountDownLatch(numOfThreads);
-            final SOCountDownLatch writeFinished = new SOCountDownLatch(numOfThreads);
-            final AtomicInteger columnNumber = new AtomicInteger();
-
-            for (int i = 0; i < numOfThreads; i++) {
-                new Thread(() -> {
-                    final String colName = "col" + columnNumber.incrementAndGet();
-                    TableWriter.Row row;
-                    boolean countedDown = false;
-                    try (WalWriter walWriter = engine.getWalWriter(sqlExecutionContext.getCairoSecurityContext(), tableName)) {
-                        addColumn(walWriter, colName, ColumnType.LONG);
-                        removeColumn(walWriter, colName);
-                        addColumn(walWriter, colName, ColumnType.STRING);
-                        removeColumn(walWriter, colName);
-                        addColumn(walWriter, colName, ColumnType.BYTE);
-                        removeColumn(walWriter, colName);
-
-                        alterFinished.countDown();
-                        countedDown = true;
-
-                        alterFinished.await();
-                        assertEquals(0, walWriter.size());
-                        for (int n = 0; n < numOfRows; n++) {
-                            row = walWriter.newRow();
-                            row.putByte(0, (byte) 1);
-                            row.putStr(1, "test" + n);
-                            row.append();
-                        }
-                        walWriter.commit();
-                        walWriter.rollSegment();
-                    } catch (Exception e) {
-                        e.printStackTrace();
-                        Assert.fail("Alter failed [e=" + e + "]");
-                        throw new RuntimeException(e);
-                    } finally {
-                        Path.clearThreadLocals();
-                        if (!countedDown) {
-                            alterFinished.countDown();
-                        }
-                        writeFinished.countDown();
+            try (WalWriter walWriter1 = engine.getWalWriter(sqlExecutionContext.getCairoSecurityContext(), tableName)) {
+                try (WalWriter walWriter2 = engine.getWalWriter(sqlExecutionContext.getCairoSecurityContext(), tableName)) {
+                    addColumn(walWriter1, "c", ColumnType.INT);
+                    addColumn(walWriter2, "d", ColumnType.INT);
+                    fail("Exception expected");
+                } catch (Exception e) {
+                    // this exception will be handled in ILP/PG/HTTP
+                    assertTrue(e.getMessage().startsWith("[0] could not apply table definition changes to the current transaction. could not add column [error=could not open read-write"));
+                }
+            }
+        });
+    }
+
+    @Test
+    public void testOverlappingStructureChangeFails() throws Exception {
+        final FilesFacade ff = new FilesFacadeImpl() {
+            @Override
+            public long openRO(LPSZ name) {
+                try {
+                    throw new RuntimeException("Test failure");
+                } catch (Exception e) {
+                    final StackTraceElement[] stackTrace = e.getStackTrace();
+                    if (stackTrace[2].getClassName().endsWith("TableTransactionLog") && stackTrace[2].getMethodName().equals("openFileRO")) {
+                        return -1;
                     }
-                }).start();
-            }
-            writeFinished.await();
-
-            final LongHashSet txnSet = new LongHashSet(numOfThreads);
-            final IntList symbolCounts = new IntList();
-            symbolCounts.add(numOfRows);
-            try (TableModel model = defaultModel(tableName)) {
-                for (int i = 0; i < numOfThreads; i++) {
-                    final String walName = WAL_NAME_BASE + (i + 1);
-                    try (WalReader reader = engine.getWalReader(sqlExecutionContext.getCairoSecurityContext(), tableName, walName, 0, numOfRows)) {
-                        assertEquals(2, reader.getRealColumnCount());
-                        assertEquals(walName, reader.getWalName());
-                        assertEquals(tableName, reader.getTableName());
-                        assertEquals(numOfRows, reader.size());
-
-                        final RecordCursor cursor = reader.getDataCursor();
-                        final Record record = cursor.getRecord();
-                        int n = 0;
-                        while (cursor.hasNext()) {
-                            assertEquals(1, record.getByte(0));
-                            assertEquals("test" + n, record.getStr(1).toString());
-                            assertEquals(n, record.getRowId());
-                            n++;
-                        }
-                        assertEquals(numOfRows, n);
-
-                        assertColumnMetadata(model, reader);
-
-                        final WalEventCursor eventCursor = reader.getEventCursor();
-                        assertTrue(eventCursor.hasNext());
-                        assertEquals(WalTxnType.DATA, eventCursor.getType());
-                        txnSet.add(Numbers.encodeLowHighInts(i, (int) eventCursor.getTxn()));
-
-                        final WalEventCursor.DataInfo dataInfo = eventCursor.getDataInfo();
-                        assertEquals(0, dataInfo.getStartRowID());
-                        assertEquals(numOfRows, dataInfo.getEndRowID());
-                        assertEquals(0, dataInfo.getMinTimestamp());
-                        assertEquals(0, dataInfo.getMaxTimestamp());
-                        assertFalse(dataInfo.isOutOfOrder());
-
-                        assertNull(dataInfo.nextSymbolMapDiff());
-
-                        assertFalse(eventCursor.hasNext());
+                }
+                return Files.openRO(name);
+            }
+        };
+
+        assertMemoryLeak(ff, () -> {
+            final String tableName = testName.getMethodName();
+            createTable(tableName);
+
+            try (WalWriter walWriter1 = engine.getWalWriter(sqlExecutionContext.getCairoSecurityContext(), tableName)) {
+                try (WalWriter walWriter2 = engine.getWalWriter(sqlExecutionContext.getCairoSecurityContext(), tableName)) {
+                    addColumn(walWriter1, "c", ColumnType.INT);
+                    addColumn(walWriter2, "d", ColumnType.INT);
+                    fail("Exception expected");
+                } catch (Exception e) {
+                    // this exception will be handled in ILP/PG/HTTP
+                    assertTrue(e.getMessage().contains("could not open read-only"));
+                }
+            }
+        });
+    }
+
+    @Test
+    public void testOverlappingStructureChangeMissing() throws Exception {
+        final FilesFacade ff = new FilesFacadeImpl() {
+            @Override
+            public long readULong(long fd, long offset) {
+                try {
+                    throw new RuntimeException("Test failure");
+                } catch (Exception e) {
+                    final StackTraceElement[] stackTrace = e.getStackTrace();
+                    if (stackTrace[1].getClassName().endsWith("TableTransactionLog$TableMetadataChangeLogImpl") && stackTrace[1].getMethodName().equals("of")) {
+                        return -1;
                     }
-
-                    try (WalReader reader = engine.getWalReader(sqlExecutionContext.getCairoSecurityContext(), tableName, walName, 1, 0)) {
-                        assertEquals(2, reader.getRealColumnCount());
-                        assertEquals(walName, reader.getWalName());
-                        assertEquals(tableName, reader.getTableName());
-                        assertEquals(0, reader.size());
-
-                        final RecordCursor cursor = reader.getDataCursor();
-                        assertFalse(cursor.hasNext());
-
-                        assertColumnMetadata(model, reader);
->>>>>>> 23bc095b
-
-                            assertFalse(eventCursor.hasNext());
-                        }
-
-                        try (Path path = new Path().of(configuration.getRoot())) {
-                            assertWalFileExist(path, tableName, walName, segmentId, "_meta");
-                            assertWalFileExist(path, tableName, walName, segmentId, "_event");
-                            assertWalFileExist(path, tableName, walName, segmentId, "a.d");
-                            assertWalFileExist(path, tableName, walName, segmentId, "b.d");
-                            assertWalFileExist(path, tableName, walName, segmentId, "ts.d");
-                        }
-                    }
-                }
-            }
-
-<<<<<<< HEAD
-            assertEquals(numOfTxn, txnSet.size());
-            for (Map.Entry<Integer, AtomicInteger> counterEntry: counters.entrySet()) {
-                final int walId = counterEntry.getKey();
-                final int count = counterEntry.getValue().get();
-                for (int segmentId = 0; segmentId < count * numOfSegments; segmentId++) {
-                    txnSet.remove(Numbers.encodeLowHighInts(walId, segmentId * 1000));
-                }
-=======
-            assertEquals(numOfThreads, txnSet.size());
-            for (int i = 0; i < numOfThreads; i++) {
-                txnSet.remove(Numbers.encodeLowHighInts(i, 0));
->>>>>>> 23bc095b
-            }
-            assertEquals(0, txnSet.size());
-        });
-    }
-
-    @Test
-    public void testDesignatedTimestampIncludesSegmentRowNumber_NotOOO() throws Exception {
-        testDesignatedTimestampIncludesSegmentRowNumber(new int[]{1000, 1200}, false);
-    }
-
-    @Test
-    public void testDesignatedTimestampIncludesSegmentRowNumber_OOO() throws Exception {
-        testDesignatedTimestampIncludesSegmentRowNumber(new int[]{1500, 1200}, true);
+                }
+                return Files.readULong(fd, offset);
+            }
+        };
+
+        assertMemoryLeak(ff, () -> {
+            final String tableName = testName.getMethodName();
+            createTable(tableName);
+
+            try (WalWriter walWriter1 = engine.getWalWriter(sqlExecutionContext.getCairoSecurityContext(), tableName)) {
+                try (WalWriter walWriter2 = engine.getWalWriter(sqlExecutionContext.getCairoSecurityContext(), tableName)) {
+                    addColumn(walWriter1, "c", ColumnType.INT);
+                    addColumn(walWriter2, "d", ColumnType.INT);
+                    fail("Exception expected");
+                } catch (Exception e) {
+                    // this exception will be handled in ILP/PG/HTTP
+                    assertEquals("[0] expected to read table structure changes but there is no saved in the sequencer [structureVersionLo=0]", e.getMessage());
+                }
+            }
+        });
     }
 
     @Test
@@ -1715,267 +1656,6 @@
     }
 
     @Test
-    public void testExceptionThrownIfSequencerCannotBeCreated() throws Exception {
-        assertMemoryLeak(() -> {
-            ff = new FilesFacadeImpl() {
-                @Override
-                public long openRW(LPSZ name, long opts) {
-                    if (Chars.endsWith(name, WAL_INDEX_FILE_NAME)) {
-                        return -1;
-                    }
-                    return Files.openRW(name, opts);
-                }
-            };
-
-            final String tableName = testName.getMethodName();
-            try {
-                createTable(tableName);
-                fail("Exception expected");
-            } catch(CairoException e) {
-                TestUtils.assertContains(e.getFlyweightMessage(), "could not open read-write");
-            }
-        });
-    }
-
-    @Test
-    public void testExceptionThrownIfSequencerCannotBeOpened() throws Exception {
-        final FilesFacade ff = new FilesFacadeImpl() {
-            @Override
-            public long getPageSize() {
-                try {
-                    throw new RuntimeException("Test failure");
-                } catch (Exception e) {
-                    final StackTraceElement[] stackTrace = e.getStackTrace();
-                    if (stackTrace[4].getClassName().endsWith("TableSequencerImpl") && stackTrace[4].getMethodName().equals("open")) {
-                        throw e;
-                    }
-                }
-                return Files.PAGE_SIZE;
-            }
-        };
-
-        assertMemoryLeak(ff, () -> {
-            final String tableName = testName.getMethodName();
-            try {
-                createTable(tableName);
-                fail("Exception expected");
-            } catch(Exception e) {
-                // this exception will be handled in ILP/PG/HTTP
-                assertEquals("Test failure", e.getMessage());
-            }
-        });
-    }
-
-    @Test
-    public void testExceptionThrownIfSequencerCannotCreateDir() throws Exception {
-        final FilesFacade ff = new FilesFacadeImpl() {
-            @Override
-            public int mkdirs(Path path, int mode) {
-                try {
-                    throw new RuntimeException("Test failure");
-                } catch (Exception e) {
-                    final StackTraceElement[] stackTrace = e.getStackTrace();
-                    if (stackTrace[1].getClassName().endsWith("TableSequencerImpl") && stackTrace[1].getMethodName().equals("createSequencerDir")) {
-                        return 1;
-                    }
-                }
-                return Files.mkdirs(path, mode);
-            }
-
-            @Override
-            public int errno() {
-                return 999;
-            }
-        };
-
-        assertMemoryLeak(ff, () -> {
-            final String tableName = testName.getMethodName();
-            try {
-                createTable(tableName);
-                fail("Exception expected");
-            } catch(Exception e) {
-                // this exception will be handled in ILP/PG/HTTP
-                assertTrue(e.getMessage().startsWith("[999] Cannot create sequencer directory:"));
-            }
-        });
-    }
-
-    @Test
-<<<<<<< HEAD
-=======
-    public void testRenameColumnRollsUncommittedRowsToNewSegment() throws Exception {
-        assertMemoryLeak(() -> {
-            final String tableName = testName.getMethodName();
-            createTable(tableName);
-
-            final String walName1, walName2;
-            try (WalWriter walWriter1 = engine.getWalWriter(sqlExecutionContext.getCairoSecurityContext(), tableName)) {
-                try (WalWriter walWriter2 = engine.getWalWriter(sqlExecutionContext.getCairoSecurityContext(), tableName)) {
-                    walName1 = walWriter1.getWalName();
-                    walName2 = walWriter2.getWalName();
-
-                    TableWriter.Row row = walWriter1.newRow();
-                    row.putByte(0, (byte) 1);
-                    row.append();
-                    walWriter1.commit();
-
-                    row = walWriter2.newRow();
-                    row.putByte(0, (byte) 10);
-                    row.append();
-                    walWriter2.commit();
-
-                    row = walWriter2.newRow();
-                    row.putByte(0, (byte) 100);
-                    row.append();
-
-                    renameColumn(walWriter1);
-
-                    walWriter2.commit();
-
-                    row = walWriter1.newRow();
-                    row.putByte(0, (byte) 110);
-                    row.append();
-                    walWriter1.commit();
-                }
-            }
-
-            try (TableModel model = defaultModel(tableName)) {
-                try (WalReader reader = engine.getWalReader(sqlExecutionContext.getCairoSecurityContext(), tableName, walName1, 0, 1)) {
-                    assertEquals(2, reader.getColumnCount());
-                    assertEquals(walName1, reader.getWalName());
-                    assertEquals(tableName, reader.getTableName());
-                    assertEquals(1, reader.size());
-
-                    final RecordCursor cursor = reader.getDataCursor();
-                    final Record record = cursor.getRecord();
-                    assertTrue(cursor.hasNext());
-                    assertEquals(1, record.getByte(0));
-                    assertNull(record.getStr(1));
-                    assertEquals(0, record.getRowId());
-                    assertFalse(cursor.hasNext());
-
-                    assertColumnMetadata(model, reader);
-
-                    final WalEventCursor eventCursor = reader.getEventCursor();
-                    assertTrue(eventCursor.hasNext());
-                    assertEquals(0, eventCursor.getTxn());
-                    assertEquals(WalTxnType.DATA, eventCursor.getType());
-
-                    final WalEventCursor.DataInfo dataInfo = eventCursor.getDataInfo();
-                    assertEquals(0, dataInfo.getStartRowID());
-                    assertEquals(1, dataInfo.getEndRowID());
-                    assertEquals(0, dataInfo.getMinTimestamp());
-                    assertEquals(0, dataInfo.getMaxTimestamp());
-                    assertFalse(dataInfo.isOutOfOrder());
-                    assertNull(dataInfo.nextSymbolMapDiff());
-
-                    assertFalse(eventCursor.hasNext());
-                }
-                try (WalReader reader = engine.getWalReader(sqlExecutionContext.getCairoSecurityContext(), tableName, walName2, 0, 1)) {
-                    assertEquals(2, reader.getColumnCount());
-                    assertEquals(walName2, reader.getWalName());
-                    assertEquals(tableName, reader.getTableName());
-                    assertEquals(1, reader.size());
-
-                    final RecordCursor cursor = reader.getDataCursor();
-                    final Record record = cursor.getRecord();
-                    assertTrue(cursor.hasNext());
-                    assertEquals(10, record.getByte(0));
-                    assertNull(record.getStr(1));
-                    assertEquals(0, record.getRowId());
-                    assertFalse(cursor.hasNext());
-
-                    assertColumnMetadata(model, reader);
-
-                    final WalEventCursor eventCursor = reader.getEventCursor();
-                    assertTrue(eventCursor.hasNext());
-                    assertEquals(0, eventCursor.getTxn());
-                    assertEquals(WalTxnType.DATA, eventCursor.getType());
-
-                    final WalEventCursor.DataInfo dataInfo = eventCursor.getDataInfo();
-                    assertEquals(0, dataInfo.getStartRowID());
-                    assertEquals(1, dataInfo.getEndRowID());
-                    assertEquals(0, dataInfo.getMinTimestamp());
-                    assertEquals(0, dataInfo.getMaxTimestamp());
-                    assertFalse(dataInfo.isOutOfOrder());
-                    assertNull(dataInfo.nextSymbolMapDiff());
-
-                    assertFalse(eventCursor.hasNext());
-                }
-            }
-            try (TableModel model = new TableModel(configuration, tableName, PartitionBy.NONE)
-                    .col("a", ColumnType.BYTE)
-                    .col("c", ColumnType.STRING)
-                    .wal()
-            ) {
-                try (WalReader reader = engine.getWalReader(sqlExecutionContext.getCairoSecurityContext(), tableName, walName1, 1, 1)) {
-                    assertEquals(2, reader.getColumnCount());
-                    assertEquals(walName1, reader.getWalName());
-                    assertEquals(tableName, reader.getTableName());
-                    assertEquals(1, reader.size());
-
-                    final RecordCursor cursor = reader.getDataCursor();
-                    final Record record = cursor.getRecord();
-                    assertTrue(cursor.hasNext());
-                    assertEquals(110, record.getByte(0));
-                    assertNull(record.getStr(1));
-                    assertEquals(0, record.getRowId());
-                    assertFalse(cursor.hasNext());
-
-                    assertColumnMetadata(model, reader);
-
-                    final WalEventCursor eventCursor = reader.getEventCursor();
-                    assertTrue(eventCursor.hasNext());
-                    assertEquals(0, eventCursor.getTxn());
-                    assertEquals(WalTxnType.DATA, eventCursor.getType());
-
-                    final WalEventCursor.DataInfo dataInfo = eventCursor.getDataInfo();
-                    assertEquals(0, dataInfo.getStartRowID());
-                    assertEquals(1, dataInfo.getEndRowID());
-                    assertEquals(0, dataInfo.getMinTimestamp());
-                    assertEquals(0, dataInfo.getMaxTimestamp());
-                    assertFalse(dataInfo.isOutOfOrder());
-                    assertNull(dataInfo.nextSymbolMapDiff());
-
-                    assertFalse(eventCursor.hasNext());
-                }
-                try (WalReader reader = engine.getWalReader(sqlExecutionContext.getCairoSecurityContext(), tableName, walName2, 1, 1)) {
-                    assertEquals(2, reader.getColumnCount());
-                    assertEquals(walName2, reader.getWalName());
-                    assertEquals(tableName, reader.getTableName());
-                    assertEquals(1, reader.size());
-
-                    final RecordCursor cursor = reader.getDataCursor();
-                    final Record record = cursor.getRecord();
-                    assertTrue(cursor.hasNext());
-                    assertEquals(100, record.getByte(0));
-                    assertNull(record.getStr(1));
-                    assertEquals(0, record.getRowId());
-                    assertFalse(cursor.hasNext());
-
-                    assertColumnMetadata(model, reader);
-
-                    final WalEventCursor eventCursor = reader.getEventCursor();
-                    assertTrue(eventCursor.hasNext());
-                    assertEquals(0, eventCursor.getTxn());
-                    assertEquals(WalTxnType.DATA, eventCursor.getType());
-
-                    final WalEventCursor.DataInfo dataInfo = eventCursor.getDataInfo();
-                    assertEquals(0, dataInfo.getStartRowID());
-                    assertEquals(1, dataInfo.getEndRowID());
-                    assertEquals(0, dataInfo.getMinTimestamp());
-                    assertEquals(0, dataInfo.getMaxTimestamp());
-                    assertFalse(dataInfo.isOutOfOrder());
-                    assertNull(dataInfo.nextSymbolMapDiff());
-
-                    assertFalse(eventCursor.hasNext());
-                }
-            }
-        });
-    }
-
-    @Test
->>>>>>> 23bc095b
     public void testRemoveColumnRollsUncommittedRowsToNewSegment() throws Exception {
         assertMemoryLeak(() -> {
             final String tableName = testName.getMethodName();
@@ -2141,6 +1821,72 @@
                     assertNull(dataInfo.nextSymbolMapDiff());
 
                     assertFalse(eventCursor.hasNext());
+                }
+            }
+        });
+    }
+
+    @Test
+    public void testRemovingColumnClosesSegment() throws Exception {
+        assertMemoryLeak(() -> {
+            final String tableName = testName.getMethodName();
+            createTable(tableName);
+
+            final String walName;
+            try (WalWriter walWriter = engine.getWalWriter(sqlExecutionContext.getCairoSecurityContext(), tableName)) {
+                walName = walWriter.getWalName();
+                TableWriter.Row row = walWriter.newRow(0);
+                row.putByte(0, (byte) 1);
+                row.append();
+                walWriter.commit();
+                removeColumn(walWriter, "a");
+            }
+
+            try (TableModel model = defaultModel(tableName)) {
+                try (WalReader reader = engine.getWalReader(sqlExecutionContext.getCairoSecurityContext(), tableName, walName, 0, 1)) {
+                    assertEquals(2, reader.getColumnCount());
+                    assertEquals(walName, reader.getWalName());
+                    assertEquals(tableName, reader.getTableName());
+                    assertEquals(1, reader.size());
+
+                    final RecordCursor cursor = reader.getDataCursor();
+                    final Record record = cursor.getRecord();
+                    assertTrue(cursor.hasNext());
+                    assertEquals(1, record.getByte(0));
+                    assertNull(record.getStr(1));
+                    assertEquals(0, record.getRowId());
+                    assertFalse(cursor.hasNext());
+
+                    assertColumnMetadata(model, reader);
+
+                    final WalEventCursor eventCursor = reader.getEventCursor();
+                    assertTrue(eventCursor.hasNext());
+                    assertEquals(0, eventCursor.getTxn());
+                    assertEquals(WalTxnType.DATA, eventCursor.getType());
+
+                    final WalEventCursor.DataInfo dataInfo = eventCursor.getDataInfo();
+                    assertEquals(0, dataInfo.getStartRowID());
+                    assertEquals(1, dataInfo.getEndRowID());
+                    assertEquals(0, dataInfo.getMinTimestamp());
+                    assertEquals(0, dataInfo.getMaxTimestamp());
+                    assertFalse(dataInfo.isOutOfOrder());
+                    assertNull(dataInfo.nextSymbolMapDiff());
+
+                    assertFalse(eventCursor.hasNext());
+                }
+
+                try {
+                    engine.getWalReader(sqlExecutionContext.getCairoSecurityContext(), tableName, walName, 1, 0);
+                    fail("Segment 1 should not exist");
+                } catch (CairoException e) {
+                    MatcherAssert.assertThat(
+                            e.getMessage(),
+                            CoreMatchers.endsWith("could not open read-only [file=" + engine.getConfiguration().getRoot() +
+                                    File.separatorChar + tableName + ":1" +
+                                    File.separatorChar + walName +
+                                    File.separatorChar + "1" +
+                                    File.separatorChar + TableUtils.META_FILE_NAME + "]")
+                    );
                 }
             }
         });
@@ -2220,70 +1966,6 @@
                     assertNull(dataInfo.nextSymbolMapDiff());
 
                     assertFalse(eventCursor.hasNext());
-                }
-            }
-        });
-    }
-
-    @Test
-    public void testRemovingColumnClosesSegment() throws Exception {
-        assertMemoryLeak(() -> {
-            final String tableName = testName.getMethodName();
-            createTable(tableName);
-
-            final String walName;
-            try (WalWriter walWriter = engine.getWalWriter(sqlExecutionContext.getCairoSecurityContext(), tableName)) {
-                walName = walWriter.getWalName();
-                TableWriter.Row row = walWriter.newRow(0);
-                row.putByte(0, (byte) 1);
-                row.append();
-                walWriter.commit();
-                removeColumn(walWriter, "a");
-            }
-
-            try (TableModel model = defaultModel(tableName)) {
-                try (WalReader reader = engine.getWalReader(sqlExecutionContext.getCairoSecurityContext(), tableName, walName, 0, 1)) {
-                    assertEquals(2, reader.getColumnCount());
-                    assertEquals(walName, reader.getWalName());
-                    assertEquals(tableName, reader.getTableName());
-                    assertEquals(1, reader.size());
-
-                    final RecordCursor cursor = reader.getDataCursor();
-                    final Record record = cursor.getRecord();
-                    assertTrue(cursor.hasNext());
-                    assertEquals(1, record.getByte(0));
-                    assertNull(record.getStr(1));
-                    assertEquals(0, record.getRowId());
-                    assertFalse(cursor.hasNext());
-
-                    assertColumnMetadata(model, reader);
-
-                    final WalEventCursor eventCursor = reader.getEventCursor();
-                    assertTrue(eventCursor.hasNext());
-                    assertEquals(0, eventCursor.getTxn());
-                    assertEquals(WalTxnType.DATA, eventCursor.getType());
-
-                    final WalEventCursor.DataInfo dataInfo = eventCursor.getDataInfo();
-                    assertEquals(0, dataInfo.getStartRowID());
-                    assertEquals(1, dataInfo.getEndRowID());
-                    assertEquals(0, dataInfo.getMinTimestamp());
-                    assertEquals(0, dataInfo.getMaxTimestamp());
-                    assertFalse(dataInfo.isOutOfOrder());
-                    assertNull(dataInfo.nextSymbolMapDiff());
-
-                    assertFalse(eventCursor.hasNext());
-                }
-
-                try {
-                    engine.getWalReader(sqlExecutionContext.getCairoSecurityContext(), tableName, walName, 1, 0);
-                    fail("Segment 1 should not exist");
-                } catch (CairoException e) {
-                    CharSequence systemTableName = engine.getSystemTableName(tableName);
-                    assertTrue(e.getMessage().endsWith("could not open read-only [file=" + engine.getConfiguration().getRoot() +
-                            File.separatorChar + systemTableName +
-                            File.separatorChar + walName +
-                            File.separatorChar + "1" +
-                            File.separatorChar + TableUtils.META_FILE_NAME + "]"));
                 }
             }
         });
@@ -2453,7 +2135,7 @@
                     row.putByte(0, (byte) 100);
                     row.append();
 
-                    renameColumn(walWriter1, "b", "c");
+                    renameColumn(walWriter1);
 
                     walWriter2.commit();
 
@@ -2809,16 +2491,17 @@
             }
 
             try (Path path = new Path().of(configuration.getRoot())) {
-                assertWalFileExist(path, tableName, walName, 0, "_meta");
-                assertWalFileExist(path, tableName, walName, 0, "_event");
-                assertWalFileExist(path, tableName, walName, 0, "a.d");
-                assertWalFileExist(path, tableName, walName, 0, "b.d");
-                assertWalFileExist(path, tableName, walName, 0, "b.i");
-                assertWalFileExist(path, tableName, walName, 1, "_meta");
-                assertWalFileExist(path, tableName, walName, 1, "_event");
-                assertWalFileExist(path, tableName, walName, 1, "a.d");
-                assertWalFileExist(path, tableName, walName, 1, "b.d");
-                assertWalFileExist(path, tableName, walName, 1, "b.i");
+                String systemName = engine.getSystemTableName(tableName);
+                assertWalFileExist(path, systemName, walName, 0, "_meta");
+                assertWalFileExist(path, systemName, walName, 0, "_event");
+                assertWalFileExist(path, systemName, walName, 0, "a.d");
+                assertWalFileExist(path, systemName, walName, 0, "b.d");
+                assertWalFileExist(path, systemName, walName, 0, "b.i");
+                assertWalFileExist(path, systemName, walName, 1, "_meta");
+                assertWalFileExist(path, systemName, walName, 1, "_event");
+                assertWalFileExist(path, systemName, walName, 1, "a.d");
+                assertWalFileExist(path, systemName, walName, 1, "b.d");
+                assertWalFileExist(path, systemName, walName, 1, "b.i");
             }
         });
     }
@@ -3100,7 +2783,7 @@
 
             try (TableWriter tableWriter = engine.getWriter(sqlExecutionContext.getCairoSecurityContext(), tableName, "symbolTest")) {
                 for (int i = 0; i < 5; i++) {
-                    TableWriter.Row row = tableWriter.newRow();
+                    TableWriter.Row row = tableWriter.newRow(0);
                     row.putByte(0, (byte) i);
                     row.putSym(1, "sym" + i);
                     row.putSym(2, "s" + i % 2);
@@ -3217,39 +2900,30 @@
             }
 
             try (Path path = new Path().of(configuration.getRoot())) {
-                assertWalFileExist(path, tableName, walName, 0, "_meta");
-                assertWalFileExist(path, tableName, walName, 0, "_event");
-                assertWalFileExist(path, tableName, walName, 0, "a.d");
-                assertWalFileExist(path, tableName, walName, 0, "b.d");
-                assertWalFileExist(path, tableName, walName, 0, "c.d");
-                assertWalFileExist(path, tableName, walName, 0, "d.d");
-                assertWalFileExist(path, tableName, walName, "b.c");
-                assertWalFileExist(path, tableName, walName, "b.k");
-                assertWalFileExist(path, tableName, walName, "b.o");
-                assertWalFileExist(path, tableName, walName, "b.v");
-                assertWalFileExist(path, tableName, walName, "c.c");
-                assertWalFileExist(path, tableName, walName, "c.k");
-                assertWalFileExist(path, tableName, walName, "c.o");
-                assertWalFileExist(path, tableName, walName, "c.v");
-                assertWalFileExist(path, tableName, walName, "d.c");
-                assertWalFileExist(path, tableName, walName, "d.k");
-                assertWalFileExist(path, tableName, walName, "d.o");
-                assertWalFileExist(path, tableName, walName, "d.v");
-            }
-        });
-    }
-
-<<<<<<< HEAD
-    static void removeColumn(TableWriterFrontend writer, String columnName) throws SqlException {
-=======
-    static void addColumn(TableWriterAPI writer, String columnName, int columnType) throws SqlException {
-        AlterOperationBuilder addColumnC = new AlterOperationBuilder().ofAddColumn(0, Chars.toString(writer.getTableName()), 0);
-        addColumnC.ofAddColumn(columnName, columnType, 0, false, false, 0);
-        writer.apply(addColumnC.build(), true);
+                String systemName = engine.getSystemTableName(tableName);
+                assertWalFileExist(path, systemName, walName, 0, "_meta");
+                assertWalFileExist(path, systemName, walName, 0, "_event");
+                assertWalFileExist(path, systemName, walName, 0, "a.d");
+                assertWalFileExist(path, systemName, walName, 0, "b.d");
+                assertWalFileExist(path, systemName, walName, 0, "c.d");
+                assertWalFileExist(path, systemName, walName, 0, "d.d");
+                assertWalFileExist(path, systemName, walName, "b.c");
+                assertWalFileExist(path, systemName, walName, "b.k");
+                assertWalFileExist(path, systemName, walName, "b.o");
+                assertWalFileExist(path, systemName, walName, "b.v");
+                assertWalFileExist(path, systemName, walName, "c.c");
+                assertWalFileExist(path, systemName, walName, "c.k");
+                assertWalFileExist(path, systemName, walName, "c.o");
+                assertWalFileExist(path, systemName, walName, "c.v");
+                assertWalFileExist(path, systemName, walName, "d.c");
+                assertWalFileExist(path, systemName, walName, "d.k");
+                assertWalFileExist(path, systemName, walName, "d.o");
+                assertWalFileExist(path, systemName, walName, "d.v");
+            }
+        });
     }
 
     static void removeColumn(TableWriterAPI writer, String columnName) throws SqlException {
->>>>>>> 23bc095b
         AlterOperationBuilder removeColumnOperation = new AlterOperationBuilder().ofDropColumn(0, Chars.toString(writer.getTableName()), 0);
         removeColumnOperation.ofDropColumn(columnName);
         writer.apply(removeColumnOperation.build(), true);
@@ -3281,10 +2955,49 @@
     }
 
     private static Path constructPath(Path path, CharSequence tableName, CharSequence walName, long segment, CharSequence fileName) {
-        CharSequence systemTableName = engine.getSystemTableName(tableName);
         return segment < 0
-                ? path.concat(systemTableName).slash().concat(walName).slash().concat(fileName).$()
-                : path.concat(systemTableName).slash().concat(walName).slash().put(segment).slash().concat(fileName).$();
+                ? path.concat(tableName).slash().concat(walName).slash().concat(fileName).$()
+                : path.concat(tableName).slash().concat(walName).slash().put(segment).slash().concat(fileName).$();
+    }
+
+    static void createTable(String tableName) {
+        try (TableModel model = defaultModel(tableName)) {
+            createTable(model);
+        }
+    }
+
+    static void createTable() {
+        try (TableModel model = defaultModel("testTable", true)) {
+            createTable(model);
+        }
+    }
+
+    static void createTable(TableModel model) {
+        engine.createTable(
+                AllowAllCairoSecurityContext.INSTANCE,
+                model.getMem(),
+                model.getPath(),
+                model,
+                false
+        );
+    }
+
+    private static TableModel defaultModel(String tableName) {
+        return defaultModel(tableName, false);
+    }
+
+    @SuppressWarnings("resource")
+    private static TableModel defaultModel(String tableName, boolean withTimestamp) {
+        return withTimestamp
+                ? new TableModel(configuration, tableName, PartitionBy.HOUR)
+                .col("a", ColumnType.BYTE)
+                .col("b", ColumnType.STRING)
+                .timestamp("ts")
+                .wal()
+                : new TableModel(configuration, tableName, PartitionBy.NONE)
+                .col("a", ColumnType.BYTE)
+                .col("b", ColumnType.STRING)
+                .wal();
     }
 
     private void assertColumnMetadata(TableModel expected, WalReader reader) {
@@ -3355,46 +3068,6 @@
         }
     }
 
-    static void createTable(String tableName) {
-        try (TableModel model = defaultModel(tableName)) {
-            createTable(model);
-        }
-    }
-
-    static void createTable() {
-        try (TableModel model = defaultModel("testTable", true)) {
-            createTable(model);
-        }
-    }
-
-    static void createTable(TableModel model) {
-        engine.createTable(
-                AllowAllCairoSecurityContext.INSTANCE,
-                model.getMem(),
-                model.getPath(),
-                model,
-                false
-        );
-    }
-
-    private static TableModel defaultModel(String tableName) {
-        return defaultModel(tableName, false);
-    }
-
-    @SuppressWarnings("resource")
-    private static TableModel defaultModel(String tableName, boolean withTimestamp) {
-        return withTimestamp
-                ? new TableModel(configuration, tableName, PartitionBy.HOUR)
-                .col("a", ColumnType.BYTE)
-                .col("b", ColumnType.STRING)
-                .timestamp("ts")
-                .wal()
-                : new TableModel(configuration, tableName, PartitionBy.NONE)
-                .col("a", ColumnType.BYTE)
-                .col("b", ColumnType.STRING)
-                .wal();
-    }
-
     private void testDesignatedTimestampIncludesSegmentRowNumber(int[] timestampOffsets, boolean expectedOutOfOrder) throws Exception {
         assertMemoryLeak(() -> {
             final String tableName = "testTable";
