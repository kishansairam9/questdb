/*******************************************************************************
 *     ___                  _   ____  ____
 *    / _ \ _   _  ___  ___| |_|  _ \| __ )
 *   | | | | | | |/ _ \/ __| __| | | |  _ \
 *   | |_| | |_| |  __/\__ \ |_| |_| | |_) |
 *    \__\_\\__,_|\___||___/\__|____/|____/
 *
 *  Copyright (c) 2014-2019 Appsicle
 *  Copyright (c) 2019-2022 QuestDB
 *
 *  Licensed under the Apache License, Version 2.0 (the "License");
 *  you may not use this file except in compliance with the License.
 *  You may obtain a copy of the License at
 *
 *  http://www.apache.org/licenses/LICENSE-2.0
 *
 *  Unless required by applicable law or agreed to in writing, software
 *  distributed under the License is distributed on an "AS IS" BASIS,
 *  WITHOUT WARRANTIES OR CONDITIONS OF ANY KIND, either express or implied.
 *  See the License for the specific language governing permissions and
 *  limitations under the License.
 *
 ******************************************************************************/

package io.questdb.cairo;

import io.questdb.cairo.security.AllowAllCairoSecurityContext;
import io.questdb.cairo.sql.Record;
import io.questdb.cairo.sql.RecordCursor;
import io.questdb.cairo.vm.Vm;
import io.questdb.cairo.vm.api.MemoryMARW;
import io.questdb.std.*;
import io.questdb.std.datetime.DateFormat;
import io.questdb.std.datetime.microtime.TimestampFormatUtils;
import io.questdb.std.datetime.microtime.Timestamps;
import io.questdb.std.str.LPSZ;
import io.questdb.std.str.Path;
import io.questdb.std.str.StringSink;
import io.questdb.test.tools.TestUtils;
import org.junit.Assert;
import org.junit.Ignore;
import org.junit.Test;

import java.util.concurrent.ConcurrentLinkedQueue;
import java.util.concurrent.CountDownLatch;
import java.util.concurrent.CyclicBarrier;
import java.util.concurrent.TimeUnit;
import java.util.concurrent.atomic.AtomicInteger;

public class TableReaderTest extends AbstractCairoTest {
    public static final int DONT_CARE = 0;
    public static final int MUST_NOT_SWITCH = 2;
    public static final int MUST_SWITCH = 1;
    private static final RecordAssert BATCH2_BEFORE_ASSERTER = (r, rnd, ts, blob) -> assertNullStr(r, 11);
    private static final RecordAssert BATCH3_BEFORE_ASSERTER = (r, rnd, ts, blob) -> Assert.assertEquals(Numbers.INT_NaN, r.getInt(12));
    private static final RecordAssert BATCH4_BEFORE_ASSERTER = (r, rnd, ts, blob) -> {
        Assert.assertEquals(0, r.getShort(13));
        Assert.assertFalse(r.getBool(14));
        Assert.assertEquals(0, r.getByte(15));
        Assert.assertTrue(Float.isNaN(r.getFloat(16)));
        Assert.assertTrue(Double.isNaN(r.getDouble(17)));
        Assert.assertNull(r.getSym(18));
        Assert.assertEquals(Numbers.LONG_NaN, r.getLong(19));
        Assert.assertEquals(Numbers.LONG_NaN, r.getDate(20));
        Assert.assertNull(r.getBin(21));
        Assert.assertEquals(TableUtils.NULL_LEN, r.getBinLen(21));
    };
    private static final RecordAssert BATCH5_BEFORE_ASSERTER = (r, rnd, ts, blob) -> {
        Assert.assertEquals(0, r.getShort(13));
        Assert.assertFalse(r.getBool(14));
        Assert.assertEquals(0, r.getByte(15));
        Assert.assertTrue(Float.isNaN(r.getFloat(16)));
        Assert.assertTrue(Double.isNaN(r.getDouble(17)));
        Assert.assertNull(r.getSym(18));
        Assert.assertEquals(Numbers.LONG_NaN, r.getLong(19));
        Assert.assertEquals(Numbers.LONG_NaN, r.getDate(20));
    };
    private static final RecordAssert BATCH_2_7_BEFORE_ASSERTER = (r, rnd, ts, blob) -> assertNullStr(r, 10);
    private static final RecordAssert BATCH_2_9_BEFORE_ASSERTER = (r, rnd, ts, blob) -> assertNullStr(r, 9);
    private static final RecordAssert BATCH_3_7_BEFORE_ASSERTER = (r, rnd, ts, blob) -> Assert.assertEquals(Numbers.INT_NaN, r.getInt(11));
    private static final RecordAssert BATCH_3_9_BEFORE_ASSERTER = (r, rnd, ts, blob) -> Assert.assertEquals(Numbers.INT_NaN, r.getInt(10));
    private static final RecordAssert BATCH_4_7_BEFORE_ASSERTER = (r, rnd, ts, blob) -> {
        Assert.assertEquals(0, r.getShort(12));
        Assert.assertFalse(r.getBool(13));
        Assert.assertEquals(0, r.getByte(14));
        Assert.assertTrue(Float.isNaN(r.getFloat(15)));
        Assert.assertTrue(Double.isNaN(r.getDouble(16)));
        Assert.assertNull(r.getSym(17));
        Assert.assertEquals(Numbers.LONG_NaN, r.getLong(18));
        Assert.assertEquals(Numbers.LONG_NaN, r.getDate(19));
    };
    private static final RecordAssert BATCH_4_9_BEFORE_ASSERTER = (r, rnd, ts, blob) -> {
        Assert.assertEquals(0, r.getShort(11));
        Assert.assertFalse(r.getBool(12));
        Assert.assertEquals(0, r.getByte(13));
        Assert.assertTrue(Float.isNaN(r.getFloat(14)));
        Assert.assertTrue(Double.isNaN(r.getDouble(15)));
        Assert.assertNull(r.getSym(16));
        Assert.assertEquals(Numbers.LONG_NaN, r.getLong(17));
        Assert.assertEquals(Numbers.LONG_NaN, r.getDate(18));
    };
    private static final int blobLen = 64 * 1024;
    private static final RecordAssert BATCH1_ASSERTER = (r, exp, ts, blob) -> {
        if (exp.nextBoolean()) {
            Assert.assertEquals(exp.nextByte(), r.getByte(2));
        } else {
            Assert.assertEquals(0, r.getByte(2));
        }

        if (exp.nextBoolean()) {
            Assert.assertEquals(exp.nextBoolean(), r.getBool(8));
        } else {
            Assert.assertFalse(r.getBool(8));
        }

        if (exp.nextBoolean()) {
            Assert.assertEquals(exp.nextShort(), r.getShort(1));
        } else {
            Assert.assertEquals(0, r.getShort(1));
        }

        if (exp.nextBoolean()) {
            Assert.assertEquals(exp.nextInt(), r.getInt(0));
        } else {
            Assert.assertEquals(Numbers.INT_NaN, r.getInt(0));
        }

        if (exp.nextBoolean()) {
            Assert.assertEquals(exp.nextDouble(), r.getDouble(3), 0.00000001);
        } else {
            Assert.assertTrue(Double.isNaN(r.getDouble(3)));
        }

        if (exp.nextBoolean()) {
            Assert.assertEquals(exp.nextFloat(), r.getFloat(4), 0.000001f);
        } else {
            Assert.assertTrue(Float.isNaN(r.getFloat(4)));
        }

        if (exp.nextBoolean()) {
            Assert.assertEquals(exp.nextLong(), r.getLong(5));
        } else {
            Assert.assertEquals(Numbers.LONG_NaN, r.getLong(5));
        }

        if (exp.nextBoolean()) {
            Assert.assertEquals(ts, r.getDate(10));
        } else {
            Assert.assertEquals(Numbers.LONG_NaN, r.getDate(10));
        }

        assertBin(r, exp, blob, 9);

        if (exp.nextBoolean()) {
            assertStrColumn(exp.nextChars(10), r, 6);
        } else {
            assertNullStr(r, 6);
        }

        if (exp.nextBoolean()) {
            TestUtils.assertEquals(exp.nextChars(7), r.getSym(7));
        } else {
            Assert.assertNull(r.getSym(7));
        }
    };
    private static final RecordAssert BATCH2_ASSERTER = (r, rnd, ts, blob) -> {
        BATCH1_ASSERTER.assertRecord(r, rnd, ts, blob);
        if ((rnd.nextPositiveInt() & 3) == 0) {
            assertStrColumn(rnd.nextChars(15), r, 11);
        }
    };
    private static final RecordAssert BATCH3_ASSERTER = (r, rnd, ts, blob) -> {
        BATCH2_ASSERTER.assertRecord(r, rnd, ts, blob);

        if ((rnd.nextPositiveInt() & 3) == 0) {
            Assert.assertEquals(rnd.nextInt(), r.getInt(12));
        }
    };
    private static final RecordAssert BATCH4_ASSERTER = (r, rnd, ts, blob) -> {
        BATCH3_ASSERTER.assertRecord(r, rnd, ts, blob);

        if (rnd.nextBoolean()) {
            Assert.assertEquals(rnd.nextShort(), r.getShort(13));
        } else {
            Assert.assertEquals(0, r.getShort(13));
        }

        if (rnd.nextBoolean()) {
            Assert.assertEquals(rnd.nextBoolean(), r.getBool(14));
        } else {
            Assert.assertFalse(r.getBool(14));
        }

        if (rnd.nextBoolean()) {
            Assert.assertEquals(rnd.nextByte(), r.getByte(15));
        } else {
            Assert.assertEquals(0, r.getByte(15));
        }

        if (rnd.nextBoolean()) {
            Assert.assertEquals(rnd.nextFloat(), r.getFloat(16), 0.00000001f);
        } else {
            Assert.assertTrue(Float.isNaN(r.getFloat(16)));
        }

        if (rnd.nextBoolean()) {
            Assert.assertEquals(rnd.nextDouble(), r.getDouble(17), 0.0000001d);
        } else {
            Assert.assertTrue(Double.isNaN(r.getDouble(17)));
        }

        if (rnd.nextBoolean()) {
            TestUtils.assertEquals(rnd.nextChars(10), r.getSym(18));
        } else {
            Assert.assertNull(r.getSym(18));
        }

        if (rnd.nextBoolean()) {
            Assert.assertEquals(rnd.nextLong(), r.getLong(19));
        } else {
            Assert.assertEquals(Numbers.LONG_NaN, r.getLong(19));
        }

        if (rnd.nextBoolean()) {
            Assert.assertEquals(rnd.nextLong(), r.getDate(20));
        } else {
            Assert.assertEquals(Numbers.LONG_NaN, r.getDate(20));
        }

        assertBin(r, rnd, blob, 21);
    };
    private static final RecordAssert BATCH6_ASSERTER = (r, rnd, ts, blob) -> {
        BATCH3_ASSERTER.assertRecord(r, rnd, ts, blob);

        if (rnd.nextBoolean()) {
            Assert.assertEquals(rnd.nextShort(), r.getShort(13));
        } else {
            Assert.assertEquals(0, r.getShort(13));
        }

        if (rnd.nextBoolean()) {
            Assert.assertEquals(rnd.nextBoolean(), r.getBool(14));
        } else {
            Assert.assertFalse(r.getBool(14));
        }

        if (rnd.nextBoolean()) {
            Assert.assertEquals(rnd.nextByte(), r.getByte(15));
        } else {
            Assert.assertEquals(0, r.getByte(15));
        }

        if (rnd.nextBoolean()) {
            Assert.assertEquals(rnd.nextFloat(), r.getFloat(16), 0.00000001f);
        } else {
            Assert.assertTrue(Float.isNaN(r.getFloat(16)));
        }

        if (rnd.nextBoolean()) {
            Assert.assertEquals(rnd.nextDouble(), r.getDouble(17), 0.0000001d);
        } else {
            Assert.assertTrue(Double.isNaN(r.getDouble(17)));
        }

        if (rnd.nextBoolean()) {
            TestUtils.assertEquals(rnd.nextChars(10), r.getSym(18));
        } else {
            Assert.assertNull(r.getSym(18));
        }

        if (rnd.nextBoolean()) {
            Assert.assertEquals(rnd.nextLong(), r.getLong(19));
        } else {
            Assert.assertEquals(Numbers.LONG_NaN, r.getLong(19));
        }

        if (rnd.nextBoolean()) {
            Assert.assertEquals(rnd.nextLong(), r.getDate(20));
        } else {
            Assert.assertEquals(Numbers.LONG_NaN, r.getDate(20));
        }
    };
    private static final RecordAssert BATCH5_ASSERTER = (r, rnd, ts, blob) -> {
        BATCH6_ASSERTER.assertRecord(r, rnd, ts, blob);

        // generate blob to roll forward random generator, don't assert blob value
        if (rnd.nextBoolean()) {
            rnd.nextChars(blob, blobLen / 2);
        }
    };
    private static final RecordAssert BATCH1_ASSERTER_NULL_BIN = (r, exp, ts, blob) -> {
        // same as BATCH1_ASSERTER + special treatment of "bin" column

        if (exp.nextBoolean()) {
            Assert.assertEquals(exp.nextByte(), r.getByte(2));
        } else {
            Assert.assertEquals(0, r.getByte(2));
        }

        if (exp.nextBoolean()) {
            Assert.assertEquals(exp.nextBoolean(), r.getBool(8));
        } else {
            Assert.assertFalse(r.getBool(8));
        }

        if (exp.nextBoolean()) {
            Assert.assertEquals(exp.nextShort(), r.getShort(1));
        } else {
            Assert.assertEquals(0, r.getShort(1));
        }

        if (exp.nextBoolean()) {
            Assert.assertEquals(exp.nextInt(), r.getInt(0));
        } else {
            Assert.assertEquals(Numbers.INT_NaN, r.getInt(0));
        }

        if (exp.nextBoolean()) {
            Assert.assertEquals(exp.nextDouble(), r.getDouble(3), 0.00000001);
        } else {
            Assert.assertTrue(Double.isNaN(r.getDouble(3)));
        }

        if (exp.nextBoolean()) {
            Assert.assertEquals(exp.nextFloat(), r.getFloat(4), 0.000001f);
        } else {
            Assert.assertTrue(Float.isNaN(r.getFloat(4)));
        }

        if (exp.nextBoolean()) {
            Assert.assertEquals(exp.nextLong(), r.getLong(5));
        } else {
            Assert.assertEquals(Numbers.LONG_NaN, r.getLong(5));
        }

        if (exp.nextBoolean()) {
            Assert.assertEquals(ts, r.getDate(10));
        } else {
            Assert.assertEquals(Numbers.LONG_NaN, r.getDate(10));
        }

        // generate random bin for random generator state consistency
        if (exp.nextBoolean()) {
            exp.nextChars(blob, blobLen / 2);
        }

        Assert.assertEquals(TableUtils.NULL_LEN, r.getBinLen(9));
        Assert.assertNull(r.getBin(9));

        if (exp.nextBoolean()) {
            assertStrColumn(exp.nextChars(10), r, 6);
        } else {
            assertNullStr(r, 6);
        }

        if (exp.nextBoolean()) {
            TestUtils.assertEquals(exp.nextChars(7), r.getSym(7));
        } else {
            Assert.assertNull(r.getSym(7));
        }
    };
    private static final RecordAssert BATCH1_ASSERTER_NULL_SYM = (r, exp, ts, blob) -> {
        if (exp.nextBoolean()) {
            Assert.assertEquals(exp.nextByte(), r.getByte(2));
        } else {
            Assert.assertEquals(0, r.getByte(2));
        }

        if (exp.nextBoolean()) {
            Assert.assertEquals(exp.nextBoolean(), r.getBool(8));
        } else {
            Assert.assertFalse(r.getBool(8));
        }

        if (exp.nextBoolean()) {
            Assert.assertEquals(exp.nextShort(), r.getShort(1));
        } else {
            Assert.assertEquals(0, r.getShort(1));
        }

        if (exp.nextBoolean()) {
            Assert.assertEquals(exp.nextInt(), r.getInt(0));
        } else {
            Assert.assertEquals(Numbers.INT_NaN, r.getInt(0));
        }

        if (exp.nextBoolean()) {
            Assert.assertEquals(exp.nextDouble(), r.getDouble(3), 0.00000001);
        } else {
            Assert.assertTrue(Double.isNaN(r.getDouble(3)));
        }

        if (exp.nextBoolean()) {
            Assert.assertEquals(exp.nextFloat(), r.getFloat(4), 0.000001f);
        } else {
            Assert.assertTrue(Float.isNaN(r.getFloat(4)));
        }

        if (exp.nextBoolean()) {
            Assert.assertEquals(exp.nextLong(), r.getLong(5));
        } else {
            Assert.assertEquals(Numbers.LONG_NaN, r.getLong(5));
        }

        if (exp.nextBoolean()) {
            Assert.assertEquals(ts, r.getDate(10));
        } else {
            Assert.assertEquals(Numbers.LONG_NaN, r.getDate(10));
        }

        assertBin(r, exp, blob, 9);

        if (exp.nextBoolean()) {
            assertStrColumn(exp.nextChars(10), r, 6);
        } else {
            assertNullStr(r, 6);
        }

        if (exp.nextBoolean()) {
            exp.nextChars(7);
        }
        Assert.assertNull(r.getSym(7));
    };
    private static final RecordAssert BATCH1_ASSERTER_NULL_INT = (r, exp, ts, blob) -> {
        // same as BATCH1_ASSERTER + special treatment of int field
        if (exp.nextBoolean()) {
            Assert.assertEquals(exp.nextByte(), r.getByte(2));
        } else {
            Assert.assertEquals(0, r.getByte(2));
        }

        if (exp.nextBoolean()) {
            Assert.assertEquals(exp.nextBoolean(), r.getBool(8));
        } else {
            Assert.assertFalse(r.getBool(8));
        }

        if (exp.nextBoolean()) {
            Assert.assertEquals(exp.nextShort(), r.getShort(1));
        } else {
            Assert.assertEquals(0, r.getShort(1));
        }

        if (exp.nextBoolean()) {
            exp.nextInt();
        }

        Assert.assertEquals(Numbers.INT_NaN, r.getInt(0));

        if (exp.nextBoolean()) {
            Assert.assertEquals(exp.nextDouble(), r.getDouble(3), 0.00000001);
        } else {
            Assert.assertTrue(Double.isNaN(r.getDouble(3)));
        }

        if (exp.nextBoolean()) {
            Assert.assertEquals(exp.nextFloat(), r.getFloat(4), 0.000001f);
        } else {
            Assert.assertTrue(Float.isNaN(r.getFloat(4)));
        }

        if (exp.nextBoolean()) {
            Assert.assertEquals(exp.nextLong(), r.getLong(5));
        } else {
            Assert.assertEquals(Numbers.LONG_NaN, r.getLong(5));
        }

        if (exp.nextBoolean()) {
            Assert.assertEquals(ts, r.getDate(10));
        } else {
            Assert.assertEquals(Numbers.LONG_NaN, r.getDate(10));
        }

        assertBin(r, exp, blob, 9);

        if (exp.nextBoolean()) {
            assertStrColumn(exp.nextChars(10), r, 6);
        } else {
            assertNullStr(r, 6);
        }

        if (exp.nextBoolean()) {
            TestUtils.assertEquals(exp.nextChars(7), r.getSym(7));
        } else {
            Assert.assertNull(r.getSym(7));
        }
    };
    private static final RecordAssert BATCH1_7_ASSERTER = (r, exp, ts, blob) -> {
        if (exp.nextBoolean()) {
            Assert.assertEquals(exp.nextByte(), r.getByte(1));
        } else {
            Assert.assertEquals(0, r.getByte(1));
        }

        if (exp.nextBoolean()) {
            Assert.assertEquals(exp.nextBoolean(), r.getBool(7));
        } else {
            Assert.assertFalse(r.getBool(7));
        }

        if (exp.nextBoolean()) {
            Assert.assertEquals(exp.nextShort(), r.getShort(0));
        } else {
            Assert.assertEquals(0, r.getShort(0));
        }

        if (exp.nextBoolean()) {
            exp.nextInt();
        }

        if (exp.nextBoolean()) {
            Assert.assertEquals(exp.nextDouble(), r.getDouble(2), 0.00000001);
        } else {
            Assert.assertTrue(Double.isNaN(r.getDouble(2)));
        }

        if (exp.nextBoolean()) {
            Assert.assertEquals(exp.nextFloat(), r.getFloat(3), 0.000001f);
        } else {
            Assert.assertTrue(Float.isNaN(r.getFloat(3)));
        }

        if (exp.nextBoolean()) {
            Assert.assertEquals(exp.nextLong(), r.getLong(4));
        } else {
            Assert.assertEquals(Numbers.LONG_NaN, r.getLong(4));
        }

        if (exp.nextBoolean()) {
            Assert.assertEquals(ts, r.getDate(9));
        } else {
            Assert.assertEquals(Numbers.LONG_NaN, r.getDate(9));
        }

        assertBin(r, exp, blob, 8);

        if (exp.nextBoolean()) {
            assertStrColumn(exp.nextChars(10), r, 5);
        } else {
            assertNullStr(r, 5);
        }

        if (exp.nextBoolean()) {
            TestUtils.assertEquals(exp.nextChars(7), r.getSym(6));
        } else {
            Assert.assertNull(r.getSym(6));
        }

        Assert.assertEquals(Numbers.INT_NaN, r.getInt(20));
    };
    private static final RecordAssert BATCH2_7_ASSERTER = (r, rnd, ts, blob) -> {
        BATCH1_7_ASSERTER.assertRecord(r, rnd, ts, blob);
        if ((rnd.nextPositiveInt() & 3) == 0) {
            assertStrColumn(rnd.nextChars(15), r, 10);
        }
    };
    private static final RecordAssert BATCH3_7_ASSERTER = (r, rnd, ts, blob) -> {
        BATCH2_7_ASSERTER.assertRecord(r, rnd, ts, blob);

        if ((rnd.nextPositiveInt() & 3) == 0) {
            Assert.assertEquals(rnd.nextInt(), r.getInt(11));
        }
    };
    private static final RecordAssert BATCH6_7_ASSERTER = (r, rnd, ts, blob) -> {
        BATCH3_7_ASSERTER.assertRecord(r, rnd, ts, blob);

        if (rnd.nextBoolean()) {
            Assert.assertEquals(rnd.nextShort(), r.getShort(12));
        } else {
            Assert.assertEquals(0, r.getShort(12));
        }

        if (rnd.nextBoolean()) {
            Assert.assertEquals(rnd.nextBoolean(), r.getBool(13));
        } else {
            Assert.assertFalse(r.getBool(13));
        }

        if (rnd.nextBoolean()) {
            Assert.assertEquals(rnd.nextByte(), r.getByte(14));
        } else {
            Assert.assertEquals(0, r.getByte(14));
        }

        if (rnd.nextBoolean()) {
            Assert.assertEquals(rnd.nextFloat(), r.getFloat(15), 0.00000001f);
        } else {
            Assert.assertTrue(Float.isNaN(r.getFloat(15)));
        }

        if (rnd.nextBoolean()) {
            Assert.assertEquals(rnd.nextDouble(), r.getDouble(16), 0.0000001d);
        } else {
            Assert.assertTrue(Double.isNaN(r.getDouble(16)));
        }

        if (rnd.nextBoolean()) {
            TestUtils.assertEquals(rnd.nextChars(10), r.getSym(17));
        } else {
            Assert.assertNull(r.getSym(17));
        }

        if (rnd.nextBoolean()) {
            Assert.assertEquals(rnd.nextLong(), r.getLong(18));
        } else {
            Assert.assertEquals(Numbers.LONG_NaN, r.getLong(18));
        }

        if (rnd.nextBoolean()) {
            Assert.assertEquals(rnd.nextLong(), r.getDate(19));
        } else {
            Assert.assertEquals(Numbers.LONG_NaN, r.getDate(19));
        }
    };
    private static final RecordAssert BATCH5_7_ASSERTER = (r, rnd, ts, blob) -> {
        BATCH6_7_ASSERTER.assertRecord(r, rnd, ts, blob);

        // generate blob to roll forward random generator, don't assert blob value
        if (rnd.nextBoolean()) {
            rnd.nextChars(blob, blobLen / 2);
        }
    };
    private static final RecordAssert BATCH1_9_ASSERTER = (r, exp, ts, blob) -> {
        if (exp.nextBoolean()) {
            Assert.assertEquals(exp.nextByte(), r.getByte(1));
        } else {
            Assert.assertEquals(0, r.getByte(1));
        }

        if (exp.nextBoolean()) {
            Assert.assertEquals(exp.nextBoolean(), r.getBool(6));
        } else {
            Assert.assertFalse(r.getBool(6));
        }

        if (exp.nextBoolean()) {
            Assert.assertEquals(exp.nextShort(), r.getShort(0));
        } else {
            Assert.assertEquals(0, r.getShort(0));
        }

        if (exp.nextBoolean()) {
            exp.nextInt();
        }

        if (exp.nextBoolean()) {
            Assert.assertEquals(exp.nextDouble(), r.getDouble(2), 0.00000001);
        } else {
            Assert.assertTrue(Double.isNaN(r.getDouble(2)));
        }

        if (exp.nextBoolean()) {
            Assert.assertEquals(exp.nextFloat(), r.getFloat(3), 0.000001f);
        } else {
            Assert.assertTrue(Float.isNaN(r.getFloat(3)));
        }

        if (exp.nextBoolean()) {
            Assert.assertEquals(exp.nextLong(), r.getLong(4));
        } else {
            Assert.assertEquals(Numbers.LONG_NaN, r.getLong(4));
        }

        if (exp.nextBoolean()) {
            Assert.assertEquals(ts, r.getDate(8));
        } else {
            Assert.assertEquals(Numbers.LONG_NaN, r.getDate(8));
        }

        assertBin(r, exp, blob, 7);

        if (exp.nextBoolean()) {
            assertStrColumn(exp.nextChars(10), r, 5);
        } else {
            assertNullStr(r, 5);
        }

        // exercise random generator for column we removed
        if (exp.nextBoolean()) {
            exp.nextChars(7);
        }
        Assert.assertEquals(Numbers.INT_NaN, r.getInt(19));
    };
    private static final RecordAssert BATCH2_9_ASSERTER = (r, rnd, ts, blob) -> {
        BATCH1_9_ASSERTER.assertRecord(r, rnd, ts, blob);
        if ((rnd.nextPositiveInt() & 3) == 0) {
            assertStrColumn(rnd.nextChars(15), r, 9);
        }
    };
    private static final RecordAssert BATCH3_9_ASSERTER = (r, rnd, ts, blob) -> {
        BATCH2_9_ASSERTER.assertRecord(r, rnd, ts, blob);

        if ((rnd.nextPositiveInt() & 3) == 0) {
            Assert.assertEquals(rnd.nextInt(), r.getInt(10));
        }
    };
    private static final RecordAssert BATCH6_9_ASSERTER = (r, rnd, ts, blob) -> {
        BATCH3_9_ASSERTER.assertRecord(r, rnd, ts, blob);

        if (rnd.nextBoolean()) {
            Assert.assertEquals(rnd.nextShort(), r.getShort(11));
        } else {
            Assert.assertEquals(0, r.getShort(11));
        }

        if (rnd.nextBoolean()) {
            Assert.assertEquals(rnd.nextBoolean(), r.getBool(12));
        } else {
            Assert.assertFalse(r.getBool(12));
        }

        if (rnd.nextBoolean()) {
            Assert.assertEquals(rnd.nextByte(), r.getByte(13));
        } else {
            Assert.assertEquals(0, r.getByte(13));
        }

        if (rnd.nextBoolean()) {
            Assert.assertEquals(rnd.nextFloat(), r.getFloat(14), 0.00000001f);
        } else {
            Assert.assertTrue(Float.isNaN(r.getFloat(14)));
        }

        if (rnd.nextBoolean()) {
            Assert.assertEquals(rnd.nextDouble(), r.getDouble(15), 0.0000001d);
        } else {
            Assert.assertTrue(Double.isNaN(r.getDouble(15)));
        }

        if (rnd.nextBoolean()) {
            TestUtils.assertEquals(rnd.nextChars(10), r.getSym(16));
        } else {
            Assert.assertNull(r.getSym(16));
        }

        if (rnd.nextBoolean()) {
            Assert.assertEquals(rnd.nextLong(), r.getLong(17));
        } else {
            Assert.assertEquals(Numbers.LONG_NaN, r.getLong(17));
        }

        if (rnd.nextBoolean()) {
            Assert.assertEquals(rnd.nextLong(), r.getDate(18));
        } else {
            Assert.assertEquals(Numbers.LONG_NaN, r.getDate(18));
        }
    };
    private static final RecordAssert BATCH5_9_ASSERTER = (r, rnd, ts, blob) -> {
        BATCH6_9_ASSERTER.assertRecord(r, rnd, ts, blob);

        // generate blob to roll forward random generator, don't assert blob value
        if (rnd.nextBoolean()) {
            rnd.nextChars(blob, blobLen / 2);
        }
    };
    private static final FieldGenerator BATCH1_GENERATOR = (r1, rnd1, ts1, blob1) -> {
        if (rnd1.nextBoolean()) {
            r1.putByte(2, rnd1.nextByte());
        }

        if (rnd1.nextBoolean()) {
            r1.putBool(8, rnd1.nextBoolean());
        }

        if (rnd1.nextBoolean()) {
            r1.putShort(1, rnd1.nextShort());
        }

        if (rnd1.nextBoolean()) {
            r1.putInt(0, rnd1.nextInt());
        }

        if (rnd1.nextBoolean()) {
            r1.putDouble(3, rnd1.nextDouble());
        }

        if (rnd1.nextBoolean()) {
            r1.putFloat(4, rnd1.nextFloat());
        }

        if (rnd1.nextBoolean()) {
            r1.putLong(5, rnd1.nextLong());
        }

        if (rnd1.nextBoolean()) {
            r1.putDate(10, ts1);
        }

        if (rnd1.nextBoolean()) {
            rnd1.nextChars(blob1, blobLen / 2);
            r1.putBin(9, blob1, blobLen);
        }

        if (rnd1.nextBoolean()) {
            r1.putStr(6, rnd1.nextChars(10));
        }

        if (rnd1.nextBoolean()) {
            r1.putSym(7, rnd1.nextChars(7));
        }
    };
    private static final FieldGenerator BATCH2_GENERATOR = (r1, rnd1, ts1, blob1) -> {
        BATCH1_GENERATOR.generate(r1, rnd1, ts1, blob1);

        if ((rnd1.nextPositiveInt() & 3) == 0) {
            r1.putStr(11, rnd1.nextChars(15));
        }
    };
    private static final FieldGenerator BATCH3_GENERATOR = (r1, rnd1, ts1, blob1) -> {
        BATCH2_GENERATOR.generate(r1, rnd1, ts1, blob1);

        if ((rnd1.nextPositiveInt() & 3) == 0) {
            r1.putInt(12, rnd1.nextInt());
        }
    };
    private static final FieldGenerator BATCH4_GENERATOR = (r, rnd, ts, blob) -> {
        BATCH3_GENERATOR.generate(r, rnd, ts, blob);

        if (rnd.nextBoolean()) {
            r.putShort(13, rnd.nextShort());
        }

        if (rnd.nextBoolean()) {
            r.putBool(14, rnd.nextBoolean());
        }

        if (rnd.nextBoolean()) {
            r.putByte(15, rnd.nextByte());
        }

        if (rnd.nextBoolean()) {
            r.putFloat(16, rnd.nextFloat());
        }

        if (rnd.nextBoolean()) {
            r.putDouble(17, rnd.nextDouble());
        }

        if (rnd.nextBoolean()) {
            r.putSym(18, rnd.nextChars(10));
        }

        if (rnd.nextBoolean()) {
            r.putLong(19, rnd.nextLong());
        }

        if (rnd.nextBoolean()) {
            r.putDate(20, rnd.nextLong());
        }

        if (rnd.nextBoolean()) {
            rnd.nextChars(blob, blobLen / 2);
            r.putBin(21, blob, blobLen);
        }
    };
    private static final FieldGenerator BATCH6_GENERATOR = (r, rnd, ts, blob) -> {
        BATCH3_GENERATOR.generate(r, rnd, ts, blob);

        if (rnd.nextBoolean()) {
            r.putShort(13, rnd.nextShort());
        }

        if (rnd.nextBoolean()) {
            r.putBool(14, rnd.nextBoolean());
        }

        if (rnd.nextBoolean()) {
            r.putByte(15, rnd.nextByte());
        }

        if (rnd.nextBoolean()) {
            r.putFloat(16, rnd.nextFloat());
        }

        if (rnd.nextBoolean()) {
            r.putDouble(17, rnd.nextDouble());
        }

        if (rnd.nextBoolean()) {
            r.putSym(18, rnd.nextChars(10));
        }

        if (rnd.nextBoolean()) {
            r.putLong(19, rnd.nextLong());
        }

        if (rnd.nextBoolean()) {
            r.putDate(20, rnd.nextLong());
        }
    };
    private static final RecordAssert BATCH8_ASSERTER = (r, rnd, ts, blob) -> {
        if (rnd.nextBoolean()) {
            Assert.assertEquals(rnd.nextByte(), r.getByte(1));
        } else {
            Assert.assertEquals(0, r.getByte(1));
        }

        if (rnd.nextBoolean()) {
            Assert.assertEquals(rnd.nextBoolean(), r.getBool(7));
        } else {
            Assert.assertFalse(r.getBool(7));
        }

        if (rnd.nextBoolean()) {
            Assert.assertEquals(rnd.nextShort(), r.getShort(0));
        } else {
            Assert.assertEquals(0, r.getShort(0));
        }

        if (rnd.nextBoolean()) {
            Assert.assertEquals(rnd.nextDouble(), r.getDouble(2), 0.0000001d);
        } else {
            Assert.assertTrue(Double.isNaN(r.getDouble(2)));
        }

        if (rnd.nextBoolean()) {
            Assert.assertEquals(rnd.nextFloat(), r.getFloat(3), 0.000001f);
        } else {
            Assert.assertTrue(Float.isNaN(r.getFloat(3)));
        }

        if (rnd.nextBoolean()) {
            Assert.assertEquals(rnd.nextLong(), r.getLong(4));
        } else {
            Assert.assertEquals(Numbers.LONG_NaN, r.getLong(4));
        }

        if (rnd.nextBoolean()) {
            Assert.assertEquals(ts, r.getDate(9));
        } else {
            Assert.assertEquals(Numbers.LONG_NaN, r.getDate(9));
        }

        assertBin(r, rnd, blob, 8);

        if (rnd.nextBoolean()) {
            assertStrColumn(rnd.nextChars(10), r, 5);
        } else {
            assertNullStr(r, 5);
        }

        if (rnd.nextBoolean()) {
            TestUtils.assertEquals(rnd.nextChars(7), r.getSym(6));
        } else {
            Assert.assertNull(r.getSym(6));
        }

        if ((rnd.nextPositiveInt() & 3) == 0) {
            assertStrColumn(rnd.nextChars(15), r, 10);
        } else {
            assertNullStr(r, 10);
        }

        if ((rnd.nextPositiveInt() & 3) == 0) {
            Assert.assertEquals(rnd.nextInt(), r.getInt(11));
        } else {
            Assert.assertEquals(Numbers.INT_NaN, r.getInt(11));
        }

        if (rnd.nextBoolean()) {
            Assert.assertEquals(rnd.nextShort(), r.getShort(12));
        } else {
            Assert.assertEquals(0, r.getShort(12));
        }

        if (rnd.nextBoolean()) {
            Assert.assertEquals(rnd.nextBoolean(), r.getBool(13));
        } else {
            Assert.assertFalse(r.getBool(13));
        }

        if (rnd.nextBoolean()) {
            Assert.assertEquals(rnd.nextByte(), r.getByte(14));
        } else {
            Assert.assertEquals(0, r.getByte(14));
        }

        if (rnd.nextBoolean()) {
            Assert.assertEquals(rnd.nextFloat(), r.getFloat(15), 0.000001f);
        } else {
            Assert.assertTrue(Float.isNaN(r.getFloat(15)));
        }

        if (rnd.nextBoolean()) {
            Assert.assertEquals(rnd.nextDouble(), r.getDouble(16), 0.0000001d);
        } else {
            Assert.assertTrue(Double.isNaN(r.getDouble(16)));
        }

        if (rnd.nextBoolean()) {
            TestUtils.assertEquals(rnd.nextChars(10), r.getSym(17));
        } else {
            Assert.assertNull(r.getSym(17));
        }

        if (rnd.nextBoolean()) {
            Assert.assertEquals(rnd.nextLong(), r.getLong(18));
        } else {
            Assert.assertEquals(Numbers.LONG_NaN, r.getLong(18));
        }

        if (rnd.nextBoolean()) {
            Assert.assertEquals(rnd.nextLong(), r.getDate(19));
        } else {
            Assert.assertEquals(Numbers.LONG_NaN, r.getDate(19));
        }

        if (rnd.nextBoolean()) {
            Assert.assertEquals(rnd.nextInt(), r.getInt(20));
        } else {
            Assert.assertEquals(Numbers.INT_NaN, r.getInt(20));
        }
    };
    private static final RecordAssert BATCH8_9_ASSERTER = (r, rnd, ts, blob) -> {
        if (rnd.nextBoolean()) {
            Assert.assertEquals(rnd.nextByte(), r.getByte(1));
        } else {
            Assert.assertEquals(0, r.getByte(1));
        }

        if (rnd.nextBoolean()) {
            Assert.assertEquals(rnd.nextBoolean(), r.getBool(6));
        } else {
            Assert.assertFalse(r.getBool(6));
        }

        if (rnd.nextBoolean()) {
            Assert.assertEquals(rnd.nextShort(), r.getShort(0));
        } else {
            Assert.assertEquals(0, r.getShort(0));
        }

        if (rnd.nextBoolean()) {
            Assert.assertEquals(rnd.nextDouble(), r.getDouble(2), 0.0000001d);
        } else {
            Assert.assertTrue(Double.isNaN(r.getDouble(2)));
        }

        if (rnd.nextBoolean()) {
            Assert.assertEquals(rnd.nextFloat(), r.getFloat(3), 0.000001f);
        } else {
            Assert.assertTrue(Float.isNaN(r.getFloat(3)));
        }

        if (rnd.nextBoolean()) {
            Assert.assertEquals(rnd.nextLong(), r.getLong(4));
        } else {
            Assert.assertEquals(Numbers.LONG_NaN, r.getLong(4));
        }

        if (rnd.nextBoolean()) {
            Assert.assertEquals(ts, r.getDate(8));
        } else {
            Assert.assertEquals(Numbers.LONG_NaN, r.getDate(8));
        }

        assertBin(r, rnd, blob, 7);

        if (rnd.nextBoolean()) {
            assertStrColumn(rnd.nextChars(10), r, 5);
        } else {
            assertNullStr(r, 5);
        }

        if (rnd.nextBoolean()) {
            rnd.nextChars(7);
        }

        if ((rnd.nextPositiveInt() & 3) == 0) {
            assertStrColumn(rnd.nextChars(15), r, 9);
        } else {
            assertNullStr(r, 9);
        }

        if ((rnd.nextPositiveInt() & 3) == 0) {
            Assert.assertEquals(rnd.nextInt(), r.getInt(10));
        } else {
            Assert.assertEquals(Numbers.INT_NaN, r.getInt(10));
        }

        if (rnd.nextBoolean()) {
            Assert.assertEquals(rnd.nextShort(), r.getShort(11));
        } else {
            Assert.assertEquals(0, r.getShort(11));
        }

        if (rnd.nextBoolean()) {
            Assert.assertEquals(rnd.nextBoolean(), r.getBool(12));
        } else {
            Assert.assertFalse(r.getBool(12));
        }

        if (rnd.nextBoolean()) {
            Assert.assertEquals(rnd.nextByte(), r.getByte(13));
        } else {
            Assert.assertEquals(0, r.getByte(13));
        }

        if (rnd.nextBoolean()) {
            Assert.assertEquals(rnd.nextFloat(), r.getFloat(14), 0.000001f);
        } else {
            Assert.assertTrue(Float.isNaN(r.getFloat(14)));
        }

        if (rnd.nextBoolean()) {
            Assert.assertEquals(rnd.nextDouble(), r.getDouble(15), 0.0000001d);
        } else {
            Assert.assertTrue(Double.isNaN(r.getDouble(15)));
        }

        if (rnd.nextBoolean()) {
            TestUtils.assertEquals(rnd.nextChars(10), r.getSym(16));
        } else {
            Assert.assertNull(r.getSym(16));
        }

        if (rnd.nextBoolean()) {
            Assert.assertEquals(rnd.nextLong(), r.getLong(17));
        } else {
            Assert.assertEquals(Numbers.LONG_NaN, r.getLong(17));
        }

        if (rnd.nextBoolean()) {
            Assert.assertEquals(rnd.nextLong(), r.getDate(18));
        } else {
            Assert.assertEquals(Numbers.LONG_NaN, r.getDate(18));
        }

        if (rnd.nextBoolean()) {
            Assert.assertEquals(rnd.nextInt(), r.getInt(19));
        } else {
            Assert.assertEquals(Numbers.INT_NaN, r.getInt(19));
        }

        Assert.assertNull(r.getSym(20));
    };
    private static final RecordAssert BATCH9_ASSERTER = (r, rnd, ts, blob) -> {
        if (rnd.nextBoolean()) {
            Assert.assertEquals(rnd.nextByte(), r.getByte(1));
        } else {
            Assert.assertEquals(0, r.getByte(1));
        }

        if (rnd.nextBoolean()) {
            Assert.assertEquals(rnd.nextBoolean(), r.getBool(6));
        } else {
            Assert.assertFalse(r.getBool(6));
        }

        if (rnd.nextBoolean()) {
            Assert.assertEquals(rnd.nextShort(), r.getShort(0));
        } else {
            Assert.assertEquals(0, r.getShort(0));
        }

        if (rnd.nextBoolean()) {
            Assert.assertEquals(rnd.nextDouble(), r.getDouble(2), 0.0000001d);
        } else {
            Assert.assertTrue(Double.isNaN(r.getDouble(2)));
        }

        if (rnd.nextBoolean()) {
            Assert.assertEquals(rnd.nextFloat(), r.getFloat(3), 0.000001f);
        } else {
            Assert.assertTrue(Float.isNaN(r.getFloat(3)));
        }

        if (rnd.nextBoolean()) {
            Assert.assertEquals(rnd.nextLong(), r.getLong(4));
        } else {
            Assert.assertEquals(Numbers.LONG_NaN, r.getLong(4));
        }

        if (rnd.nextBoolean()) {
            Assert.assertEquals(ts, r.getDate(8));
        } else {
            Assert.assertEquals(Numbers.LONG_NaN, r.getDate(8));
        }

        assertBin(r, rnd, blob, 7);

        if (rnd.nextBoolean()) {
            assertStrColumn(rnd.nextChars(10), r, 5);
        } else {
            assertNullStr(r, 5);
        }

        if ((rnd.nextPositiveInt() & 3) == 0) {
            assertStrColumn(rnd.nextChars(15), r, 9);
        } else {
            assertNullStr(r, 9);
        }

        if ((rnd.nextPositiveInt() & 3) == 0) {
            Assert.assertEquals(rnd.nextInt(), r.getInt(10));
        } else {
            Assert.assertEquals(Numbers.INT_NaN, r.getInt(10));
        }

        if (rnd.nextBoolean()) {
            Assert.assertEquals(rnd.nextShort(), r.getShort(11));
        } else {
            Assert.assertEquals(0, r.getShort(11));
        }

        if (rnd.nextBoolean()) {
            Assert.assertEquals(rnd.nextBoolean(), r.getBool(12));
        } else {
            Assert.assertFalse(r.getBool(12));
        }

        if (rnd.nextBoolean()) {
            Assert.assertEquals(rnd.nextByte(), r.getByte(13));
        } else {
            Assert.assertEquals(0, r.getByte(13));
        }

        if (rnd.nextBoolean()) {
            Assert.assertEquals(rnd.nextFloat(), r.getFloat(14), 0.000001f);
        } else {
            Assert.assertTrue(Float.isNaN(r.getFloat(14)));
        }

        if (rnd.nextBoolean()) {
            Assert.assertEquals(rnd.nextDouble(), r.getDouble(15), 0.0000001d);
        } else {
            Assert.assertTrue(Double.isNaN(r.getDouble(15)));
        }

        if (rnd.nextBoolean()) {
            TestUtils.assertEquals(rnd.nextChars(10), r.getSym(16));
        } else {
            Assert.assertNull(r.getSym(16));
        }

        if (rnd.nextBoolean()) {
            Assert.assertEquals(rnd.nextLong(), r.getLong(17));
        } else {
            Assert.assertEquals(Numbers.LONG_NaN, r.getLong(17));
        }

        if (rnd.nextBoolean()) {
            Assert.assertEquals(rnd.nextLong(), r.getDate(18));
        } else {
            Assert.assertEquals(Numbers.LONG_NaN, r.getDate(18));
        }

        if (rnd.nextBoolean()) {
            Assert.assertEquals(rnd.nextInt(), r.getInt(19));
        } else {
            Assert.assertEquals(Numbers.INT_NaN, r.getInt(19));
        }

        if (rnd.nextBoolean()) {
            TestUtils.assertEquals(rnd.nextChars(8), r.getSym(20));
        } else {
            Assert.assertNull(r.getSym(20));
        }
    };
    private static final FieldGenerator BATCH8_GENERATOR = (r, rnd, ts, blob) -> {
        if (rnd.nextBoolean()) {
            r.putByte(2, rnd.nextByte());
        }

        if (rnd.nextBoolean()) {
            r.putBool(8, rnd.nextBoolean());
        }

        if (rnd.nextBoolean()) {
            r.putShort(1, rnd.nextShort());
        }

        if (rnd.nextBoolean()) {
            r.putDouble(3, rnd.nextDouble());
        }

        if (rnd.nextBoolean()) {
            r.putFloat(4, rnd.nextFloat());
        }

        if (rnd.nextBoolean()) {
            r.putLong(5, rnd.nextLong());
        }

        if (rnd.nextBoolean()) {
            r.putDate(10, ts);
        }

        if (rnd.nextBoolean()) {
            rnd.nextChars(blob, blobLen / 2);
            r.putBin(9, blob, blobLen);
        }

        if (rnd.nextBoolean()) {
            r.putStr(6, rnd.nextChars(10));
        }

        if (rnd.nextBoolean()) {
            r.putSym(7, rnd.nextChars(7));
        }

        if ((rnd.nextPositiveInt() & 3) == 0) {
            r.putStr(11, rnd.nextChars(15));
        }

        if ((rnd.nextPositiveInt() & 3) == 0) {
            r.putInt(12, rnd.nextInt());
        }

        if (rnd.nextBoolean()) {
            r.putShort(13, rnd.nextShort());
        }

        if (rnd.nextBoolean()) {
            r.putBool(14, rnd.nextBoolean());
        }

        if (rnd.nextBoolean()) {
            r.putByte(15, rnd.nextByte());
        }

        if (rnd.nextBoolean()) {
            r.putFloat(16, rnd.nextFloat());
        }

        if (rnd.nextBoolean()) {
            r.putDouble(17, rnd.nextDouble());
        }

        if (rnd.nextBoolean()) {
            r.putSym(18, rnd.nextChars(10));
        }

        if (rnd.nextBoolean()) {
            r.putLong(19, rnd.nextLong());
        }

        if (rnd.nextBoolean()) {
            r.putDate(20, rnd.nextLong());
        }

        if (rnd.nextBoolean()) {
            r.putInt(22, rnd.nextInt());
        }
    };

    private static final FieldGenerator BATCH9_GENERATOR = (r, rnd, ts, blob) -> {
        if (rnd.nextBoolean()) {
            r.putByte(2, rnd.nextByte());
        }

        if (rnd.nextBoolean()) {
            r.putBool(8, rnd.nextBoolean());
        }

        if (rnd.nextBoolean()) {
            r.putShort(1, rnd.nextShort());
        }

        if (rnd.nextBoolean()) {
            r.putDouble(3, rnd.nextDouble());
        }

        if (rnd.nextBoolean()) {
            r.putFloat(4, rnd.nextFloat());
        }

        if (rnd.nextBoolean()) {
            r.putLong(5, rnd.nextLong());
        }

        if (rnd.nextBoolean()) {
            r.putDate(10, ts);
        }

        if (rnd.nextBoolean()) {
            rnd.nextChars(blob, blobLen / 2);
            r.putBin(9, blob, blobLen);
        }

        if (rnd.nextBoolean()) {
            r.putStr(6, rnd.nextChars(10));
        }


        if ((rnd.nextPositiveInt() & 3) == 0) {
            r.putStr(11, rnd.nextChars(15));
        }

        if ((rnd.nextPositiveInt() & 3) == 0) {
            r.putInt(12, rnd.nextInt());
        }

        if (rnd.nextBoolean()) {
            r.putShort(13, rnd.nextShort());
        }

        if (rnd.nextBoolean()) {
            r.putBool(14, rnd.nextBoolean());
        }

        if (rnd.nextBoolean()) {
            r.putByte(15, rnd.nextByte());
        }

        if (rnd.nextBoolean()) {
            r.putFloat(16, rnd.nextFloat());
        }

        if (rnd.nextBoolean()) {
            r.putDouble(17, rnd.nextDouble());
        }

        if (rnd.nextBoolean()) {
            r.putSym(18, rnd.nextChars(10));
        }

        if (rnd.nextBoolean()) {
            r.putLong(19, rnd.nextLong());
        }

        if (rnd.nextBoolean()) {
            r.putDate(20, rnd.nextLong());
        }

        if (rnd.nextBoolean()) {
            r.putInt(22, rnd.nextInt());
        }

        if (rnd.nextBoolean()) {
            r.putSym(23, rnd.nextChars(8));
        }
    };

    @Test
    public void testAddColumnConcurrentWithDataUpdates() throws Throwable {
        ConcurrentLinkedQueue<Throwable> exceptions = new ConcurrentLinkedQueue<>();
        assertMemoryLeak(() -> {
            CyclicBarrier start = new CyclicBarrier(2);
            AtomicInteger done = new AtomicInteger();
            AtomicInteger columnsAdded = new AtomicInteger();
            AtomicInteger reloadCount = new AtomicInteger();
            int totalColAddCount = Os.type == Os.LINUX_ARM64 || Os.type == Os.LINUX_AMD64 ? 100 : 10;

            String tableName = "tbl_meta_test";
            createTable(tableName, PartitionBy.DAY);

            Thread writerThread = new Thread(() -> {
                try (TableWriter writer = engine.getWriter(AllowAllCairoSecurityContext.INSTANCE, tableName, "test")) {
                    start.await();
                    for (int i = 0; i < totalColAddCount; i++) {
                        writer.addColumn("col" + i, ColumnType.SYMBOL);
                        columnsAdded.incrementAndGet();

                        TableWriter.Row row = writer.newRow(i * Timestamps.HOUR_MICROS);
                        row.append();

                        writer.commit();
                    }
                } catch (Throwable e) {
                    exceptions.add(e);
                    LOG.error().$(e).$();
                } finally {
                    done.incrementAndGet();
                }
            });

            Thread readerThread = new Thread(() -> {
                try (TableReader reader = engine.getReader(AllowAllCairoSecurityContext.INSTANCE, tableName)) {
                    start.await();
                    int colAdded = 0, newColsAdded;
                    while (colAdded < totalColAddCount) {
                        if (colAdded < (newColsAdded = columnsAdded.get())) {
                            reader.reload();
                            Assert.assertEquals(reader.getTxnStructureVersion(), reader.getMetadata().getStructureVersion());
                            colAdded = newColsAdded;
                            reloadCount.incrementAndGet();
                        }
                        Os.pause();
                    }
                } catch (Throwable e) {
                    exceptions.add(e);
                    LOG.error().$(e).$();
                }
            });
            writerThread.start();
            readerThread.start();

            writerThread.join();
            readerThread.join();

            if (exceptions.size() != 0) {
                for (Throwable ex : exceptions) {
                    ex.printStackTrace();
                }
                Assert.fail();
            }
            Assert.assertTrue(reloadCount.get() > 0);
            LOG.infoW().$("total reload count ").$(reloadCount.get()).$();
        });
    }

    @Test
    public void testAddColumnPartitionConcurrent() throws Throwable {
        ConcurrentLinkedQueue<Throwable> exceptions = new ConcurrentLinkedQueue<>();
        assertMemoryLeak(() -> {
            CyclicBarrier start = new CyclicBarrier(2);
            AtomicInteger done = new AtomicInteger();
            AtomicInteger columnsAdded = new AtomicInteger();
            AtomicInteger reloadCount = new AtomicInteger();
            int totalColAddCount = 100;
//                    Os.type == Os.LINUX_AMD64 || Os.type == Os.LINUX_ARM64 ? 500 : 50;

            String tableName = "tbl_meta_test";
            createTable(tableName, PartitionBy.HOUR);
            Rnd rnd = TestUtils.generateRandom();

            Thread writerThread = new Thread(() -> {
                try (TableWriter writer = engine.getWriter(AllowAllCairoSecurityContext.INSTANCE, tableName, "test")) {
                    start.await();
                    for (int i = 0; i < totalColAddCount; i++) {
                        writer.addColumn("col" + i, ColumnType.SYMBOL);
                        columnsAdded.incrementAndGet();

                        if (rnd.nextBoolean()) {
                            // Add partition
                            TableWriter.Row row = writer.newRow(i * Timestamps.HOUR_MICROS);
                            row.append();
                            writer.commit();
                        }

                        if (rnd.nextBoolean() && writer.getPartitionCount() > 0) {
                            // Remove partition
                            int partitionNum = rnd.nextInt() % writer.getPartitionCount();
                            writer.removePartition(partitionNum * Timestamps.HOUR_MICROS);
                        }
                    }
                } catch (Throwable e) {
                    exceptions.add(e);
                    LOG.error().$(e).$();
                } finally {
                    done.incrementAndGet();
                }
            });

            Thread readerThread = new Thread(() -> {
                try (TableReader reader = engine.getReader(AllowAllCairoSecurityContext.INSTANCE, tableName)) {
                    start.await();
                    int colAdded = -1;
                    while (colAdded < totalColAddCount) {
                        if (colAdded < columnsAdded.get()) {
                            if (reader.reload()) {
                                Assert.assertEquals(reader.getTxnStructureVersion(), reader.getMetadata().getStructureVersion());
                                colAdded = reader.getMetadata().getColumnCount();
                                reloadCount.incrementAndGet();
                            }
                        }
                        Os.pause();
                    }
                } catch (Throwable e) {
                    exceptions.add(e);
                    LOG.error().$(e).$();
                }
            });
            writerThread.start();
            readerThread.start();

            writerThread.join();
            readerThread.join();

            if (exceptions.size() != 0) {
                Throwable ex = exceptions.poll();
                ex.printStackTrace();
                throw new Exception(ex);
            }
            LOG.infoW().$("total reload count ").$(reloadCount.get()).$();
        });
    }

    @Test
    public void testAddColumnPartitionConcurrentCreateReader() throws Throwable {
        ConcurrentLinkedQueue<Throwable> exceptions = new ConcurrentLinkedQueue<>();
        assertMemoryLeak(() -> {
            CyclicBarrier start = new CyclicBarrier(2);
            AtomicInteger done = new AtomicInteger();
            AtomicInteger columnsAdded = new AtomicInteger();
            AtomicInteger reloadCount = new AtomicInteger();
            int totalColAddCount = Os.type == Os.LINUX_AMD64 || Os.type == Os.LINUX_ARM64 ? 500 : 50;

            String tableName = "tbl_meta_test";
            createTable(tableName, PartitionBy.HOUR);
            Rnd rnd = TestUtils.generateRandom();

            Thread writerThread = new Thread(() -> {
                try (TableWriter writer = engine.getWriter(AllowAllCairoSecurityContext.INSTANCE, tableName, "test")) {
                    start.await();
                    for (int i = 0; i < totalColAddCount; i++) {
                        writer.addColumn("col" + i, ColumnType.SYMBOL);
                        columnsAdded.incrementAndGet();

                        if (rnd.nextBoolean()) {
                            // Add partition
                            TableWriter.Row row = writer.newRow(i * Timestamps.HOUR_MICROS);
                            row.append();
                            writer.commit();
                        }

                        if (rnd.nextBoolean() && writer.getPartitionCount() > 0) {
                            // Remove partition
                            int partitionNum = rnd.nextInt() % writer.getPartitionCount();
                            writer.removePartition(partitionNum * Timestamps.HOUR_MICROS);
                        }
                    }
                } catch (Throwable e) {
                    exceptions.add(e);
                    LOG.error().$(e).$();
                } finally {
                    done.incrementAndGet();
                }
            });

            Thread readerThread = new Thread(() -> {
                try {
                    start.await();
                    int colAdded = -1, newColsAdded;
                    while (colAdded < totalColAddCount) {
                        if (colAdded < (newColsAdded = columnsAdded.get())) {
                            try (TableReader reader = engine.getReader(AllowAllCairoSecurityContext.INSTANCE, tableName)) {
                                Assert.assertEquals(reader.getTxnStructureVersion(), reader.getMetadata().getStructureVersion());
                                colAdded = newColsAdded;
                                reloadCount.incrementAndGet();
                            }
                            engine.releaseAllReaders();
                        }
                        Os.pause();
                    }
                } catch (Throwable e) {
                    exceptions.add(e);
                    LOG.error().$(e).$();
                }
            });
            writerThread.start();
            readerThread.start();

            writerThread.join();
            readerThread.join();
            Assert.assertTrue(reloadCount.get() > totalColAddCount / 10);
            LOG.infoW().$("total reload count ").$(reloadCount.get()).$();
        });

        if (exceptions.size() != 0) {
            throw exceptions.poll();
        }
    }

    @Test
    public void testAppendNullTimestamp() throws Exception {
        try (TableModel model = new TableModel(configuration, "all", PartitionBy.NONE)
                .col("int", ColumnType.INT)
//                .timestamp("t") // cannot insert null as a timestamp on designated columns
        ) {
            CairoTestUtils.createTableWithVersionAndId(model, engine, ColumnType.VERSION, 1);

            TestUtils.assertMemoryLeak(() -> {
                try (TableWriter w = newTableWriter(configuration, "all", metrics)) {
                    TableWriter.Row r = w.newRow(Numbers.LONG_NaN);
                    r.putInt(0, 100);
                    r.append();
                    w.commit();

                    Assert.assertEquals(1, w.size());
                }

                try (TableReader reader = newTableReader(configuration, "all")) {
                    Assert.assertEquals(1, reader.getPartitionCount());
                    Assert.assertEquals(1, reader.openPartition(0));
                }
            });
        }
    }

    @Test
    public void testCharAsString() throws Exception {
        TestUtils.assertMemoryLeak(() -> {

            try (TableModel model = new TableModel(
                    configuration,
                    "char_test",
                    PartitionBy.NONE
            ).col("cc", ColumnType.STRING)) {
                CairoTestUtils.create(model);
            }
            char[] data = {'a', 'b', 'f', 'g'};
            try (TableWriter writer = newTableWriter(configuration, "char_test", metrics)) {

                for (int i = 0, n = data.length; i < n; i++) {
                    TableWriter.Row r = writer.newRow();
                    r.putStr(0, data[i]);
                    r.append();
                }
                writer.commit();
            }

            try (TableReader reader = newTableReader(configuration, "char_test")) {
                final RecordCursor cursor = reader.getCursor();
                final Record record = cursor.getRecord();
                int index = 0;
                while (cursor.hasNext()) {
                    Assert.assertTrue(index < data.length);
                    CharSequence value = record.getStr(0);
                    Assert.assertEquals(1, value.length());
                    Assert.assertEquals(data[index], value.charAt(0));
                    index++;
                }
            }
        });
    }

    @Test
    public void testCloseColumnNonPartitioned1() throws Exception {
        testCloseColumn(PartitionBy.NONE, 2000, 6000L, "bin", BATCH1_ASSERTER_NULL_BIN);
    }

    @Test
    public void testCloseColumnNonPartitioned2() throws Exception {
        testCloseColumn(PartitionBy.NONE, 2000, 6000L, "int", BATCH1_ASSERTER_NULL_INT);
    }

    @Test
    public void testCloseColumnNonPartitioned3() throws Exception {
        testCloseColumn(PartitionBy.NONE, 2000, 6000L, "sym", BATCH1_ASSERTER_NULL_SYM);
    }

    @Test
    public void testCloseColumnPartitioned1() throws Exception {
        testCloseColumn(PartitionBy.DAY, 1000, 60000L, "bin", BATCH1_ASSERTER_NULL_BIN);
    }

    @Test
    public void testCloseColumnPartitioned2() throws Exception {
        testCloseColumn(PartitionBy.DAY, 1000, 60000L, "int", BATCH1_ASSERTER_NULL_INT);
    }

    @Test
    public void testCloseColumnPartitioned3() throws Exception {
        testCloseColumn(PartitionBy.DAY, 1000, 60000L, "sym", BATCH1_ASSERTER_NULL_SYM);
    }

    @Test
    public void testConcurrentReloadByDay() throws Exception {
        testConcurrentReloadSinglePartition(PartitionBy.DAY);
    }

    @Test
    // flapping test
    public void testConcurrentReloadMultipleByDay() throws Exception {
        testConcurrentReloadMultiplePartitions(PartitionBy.DAY, 100000);
    }

    @Test
    public void testConcurrentReloadMultipleByMonth() throws Exception {
        testConcurrentReloadMultiplePartitions(PartitionBy.MONTH, 3000000);
    }

    @Test
    public void testConcurrentReloadMultipleByYear() throws Exception {
        testConcurrentReloadMultiplePartitions(PartitionBy.MONTH, 12 * 3000000);
    }

    @Test
    public void testConcurrentReloadNonPartitioned() throws Exception {
        testConcurrentReloadSinglePartition(PartitionBy.NONE);
    }

    public void testConcurrentReloadSinglePartition(int partitionBy) throws Exception {
        TestUtils.assertMemoryLeak(() -> {
            // model data
            LongList list = new LongList();
            final int N = 1024;
            final int scale = 10000;
            for (int i = 0; i < N; i++) {
                list.add(i);
            }

            // model table
            try (TableModel model = new TableModel(configuration, "w", partitionBy).col("l", ColumnType.LONG)) {
                CairoTestUtils.create(model);
            }

            final int threads = 2;
            final CyclicBarrier startBarrier = new CyclicBarrier(threads);
            final CountDownLatch stopLatch = new CountDownLatch(threads);
            final AtomicInteger errors = new AtomicInteger(0);

            // start writer
            new Thread(() -> {
                try {
                    startBarrier.await();
                    try (TableWriter writer = newTableWriter(configuration, "w", metrics)) {
                        for (int i = 0; i < N * scale; i++) {
                            TableWriter.Row row = writer.newRow();
                            row.putLong(0, list.getQuick(i % N));
                            row.append();
                            writer.commit();
                        }
                    }
                } catch (Exception e) {
                    e.printStackTrace();
                    errors.incrementAndGet();
                } finally {
                    stopLatch.countDown();
                }
            }).start();

            // start reader
            new Thread(() -> {
                try {
                    startBarrier.await();
                    try (TableReader reader = newTableReader(configuration, "w")) {
                        RecordCursor cursor = reader.getCursor();
                        final Record record = cursor.getRecord();
                        do {
                            // we deliberately ignore result of reload()
                            // to create more race conditions
                            reader.reload();
                            cursor.toTop();
                            int count = 0;
                            while (cursor.hasNext()) {
                                Assert.assertEquals(list.get(count++ % N), record.getLong(0));
                            }

                            if (count == N * scale) {
                                break;
                            }
                        } while (true);
                    }
                } catch (Throwable e) {
                    e.printStackTrace();
                    errors.incrementAndGet();
                } finally {
                    stopLatch.countDown();
                }
            }).start();

            Assert.assertTrue(stopLatch.await(30, TimeUnit.SECONDS));
            Assert.assertEquals(0, errors.get());
        });
    }

    @Test
    public void testLong256WriterReOpen() throws Exception {
        // we had a bug where size of LONG256 column was incorrectly defined
        // this caused TableWriter to incorrectly calculate append position in constructor
        // subsequent records would have been appended to far away from records from first writer instance
        // and table reader would not be able to read data consistently
        TestUtils.assertMemoryLeak(() -> {
            // create table with two string columns
            try (TableModel model = new TableModel(configuration, "x", PartitionBy.NONE).col("a", ColumnType.LONG256)) {
                CairoTestUtils.create(model);
            }

            try (TableWriter w = newTableWriter(configuration, "x", metrics)) {
                TableWriter.Row r = w.newRow();
                r.putLong256(0, 1, 2, 3, 4);
                r.append();
                w.commit();
            }

            try (TableWriter w = newTableWriter(configuration, "x", metrics)) {
                TableWriter.Row r = w.newRow();
                r.putLong256(0, 5, 6, 7, 8);
                r.append();
                w.commit();
            }

            try (TableReader r = newTableReader(configuration, "x")) {
                sink.clear();
                printer.print(r.getCursor(), r.getMetadata(), true, sink);
            }

            TestUtils.assertEquals("a\n" +
                    "0x04000000000000000300000000000000020000000000000001\n" +
                    "0x08000000000000000700000000000000060000000000000005\n", sink);
        });
    }

    @Test
    public void testManySymbolReloadTest() throws Exception {
        String tableName = "testManySymbolReloadTest";
        createTable(tableName, PartitionBy.HOUR);

        assertMemoryLeak(() -> {
            try (TableReader reader = engine.getReader(AllowAllCairoSecurityContext.INSTANCE, tableName)) {
                int partitionsToAdd = Os.type == Os.LINUX_ARM64 || Os.type == Os.LINUX_AMD64 ? (int) (Files.PAGE_SIZE / Long.BYTES / 4) + 1 : 10;
                try (TableWriter writer = engine.getWriter(AllowAllCairoSecurityContext.INSTANCE, tableName, "test")) {
                    int symbolsToAdd = Os.type == Os.LINUX_ARM64 || Os.type == Os.LINUX_AMD64 ? (int) (Files.PAGE_SIZE / Long.BYTES / 4) + 1 : 10;
                    for (int i = 0; i < symbolsToAdd; i++) {
                        writer.addColumn("col" + i, ColumnType.SYMBOL);
                    }

                    for (int i = 0; i < partitionsToAdd; i++) {
                        writer.newRow(i * Timestamps.HOUR_MICROS).append();
                    }
                    writer.commit();
                }
                reader.reload();
                Assert.assertEquals(partitionsToAdd, reader.getPartitionCount());
            }
        });
    }

    @Test
    public void testMetadataFileDoesNotExist() throws Exception {
        String tableName = "testMetadataFileDoesNotExist";
        createTable(tableName, PartitionBy.HOUR);
        spinLockTimeout = 10;
        AtomicInteger openCount = new AtomicInteger(1000);

        assertMemoryLeak(() -> {
            try (Path temp = new Path()) {
                temp.of(engine.getConfiguration().getRoot()).concat("dummy_non_existing_path").$();
                ff = new FilesFacadeImpl() {
                    @Override
                    public long openRO(LPSZ name) {
                        if (Chars.endsWith(name, TableUtils.META_FILE_NAME) && openCount.decrementAndGet() < 0) {
                            return Files.openRO(temp);
                        }
                        return Files.openRO(name);
                    }
                };

                try (TableReader reader = engine.getReader(AllowAllCairoSecurityContext.INSTANCE, tableName)) {
                    try (TableWriter writer = engine.getWriter(AllowAllCairoSecurityContext.INSTANCE, tableName, "test")) {
                        writer.addColumn("col10", ColumnType.SYMBOL);
                    }
                    engine.releaseAllWriters();
                    try {
                        openCount.set(0);
                        reader.reload();
                        Assert.fail();
                    } catch (CairoException ex) {
                        TestUtils.assertContains(ex.getFlyweightMessage(), "Metadata read timeout");
                    }
                }
            }
        });
    }

    @Test
    public void testMetadataFileDoesNotExist2() throws Exception {
        String tableName = "testMetadataFileDoesNotExist";
        createTable(tableName, PartitionBy.HOUR);
        spinLockTimeout = 10;
        AtomicInteger openCount = new AtomicInteger(1000);

        assertMemoryLeak(() -> {
            try (Path temp = new Path()) {
                temp.of(engine.getConfiguration().getRoot()).concat("dummy_non_existing_path").$();
                ff = new FilesFacadeImpl() {
                    long metaFd = -1;

                    @Override
                    public long length(long fd) {
                        if (fd == metaFd) {
                            return Files.length(temp);
                        }
                        return Files.length(fd);
                    }

                    @Override
                    public long length(LPSZ name) {
                        if (Chars.endsWith(name, TableUtils.META_FILE_NAME) && openCount.decrementAndGet() < 0) {
                            return Files.length(temp);
                        }
                        return Files.length(name);
                    }

                    @Override
                    public long openRO(LPSZ name) {
                        if (Chars.endsWith(name, TableUtils.META_FILE_NAME) && openCount.decrementAndGet() < 0) {
                            return metaFd = Files.openRO(name);
                        }
                        return Files.openRO(name);
                    }
                };

                try (TableReader reader = engine.getReader(AllowAllCairoSecurityContext.INSTANCE, tableName)) {
                    try (TableWriter writer = engine.getWriter(AllowAllCairoSecurityContext.INSTANCE, tableName, "test")) {
                        writer.addColumn("col10", ColumnType.SYMBOL);
                    }
                    engine.releaseAllWriters();
                    try {
                        openCount.set(0);
                        reader.reload();
                        Assert.fail();
                    } catch (CairoException ex) {
                        TestUtils.assertContains(ex.getFlyweightMessage(), "Metadata read timeout");
                    }
                }
            }
        });
    }

    @Test
    public void testMetadataVersionDoesNotMatch() throws Exception {
        String tableName = "testMetadataVersionDoesNotMatch";
        createTable(tableName, PartitionBy.HOUR);
        spinLockTimeout = 10;

        assertMemoryLeak(() -> {
            try (TableReader reader = engine.getReader(AllowAllCairoSecurityContext.INSTANCE, tableName)) {
                try (TableWriter writer = engine.getWriter(AllowAllCairoSecurityContext.INSTANCE, tableName, "test")) {
                    writer.addColumn("col10", ColumnType.SYMBOL);
                }
                try (
                        Path path = getPath(tableName);
                        MemoryMARW mem = Vm.getMARWInstance(
                                FilesFacadeImpl.INSTANCE,
                                path,
                                -1,
                                Files.PAGE_SIZE,
                                MemoryTag.NATIVE_DEFAULT,
                                configuration.getWriterFileOpenOpts()
                        )
                ) {
                    mem.putLong(TableUtils.META_OFFSET_STRUCTURE_VERSION, 0);
                }

                try {
                    reader.reload();
                    Assert.fail();
                } catch (CairoException ex) {
                    TestUtils.assertContains(ex.getFlyweightMessage(), "Metadata read timeout");
                }
            }

            engine.releaseAllReaders();
            try (TableReader ignored = engine.getReader(AllowAllCairoSecurityContext.INSTANCE, tableName)) {
                Assert.fail();
            } catch (CairoException ex) {
                TestUtils.assertContains(ex.getFlyweightMessage(), "Metadata read timeout");
            }
        });
    }

    @Test
    public void testNullValueRecovery() throws Exception {
        final String expected = "int\tshort\tbyte\tdouble\tfloat\tlong\tstr\tsym\tbool\tbin\tdate\n" +
                "NaN\t0\t0\tNaN\tNaN\tNaN\t\tabc\ttrue\t\t\n";

        TestUtils.assertMemoryLeak(() -> {
            CairoTestUtils.createAllTable(engine, PartitionBy.NONE);

            try (TableWriter w = newTableWriter(configuration, "all", metrics)) {
                TableWriter.Row r = w.newRow(1000000); // <-- higher timestamp
                r.putInt(0, 10);
                r.putByte(1, (byte) 56);
                r.putDouble(2, 4.3223);
                r.putStr(6, "xyz");
                r.cancel();

                r = w.newRow(100000); // <-- lower timestamp
                r.putSym(7, "abc");
                r.putBool(8, true);
                r.append();

                w.commit();
            }

            try (TableReader r = newTableReader(configuration, "all")) {
                sink.clear();
                printer.print(r.getCursor(), r.getMetadata(), true, sink);
                TestUtils.assertEquals(expected, sink);
            }
        });
    }

    @Test
    public void testOver2GFile() throws Exception {
        TestUtils.assertMemoryLeak(() -> {
            try (TableModel model = new TableModel(configuration, "x", PartitionBy.NONE)
                    .col("a", ColumnType.LONG)) {
                CairoTestUtils.create(model);
            }

            long N = 280000000;
            Rnd rnd = new Rnd();
            try (TableWriter writer = newTableWriter(configuration, "x", metrics)) {
                for (int i = 0; i < N; i++) {
                    TableWriter.Row r = writer.newRow();
                    r.putLong(0, rnd.nextLong());
                    r.append();
                }
                writer.commit();
            }

            try (TableReader reader = newTableReader(configuration, "x")) {
                int count = 0;
                rnd.reset();
                RecordCursor cursor = reader.getCursor();
                final Record record = cursor.getRecord();
                while (cursor.hasNext()) {
                    Assert.assertEquals(rnd.nextLong(), record.getLong(0));
                    count++;
                }
                Assert.assertEquals(N, count);
            }
        });
    }

    @Test
    public void testPartialString() {
        CairoTestUtils.createAllTable(engine, PartitionBy.NONE);
        int N = 10000;
        Rnd rnd = new Rnd();
        try (TableWriter writer = newTableWriter(configuration, "all", metrics)) {
            int col = writer.getMetadata().getColumnIndex("str");
            for (int i = 0; i < N; i++) {
                TableWriter.Row r = writer.newRow();
                CharSequence chars = rnd.nextChars(15);
                r.putStr(col, chars, 2, 10);
                r.append();
            }
            writer.commit();

            // add more rows for good measure and rollback

            for (int i = 0; i < N; i++) {
                TableWriter.Row r = writer.newRow();
                CharSequence chars = rnd.nextChars(15);
                r.putStr(col, chars, 2, 10);
                r.append();
            }
            writer.rollback();

            rnd.reset();

            try (TableReader reader = newTableReader(configuration, "all")) {
                col = reader.getMetadata().getColumnIndex("str");
                int count = 0;
                RecordCursor cursor = reader.getCursor();
                final Record record = cursor.getRecord();
                while (cursor.hasNext()) {
                    CharSequence expected = rnd.nextChars(15);
                    CharSequence actual = record.getStr(col);
                    Assert.assertTrue(Chars.equals(expected, 2, 10, actual, 0, 8));
                    count++;
                }
                Assert.assertEquals(N, count);
            }
        }
    }

    @Test
    public void testReadByDay() throws Exception {
        CairoTestUtils.createAllTable(engine, PartitionBy.DAY);
        TestUtils.assertMemoryLeak(this::testTableCursor);
    }

    @Test
    public void testReadByMonth() throws Exception {
        CairoTestUtils.createAllTable(engine, PartitionBy.MONTH);
        TestUtils.assertMemoryLeak(() -> testTableCursor(60 * 60 * 60000));
    }

    @Test
    public void testReadByYear() throws Exception {
        CairoTestUtils.createAllTable(engine, PartitionBy.YEAR);
        TestUtils.assertMemoryLeak(() -> testTableCursor(24 * 60 * 60 * 60000L));
    }

    @Test
    public void testReadEmptyTable() throws Exception {
        TestUtils.assertMemoryLeak(() -> {
            CairoTestUtils.createAllTable(engine, PartitionBy.NONE);
            try (TableWriter ignored1 = newTableWriter(configuration, "all", metrics)) {

                // open another writer, which should fail
                try {
                    newTableWriter(configuration, "all", metrics);
                    Assert.fail();
                } catch (CairoException ignored) {

                }

                try (TableReader reader = newTableReader(configuration, "all")) {
                    Assert.assertFalse(reader.getCursor().hasNext());
                }
            }
        });
    }

    @Test
    public void testReadLong256Four() {
        try (TableModel model = new TableModel(configuration, "w", PartitionBy.DAY).col("l", ColumnType.LONG256).timestamp()) {
            CairoTestUtils.create(model);
        }

        final int N = 1_000_000;
        final Rnd rnd = new Rnd();
        long timestamp = 0;
        try (TableWriter writer = newTableWriter(configuration, "w", metrics)) {
            for (int i = 0; i < N; i++) {
                TableWriter.Row row = writer.newRow(timestamp);
                row.putLong256(0, "0x" + padHexLong(rnd.nextLong()) + padHexLong(rnd.nextLong()) + padHexLong(rnd.nextLong()) + padHexLong(rnd.nextLong()));
                row.append();
            }
            writer.commit();
        }

        rnd.reset();
        final StringSink sink = new StringSink();
        try (TableReader reader = newTableReader(configuration, "w")) {
            final RecordCursor cursor = reader.getCursor();
            final Record record = cursor.getRecord();
            int count = 0;
            while (cursor.hasNext()) {
                sink.clear();
                record.getLong256(0, sink);
                TestUtils.assertEquals("0x" + padHexLong(rnd.nextLong()) + padHexLong(rnd.nextLong()) + padHexLong(rnd.nextLong()) + padHexLong(rnd.nextLong()), sink);
                count++;
            }
            Assert.assertEquals(N, count);
        }
    }

    @Test
    public void testReadLong256One() {
        try (TableModel model = new TableModel(configuration, "w", PartitionBy.DAY).col("l", ColumnType.LONG256).timestamp()) {
            CairoTestUtils.create(model);
        }

        final int N = 1_000_000;
        final Rnd rnd = new Rnd();
        long timestamp = 0;
        try (TableWriter writer = newTableWriter(configuration, "w", metrics)) {
            for (int i = 0; i < N; i++) {
                TableWriter.Row row = writer.newRow(timestamp);
                row.putLong256(0, "0x" + padHexLong(rnd.nextLong()));
                row.append();
            }
            writer.commit();
        }

        rnd.reset();
        final StringSink sink = new StringSink();
        try (TableReader reader = newTableReader(configuration, "w")) {
            final RecordCursor cursor = reader.getCursor();
            final Record record = cursor.getRecord();
            int count = 0;
            while (cursor.hasNext()) {
                sink.clear();
                record.getLong256(0, sink);
                TestUtils.assertEquals("0x" + padHexLong(rnd.nextLong()), sink);
                count++;
            }
            Assert.assertEquals(N, count);
        }
    }

    @Test
    public void testReadLong256Three() {
        try (TableModel model = new TableModel(configuration, "w", PartitionBy.DAY).col("l", ColumnType.LONG256).timestamp()) {
            CairoTestUtils.create(model);
        }

        final int N = 1_000_000;
        final Rnd rnd = new Rnd();
        long timestamp = 0;
        try (TableWriter writer = newTableWriter(configuration, "w", metrics)) {
            for (int i = 0; i < N; i++) {
                TableWriter.Row row = writer.newRow(timestamp);
                row.putLong256(0, "0x" + padHexLong(rnd.nextLong()) + padHexLong(rnd.nextLong()) + padHexLong(rnd.nextLong()));
                row.append();
            }
            writer.commit();
        }

        rnd.reset();
        final StringSink sink = new StringSink();
        try (TableReader reader = newTableReader(configuration, "w")) {
            final RecordCursor cursor = reader.getCursor();
            final Record record = cursor.getRecord();
            int count = 0;
            while (cursor.hasNext()) {
                sink.clear();
                record.getLong256(0, sink);
                TestUtils.assertEquals("0x" + padHexLong(rnd.nextLong()) + padHexLong(rnd.nextLong()) + padHexLong(rnd.nextLong()), sink);
                count++;
            }
            Assert.assertEquals(N, count);
        }
    }

    @Test
    public void testReadLong256Two() {
        try (TableModel model = new TableModel(configuration, "w", PartitionBy.DAY).col("l", ColumnType.LONG256).timestamp()) {
            CairoTestUtils.create(model);
        }

        final int N = 1_000_000;
        final Rnd rnd = new Rnd();
        long timestamp = 0;
        try (TableWriter writer = newTableWriter(configuration, "w", metrics)) {
            for (int i = 0; i < N; i++) {
                TableWriter.Row row = writer.newRow(timestamp);
                row.putLong256(0, "0x" + padHexLong(rnd.nextLong()) + padHexLong(rnd.nextLong()));
                row.append();
            }
            writer.commit();
        }

        rnd.reset();
        final StringSink sink = new StringSink();
        try (TableReader reader = newTableReader(configuration, "w")) {
            final RecordCursor cursor = reader.getCursor();
            final Record record = cursor.getRecord();
            int count = 0;
            while (cursor.hasNext()) {
                sink.clear();
                record.getLong256(0, sink);
                TestUtils.assertEquals("0x" + padHexLong(rnd.nextLong()) + padHexLong(rnd.nextLong()), sink);
                count++;
            }
            Assert.assertEquals(N, count);
        }
    }

    @Test
    public void testReadNonPartitioned() throws Exception {
        CairoTestUtils.createAllTable(engine, PartitionBy.NONE);
        TestUtils.assertMemoryLeak(this::testTableCursor);
    }

    @Test
    public void testReaderAndWriterRace() throws Exception {
        TestUtils.assertMemoryLeak(() -> {

            try (TableModel model = new TableModel(configuration, "x", PartitionBy.NONE)) {
                CairoTestUtils.create(model.timestamp());
            }

            CountDownLatch stopLatch = new CountDownLatch(2);
            CyclicBarrier barrier = new CyclicBarrier(2);
            int count = 1000000;
            AtomicInteger reloadCount = new AtomicInteger(0);

            try (
                    TableWriter writer = newTableWriter(configuration, "x", metrics);
                    TableReader reader = newTableReader(configuration, "x")
            ) {
                new Thread(() -> {
                    try {
                        barrier.await();
                        for (int i = 0; i < count; i++) {
                            TableWriter.Row row = writer.newRow(i);
                            row.append();
                            writer.commit();
                        }
                    } catch (Exception e) {
                        e.printStackTrace();
                    } finally {
                        stopLatch.countDown();
                    }

                }).start();

                new Thread(() -> {
                    try {
                        barrier.await();
                        int max = 0;
                        RecordCursor cursor = reader.getCursor();
                        while (max < count) {
                            if (reader.reload()) {
                                reloadCount.incrementAndGet();
                                cursor.toTop();
                                int localCount = 0;
                                while (cursor.hasNext()) {
                                    localCount++;
                                }
                                if (localCount > max) {
                                    max = localCount;
                                }
                            }
                        }
                    } catch (Exception e) {
                        e.printStackTrace();
                    } finally {
                        stopLatch.countDown();
                    }
                }).start();

                stopLatch.await();

                Assert.assertTrue(reloadCount.get() > 0);
            }
        });
    }

    @Test
    public void testReaderGoesToPoolWhenCommitHappen() throws Exception {
        assertMemoryLeak(() -> {
            String tableName = "testReaderGoesToPoolWhenCommitHappen";
            try (TableModel model = new TableModel(configuration, tableName, PartitionBy.DAY).col("l", ColumnType.LONG)) {
                CairoTestUtils.create(model);
            }

            int rowCount = 10;
            try (TableWriter writer = newTableWriter(configuration, tableName, metrics)) {
                try (TableReader ignore = engine.getReader(AllowAllCairoSecurityContext.INSTANCE, tableName)) {
                    for (int i = 0; i < rowCount; i++) {
                        TableWriter.Row row = writer.newRow();
                        row.putLong(0, i);
                        row.append();
                    }
                    writer.commit();
                }
            }

            try (TableReader reader = engine.getReader(AllowAllCairoSecurityContext.INSTANCE, tableName)) {
                Assert.assertEquals(rowCount, reader.size());
            }
        });

    }

    @Test
    public void testReaderReloadWhenColumnAddedBeforeTheData() throws Exception {
        assertMemoryLeak(
                () -> {
                    // model table
                    try (TableModel model = new TableModel(configuration, "w", PartitionBy.HOUR).col("l", ColumnType.LONG).timestamp()) {
                        CairoTestUtils.create(model);
                    }

                    try (
                            TableWriter w = newTableWriter(configuration, "w", metrics);
                            TableReader r = newTableReader(configuration, "w")
                    ) {
                        // Create and cancel row to ensure partition entry and NULL max timestamp
                        // this used to trigger a problem with very last reload of the reader.
                        w.newRow(TimestampFormatUtils.parseTimestamp("2016-03-02T10:00:00.000000Z")).cancel();

                        // before adding any data add column
                        w.addColumn("xyz", ColumnType.SYMBOL);

                        Assert.assertTrue(r.reload());

                        TableWriter.Row row = w.newRow(TimestampFormatUtils.parseTimestamp("2016-03-02T10:00:00.000000Z"));
                        row.append();
                        w.commit();

                        Assert.assertTrue(r.reload());

                        sink.clear();
                        TestUtils.printer.print(r.getCursor(), r.getMetadata(), true, sink);
                        TestUtils.assertEquals(
                                "l\ttimestamp\txyz\n" +
                                        "NaN\t2016-03-02T10:00:00.000000Z\t\n",
                                sink
                        );
                    }
                }
        );
    }

    @Test
    public void testReloadByDaySwitch() throws Exception {
        testReload(PartitionBy.DAY, 150, 6 * 60000L, MUST_SWITCH);
    }

    @Test
    public void testReloadByMonthSamePartition() throws Exception {
        testReload(PartitionBy.MONTH, 15, 60L * 60000, MUST_NOT_SWITCH);
    }

    @Test
    public void testReloadByMonthSwitch() throws Exception {
        testReload(PartitionBy.MONTH, 15, 24 * 60L * 60000, MUST_SWITCH);
    }

    @Test
    public void testReloadByYearSamePartition() throws Exception {
        testReload(PartitionBy.YEAR, 100, 60 * 60000 * 24L, MUST_NOT_SWITCH);
    }

    @Test
    public void testReloadByYearSwitch() throws Exception {
        testReload(PartitionBy.YEAR, 200, 60 * 60000 * 24L, MUST_SWITCH);
    }

    @Test
    public void testReloadDaySamePartition() throws Exception {
        testReload(PartitionBy.DAY, 10, 60L * 60000, MUST_NOT_SWITCH);
    }

    @Test
    public void testReloadNonPartitioned() throws Exception {
        testReload(PartitionBy.NONE, 10, 60L * 60000, DONT_CARE);
    }

    @Test
    public void testReloadWithTrailingNullString() throws NumericException {
        final String tableName = "reload_test";
        try (TableModel model = new TableModel(configuration, tableName, PartitionBy.DAY)) {
            model.col("str", ColumnType.STRING);
            model.timestamp();
            CairoTestUtils.create(model);
        }

        try (TableReader reader = newTableReader(configuration, tableName)) {

            Assert.assertFalse(reader.reload());

            final int N = 100;
            final int M = 1_000_000;
            final Rnd rnd = new Rnd();

            try (TableWriter writer = newTableWriter(configuration, tableName, metrics)) {
                long timestamp = TimestampFormatUtils.parseUTCTimestamp("2019-01-31T10:00:00.000001Z");
                long timestampStep = 500;

                for (int i = 0; i < N; i++) {
                    TableWriter.Row row = writer.newRow(timestamp);
                    row.putStr(0, rnd.nextChars(7));
                    row.append();
                    timestamp += timestampStep;
                }

                writer.commit();

                Assert.assertTrue(reader.reload());

                rnd.reset();
                RecordCursor cursor = reader.getCursor();
                final Record record = cursor.getRecord();

                while (cursor.hasNext()) {
                    TestUtils.assertEquals(rnd.nextChars(7), record.getStr(0));
                }

                // rnd is aligned to where we left our writer, just continue
                // from this point to append and setSize files

                for (int i = 0; i < M; i++) {
                    TableWriter.Row row = writer.newRow(timestamp);
                    row.putStr(0, rnd.nextChars(7));
                    row.append();
                    timestamp += timestampStep;
                }

                // and add the NULL at the end, which could cause reload issue
                TableWriter.Row row = writer.newRow(timestamp);
                row.putStr(0, null);
                row.append();

                writer.commit();

                // this reload must be able to setSize its files following file expansion by writer
                Assert.assertTrue(reader.reload());

                int count = 0;
                cursor = reader.getCursor();
                rnd.reset();
                while (cursor.hasNext()) {
                    if (count == N + M) {
                        Assert.assertNull(record.getStr(0));
                    } else {
                        TestUtils.assertEquals(rnd.nextChars(7), record.getStr(0));
                    }
                    count++;
                }

                Assert.assertEquals(N + M + 1, count);
            }
        }
    }

    @Test
    public void testReloadWithoutData() throws Exception {
        TestUtils.assertMemoryLeak(() -> {
            try (TableModel model = new TableModel(configuration, "tab", PartitionBy.DAY).col("x", ColumnType.SYMBOL).col("y", ColumnType.LONG)) {
                CairoTestUtils.create(model);
            }

            try (TableWriter writer = newTableWriter(configuration, "tab", metrics)) {
                TableWriter.Row r = writer.newRow();
                r.putSym(0, "hello");
                r.append();

                writer.rollback();

                try (TableReader reader = newTableReader(configuration, "tab")) {
                    writer.addColumn("z", ColumnType.SYMBOL);
                    Assert.assertTrue(reader.reload());
                    writer.addColumn("w", ColumnType.INT);
                    Assert.assertTrue(reader.reload());
                }
            }
        });
    }

    @Test
    public void testRemoveActivePartitionByDay() throws Exception {
        testRemoveActivePartition(PartitionBy.DAY, current -> Timestamps.addDays(Timestamps.floorDD(current), 1), "2017-12-15");
    }

    @Test
    public void testRemoveActivePartitionByMonth() throws Exception {
        testRemoveActivePartition(PartitionBy.MONTH, current -> Timestamps.addMonths(Timestamps.floorMM(current), 1), "2018-04");
    }

    @Test
    public void testRemoveActivePartitionByYear() throws Exception {
        testRemoveActivePartition(PartitionBy.YEAR, current -> Timestamps.addYear(Timestamps.floorYYYY(current), 1), "2021");
    }

    @Test
    public void testRemoveDefaultPartition() throws Exception {
        TestUtils.assertMemoryLeak(() -> {
            int N = 100;
            int N_PARTITIONS = 5;
            long timestampUs = TimestampFormatUtils.parseTimestamp("2017-12-11T00:00:00.000Z");
            long stride = 100;
            int bandStride = 1000;
            int totalCount = 0;

            // model table
            try (TableModel model = new TableModel(configuration, "w", PartitionBy.NONE).col("l", ColumnType.LONG).timestamp()) {
                CairoTestUtils.create(model);
            }

            try (TableWriter writer = newTableWriter(configuration, "w", metrics)) {

                for (int k = 0; k < N_PARTITIONS; k++) {
                    long band = k * bandStride;
                    for (int i = 0; i < N; i++) {
                        TableWriter.Row row = writer.newRow(timestampUs);
                        row.putLong(0, band + i);
                        row.append();
                        writer.commit();
                        timestampUs += stride;
                    }
                    timestampUs = Timestamps.addDays(Timestamps.floorDD(timestampUs), 1);
                }

                Assert.assertEquals(N * N_PARTITIONS, writer.size());

                Assert.assertFalse(writer.removePartition(0));

                Assert.assertEquals(N * N_PARTITIONS, writer.size());
            }

            // now open table reader having partition gap
            try (TableReader reader = newTableReader(configuration, "w")) {

                Assert.assertEquals(N * N_PARTITIONS, reader.size());

                RecordCursor cursor = reader.getCursor();
                final Record record = cursor.getRecord();
                while (cursor.hasNext()) {
                    record.getLong(0);
                    totalCount++;
                }
            }

            Assert.assertEquals(N * N_PARTITIONS, totalCount);
        });
    }

    @Test
    public void testRemoveFirstPartitionByDay() throws Exception {
        testRemovePartition(PartitionBy.DAY, "2017-12-11", 0, current -> Timestamps.addDays(Timestamps.floorDD(current), 1));
    }

    @Test
    public void testRemoveFirstPartitionByDayReload() throws Exception {
        testRemovePartitionReload(PartitionBy.DAY, "2017-12-11", 0, current -> Timestamps.addDays(Timestamps.floorDD(current), 1));
    }

    @Test
    public void testRemoveFirstPartitionByDayReloadTwo() throws Exception {
        testRemovePartitionReload(PartitionBy.DAY, "2017-12-11", 0, current -> Timestamps.addDays(Timestamps.floorDD(current), 2));
    }

    @Test
    public void testRemoveFirstPartitionByDayTwo() throws Exception {
        testRemovePartition(PartitionBy.DAY, "2017-12-11", 0, current -> Timestamps.addDays(Timestamps.floorDD(current), 2));
    }

    @Test
    public void testRemoveFirstPartitionByMonth() throws Exception {
        testRemovePartition(PartitionBy.MONTH, "2017-12", 0, current -> Timestamps.addMonths(Timestamps.floorMM(current), 1));
    }

    @Test
    public void testRemoveFirstPartitionByMonthReload() throws Exception {
        testRemovePartitionReload(PartitionBy.MONTH, "2017-12", 0, current -> Timestamps.addMonths(Timestamps.floorMM(current), 1));
    }

    @Test
    public void testRemoveFirstPartitionByMonthReloadTwo() throws Exception {
        testRemovePartitionReload(PartitionBy.MONTH, "2017-12", 0, current -> Timestamps.addMonths(Timestamps.floorMM(current), 2));
    }

    @Test
    public void testRemoveFirstPartitionByMonthTwo() throws Exception {
        testRemovePartition(PartitionBy.MONTH, "2017-12", 0, current -> Timestamps.addMonths(Timestamps.floorMM(current), 2));
    }

    @Test
    public void testRemoveFirstPartitionByYear() throws Exception {
        testRemovePartition(PartitionBy.YEAR, "2017", 0, current -> Timestamps.addYear(Timestamps.floorYYYY(current), 1));
    }

    @Test
    public void testRemoveFirstPartitionByYearReload() throws Exception {
        testRemovePartitionReload(PartitionBy.YEAR, "2017", 0, current -> Timestamps.addYear(Timestamps.floorYYYY(current), 1));
    }

    @Test
    public void testRemoveFirstPartitionByYearReloadTwo() throws Exception {
        testRemovePartitionReload(PartitionBy.YEAR, "2017", 0, current -> Timestamps.addYear(Timestamps.floorYYYY(current), 2));
    }

    @Test
    public void testRemoveFirstPartitionByYearTwo() throws Exception {
        testRemovePartition(PartitionBy.YEAR, "2017", 0, current -> Timestamps.addYear(Timestamps.floorYYYY(current), 2));
    }

    @Test
    public void testRemovePartitionByDay() throws Exception {
        testRemovePartition(PartitionBy.DAY, "2017-12-14", 3000, current -> Timestamps.addDays(Timestamps.floorDD(current), 1));
    }

    @Test
    public void testRemovePartitionByDayCannotDeleteDir() throws Exception {
        TestUtils.assertMemoryLeak(() -> {
            int N = 100;
            int N_PARTITIONS = 5;
            long timestampUs = TimestampFormatUtils.parseTimestamp("2017-12-11T00:00:00.000Z");
            long stride = 100;
            int bandStride = 1000;
            int totalCount = 0;

            FilesFacade ff = new FilesFacadeImpl() {
                @Override
                public int rmdir(Path name) {
                    if (Chars.endsWith(name, "2017-12-14" + Files.SEPARATOR)) {
                        return 1;
                    }
                    return super.rmdir(name);
                }
            };

            CairoConfiguration configuration = new DefaultCairoConfiguration(root) {
                @Override
                public FilesFacade getFilesFacade() {
                    return ff;
                }
            };

            // model table
            try (TableModel model = new TableModel(configuration, "w", PartitionBy.DAY).col("l", ColumnType.LONG).timestamp()) {
                CairoTestUtils.create(model);
            }

            try (TableWriter writer = newTableWriter(configuration, "w", metrics)) {

                for (int k = 0; k < N_PARTITIONS; k++) {
                    long band = k * bandStride;
                    for (int i = 0; i < N; i++) {
                        TableWriter.Row row = writer.newRow(timestampUs);
                        row.putLong(0, band + i);
                        row.append();
                        writer.commit();
                        timestampUs += stride;
                    }
                    timestampUs = Timestamps.addDays(Timestamps.floorDD(timestampUs), 1);
                }

                Assert.assertEquals(N * N_PARTITIONS, writer.size());

                DateFormat fmt = PartitionBy.getPartitionDirFormatMethod(PartitionBy.DAY);
                assert fmt != null;
                final long timestamp = fmt.parse("2017-12-14", null);

                Assert.assertTrue(writer.removePartition(timestamp));
                Assert.assertFalse(writer.removePartition(timestamp));

                Assert.assertEquals(N * (N_PARTITIONS - 1), writer.size());
            }

            // now open table reader having partition gap
            try (TableReader reader = newTableReader(configuration, "w")) {

                Assert.assertEquals(N * (N_PARTITIONS - 1), reader.size());

                int previousBand = -1;
                int bandCount = 0;
                RecordCursor cursor = reader.getCursor();
                final Record record = cursor.getRecord();
                while (cursor.hasNext()) {
                    long value = record.getLong(0);
                    int band = (int) ((value / bandStride) * bandStride);
                    if (band != previousBand) {
                        // make sure we don#t pick up deleted partition
                        Assert.assertNotEquals(3000, band);
                        if (previousBand != -1) {
                            Assert.assertEquals(N, bandCount);
                        }
                        previousBand = band;
                        bandCount = 0;
                    }
                    bandCount++;
                    totalCount++;
                }
                Assert.assertEquals(N, bandCount);
            }

            Assert.assertEquals(N * (N_PARTITIONS - 1), totalCount);
        });
    }

    @Test
    public void testRemovePartitionByDayReload() throws Exception {
        testRemovePartitionReload(PartitionBy.DAY, "2017-12-14", 3000, current -> Timestamps.addDays(Timestamps.floorDD(current), 1));
    }

    @Test
    public void testRemovePartitionByMonth() throws Exception {
        testRemovePartition(PartitionBy.MONTH, "2018-01", 1000, current -> Timestamps.addMonths(Timestamps.floorMM(current), 1));
    }

    @Test
    public void testRemovePartitionByMonthReload() throws Exception {
        testRemovePartitionReload(PartitionBy.MONTH, "2018-01", 1000, current -> Timestamps.addMonths(Timestamps.floorMM(current), 1));
    }

    @Test
    public void testRemovePartitionByYear() throws Exception {
        testRemovePartition(PartitionBy.YEAR, "2020", 3000, current -> Timestamps.addYear(Timestamps.floorYYYY(current), 1));
    }

    @Test
    public void testRemovePartitionByYearReload() throws Exception {
        testRemovePartitionReload(PartitionBy.YEAR, "2020", 3000, current -> Timestamps.addYear(Timestamps.floorYYYY(current), 1));
    }

    @Test
    public void testSymbolIndex() throws Exception {
        String expected = "{\"columnCount\":3,\"columns\":[{\"index\":0,\"name\":\"a\",\"type\":\"SYMBOL\",\"indexed\":true,\"indexValueBlockCapacity\":2},{\"index\":1,\"name\":\"b\",\"type\":\"INT\"},{\"index\":2,\"name\":\"timestamp\",\"type\":\"TIMESTAMP\"}],\"timestampIndex\":2}";

        TestUtils.assertMemoryLeak(() -> {
            try (TableModel model = new TableModel(configuration, "x", PartitionBy.DAY)
                    .col("a", ColumnType.SYMBOL).indexed(true, 2)
                    .col("b", ColumnType.INT)
                    .timestamp()) {
                CairoTestUtils.create(model);
            }

            int N = 1000;
            long ts = TimestampFormatUtils.parseTimestamp("2018-01-06T10:00:00.000Z");
            final Rnd rnd = new Rnd();
            try (TableWriter writer = newTableWriter(configuration, "x", metrics)) {
                sink.clear();
                writer.getMetadata().toJson(sink);
                TestUtils.assertEquals(expected, sink);

                for (int i = 0; i < N; i++) {
                    TableWriter.Row row = writer.newRow(ts + ((long) i) * 2 * 360000000L);
                    row.putSym(0, rnd.nextChars(3));
                    row.putInt(1, rnd.nextInt());
                    row.append();
                    writer.commit();
                }
            }

            try (TableReader reader = newTableReader(configuration, "x")) {
                sink.clear();
                reader.getMetadata().toJson(sink);
                TestUtils.assertEquals(expected, sink);
            }
        });
    }

    @Test
    public void testUnsuccessfulFileRemove() throws Exception {
        TestUtils.assertMemoryLeak(() -> {

            // create table with two string columns
            try (TableModel model = new TableModel(configuration, "x", PartitionBy.NONE).col("a", ColumnType.STRING).col("b", ColumnType.STRING)) {
                CairoTestUtils.create(model);
            }

            Rnd rnd = new Rnd();
            final int N = 1000;
            // make sure we forbid deleting column "b" files
            TestFilesFacade ff = new TestFilesFacade() {
                int counter = 0;

                @Override
                public boolean remove(LPSZ name) {
                    if (Chars.endsWith(name, "b.i") || Chars.endsWith(name, "b.d")) {
                        counter++;
                        return false;
                    }
                    return super.remove(name);
                }

                @Override
                public boolean wasCalled() {
                    return counter > 0;
                }
            };

            CairoConfiguration configuration = new DefaultCairoConfiguration(root) {
                @Override
                public FilesFacade getFilesFacade() {
                    return ff;
                }
            };

            // populate table and delete column
            try (TableWriter writer = newTableWriter(configuration, "x", metrics)) {
                for (int i = 0; i < N; i++) {
                    TableWriter.Row row = writer.newRow();
                    row.putStr(0, rnd.nextChars(10));
                    row.putStr(1, rnd.nextChars(15));
                    row.append();
                }
                writer.commit();

                try (TableReader reader = newTableReader(configuration, "x")) {
                    long counter = 0;

                    rnd.reset();
                    RecordCursor cursor = reader.getCursor();
                    final Record record = cursor.getRecord();
                    while (cursor.hasNext()) {
                        Assert.assertEquals(rnd.nextChars(10), record.getStr(0));
                        Assert.assertEquals(rnd.nextChars(15), record.getStr(1));
                        counter++;
                    }

                    Assert.assertEquals(N, counter);

                    // this should write metadata without column "b" but will ignore
                    // file delete failures
                    writer.removeColumn("b");

                    // It used to be: this must fail because we cannot delete foreign files
                    // but with column version file we can handle it.
                    writer.addColumn("b", ColumnType.STRING);

                    // now assert what reader sees
                    Assert.assertTrue(reader.reload());
                    Assert.assertEquals(N, reader.size());

                    rnd.reset();
                    cursor.toTop();
                    while (cursor.hasNext()) {
                        Assert.assertEquals(rnd.nextChars(10), record.getStr(0));
                        // roll random generator to make sure it returns same values
                        rnd.nextChars(15);
                        counter++;
                    }

                    Assert.assertEquals(N * 2, counter);
                }
            }

            Assert.assertTrue(ff.wasCalled());
        });
    }

    @Test
    public void testUnsuccessfulFileRemoveAndReloadStr() throws Exception {
        TestUtils.assertMemoryLeak(() -> {

            // create table with two string columns
            try (TableModel model = new TableModel(configuration, "x", PartitionBy.NONE).col("a", ColumnType.SYMBOL).col("b", ColumnType.STRING)) {
                CairoTestUtils.create(model);
            }

            Rnd rnd = new Rnd();
            final int N = 1000;
            // make sure we forbid deleting column "b" files
            TestFilesFacade ff = new TestFilesFacade() {
                int counter = 2;

                @Override
                public boolean remove(LPSZ name) {
                    if (counter > 0 && (
                            (
                                    Chars.endsWith(name, "b.i") ||
                                            Chars.endsWith(name, "b.d") ||
                                            Chars.endsWith(name, "b.o") ||
                                            Chars.endsWith(name, "b.k") ||
                                            Chars.endsWith(name, "b.c") ||
                                            Chars.endsWith(name, "b.v")
                            )
                    )) {
                        counter--;
                        return false;
                    }
                    return super.remove(name);
                }

                @Override
                public boolean wasCalled() {
                    return counter < 1;
                }
            };

            CairoConfiguration configuration = new DefaultCairoConfiguration(root) {
                @Override
                public FilesFacade getFilesFacade() {
                    return ff;
                }
            };

            // populate table and delete column
            try (TableWriter writer = newTableWriter(configuration, "x", metrics)) {
                for (int i = 0; i < N; i++) {
                    TableWriter.Row row = writer.newRow();
                    row.putSym(0, rnd.nextChars(10));
                    row.putStr(1, rnd.nextChars(15));
                    row.append();
                }
                writer.commit();

                try (TableReader reader = newTableReader(configuration, "x")) {
                    long counter = 0;

                    rnd.reset();
                    RecordCursor cursor = reader.getCursor();
                    final Record record = cursor.getRecord();
                    while (cursor.hasNext()) {
                        Assert.assertEquals(rnd.nextChars(10), record.getSym(0));
                        Assert.assertEquals(rnd.nextChars(15), record.getStr(1));
                        counter++;
                    }

                    Assert.assertEquals(N, counter);

                    // this should write metadata without column "b" but will ignore
                    // file delete failures
                    writer.removeColumn("b");

                    if (configuration.getFilesFacade().isRestrictedFileSystem()) {
                        reader.closeColumnForRemove("b");
                    }

                    // now when we add new column by same name it must not pick up files we failed to delete previously
                    writer.addColumn("b", ColumnType.STRING);

                    for (int i = 0; i < N; i++) {
                        TableWriter.Row row = writer.newRow();
                        row.putSym(0, rnd.nextChars(10));
                        row.putStr(2, rnd.nextChars(15));
                        row.append();
                    }
                    writer.commit();

                    // now assert what reader sees
                    Assert.assertTrue(reader.reload());
                    Assert.assertEquals(N * 2, reader.size());

                    rnd.reset();
                    cursor.toTop();
                    counter = 0;
                    while (cursor.hasNext()) {
                        Assert.assertEquals(rnd.nextChars(10), record.getSym(0));
                        if (counter < N) {
                            // roll random generator to make sure it returns same values
                            rnd.nextChars(15);
                            Assert.assertNull(record.getStr(1));
                        } else {
                            Assert.assertEquals(rnd.nextChars(15), record.getStr(1));
                        }
                        counter++;
                    }

                    Assert.assertEquals(N * 2, counter);
                }
            }

            Assert.assertTrue(ff.wasCalled());
        });
    }

    // TODO: rename column is non transactional on File System. When file rename fails, metadata does not match files on the disk
    // To fix it we have to copy files and then delete. We can use hard links to copy on the file systems where it's supported
    @Test
    @Ignore
    public void testUnsuccessfulFileRename() throws Exception {
        TestUtils.assertMemoryLeak(() -> {

            // create table with two string columns
            try (TableModel model = new TableModel(configuration, "x", PartitionBy.NONE).col("a", ColumnType.STRING).col("b", ColumnType.STRING)) {
                CairoTestUtils.create(model);
            }

            Rnd rnd = new Rnd();
            final int N = 1000;
            // make sure we forbid deleting column "b" files
            TestFilesFacade ff = new TestFilesFacade() {
                int counter = 0;

                @Override
                public boolean remove(LPSZ name) {
                    if (Chars.endsWith(name, "b.i") || Chars.endsWith(name, "b.d")) {
                        counter++;
                        return false;
                    }
                    return super.remove(name);
                }

                @Override
                public int rename(LPSZ name, LPSZ to) {
                    if (Chars.endsWith(name, "b.i") || Chars.endsWith(name, "b.d")) {
                        counter++;
                        return Files.FILES_RENAME_ERR_OTHER;
                    }
                    return super.rename(name, to);
                }

                @Override
                public boolean wasCalled() {
                    return counter > 0;
                }
            };

            CairoConfiguration configuration = new DefaultCairoConfiguration(root) {
                @Override
                public FilesFacade getFilesFacade() {
                    return ff;
                }
            };

            // populate table and delete column
            try (TableWriter writer = newTableWriter(configuration, "x", metrics)) {
                for (int i = 0; i < N; i++) {
                    TableWriter.Row row = writer.newRow();
                    row.putStr(0, rnd.nextChars(10));
                    row.putStr(1, rnd.nextChars(15));
                    row.append();
                }
                writer.commit();

                try (TableReader reader = newTableReader(configuration, "x")) {
                    long counter = 0;

                    rnd.reset();
                    RecordCursor cursor = reader.getCursor();
                    final Record record = cursor.getRecord();
                    while (cursor.hasNext()) {
                        Assert.assertEquals(rnd.nextChars(10), record.getStr(0));
                        Assert.assertEquals(rnd.nextChars(15), record.getStr(1));
                        counter++;
                    }

                    Assert.assertEquals(N, counter);

                    // this should write metadata without column "b" but will ignore
                    // file rename failures
                    writer.renameColumn("b", "bb");

                    // It used to be: this must fail because we cannot delete foreign files
                    // but with column version file we can handle it.
                    writer.addColumn("b", ColumnType.STRING);

                    // now assert what reader sees
                    Assert.assertTrue(reader.reload()); // This fails with could not open read-only .. /bb.i.
                    Assert.assertEquals(N, reader.size());

                    rnd.reset();
                    cursor.toTop();
                    while (cursor.hasNext()) {
                        Assert.assertEquals(rnd.nextChars(10), record.getStr(0));
                        // roll random generator to make sure it returns same values
                        rnd.nextChars(15);
                        counter++;
                    }

                    Assert.assertEquals(N * 2, counter);
                }
            }

            Assert.assertTrue(ff.wasCalled());
        });
    }

    @Test
    public void testUnsuccessfulRemoveAndReloadSym() throws Exception {
        TestUtils.assertMemoryLeak(() -> {

            // create table with two string columns
            try (TableModel model = new TableModel(configuration, "x", PartitionBy.NONE).col("a", ColumnType.SYMBOL).col("b", ColumnType.SYMBOL)) {
                CairoTestUtils.create(model);
            }

            Rnd rnd = new Rnd();
            final int N = 1000;
            // make sure we forbid deleting column "b" files
            TestFilesFacade ff = new TestFilesFacade() {
                int counter = 5;

                @Override
                public boolean remove(LPSZ name) {
                    if (counter > 0 && (
                            (
                                    Chars.endsWith(name, "b.i") ||
                                            Chars.endsWith(name, "b.d") ||
                                            Chars.endsWith(name, "b.o") ||
                                            Chars.endsWith(name, "b.k") ||
                                            Chars.endsWith(name, "b.c") ||
                                            Chars.endsWith(name, "b.v")
                            )
                    )) {
                        counter--;
                        return false;
                    }
                    return super.remove(name);
                }

                @Override
                public boolean wasCalled() {
                    return counter < 1;
                }
            };

            CairoConfiguration configuration = new DefaultCairoConfiguration(root) {
                @Override
                public FilesFacade getFilesFacade() {
                    return ff;
                }
            };

            // populate table and delete column
            try (TableWriter writer = newTableWriter(configuration, "x", metrics)) {
                appendTwoSymbols(writer, rnd, 1);
                writer.commit();

                try (TableReader reader = newTableReader(configuration, "x")) {
                    long counter = 0;

                    rnd.reset();
                    RecordCursor cursor = reader.getCursor();
                    final Record record = cursor.getRecord();
                    while (cursor.hasNext()) {
                        Assert.assertEquals(rnd.nextChars(10), record.getSym(0));
                        Assert.assertEquals(rnd.nextChars(15), record.getSym(1));
                        counter++;
                    }

                    Assert.assertEquals(N, counter);

                    // this should write metadata without column "b" but will ignore
                    // file delete failures
                    writer.removeColumn("b");

                    if (configuration.getFilesFacade().isRestrictedFileSystem()) {
                        reader.closeColumnForRemove("b");
                    }

//                    reader.reload();

                    // now when we add new column by same name it must not pick up files we failed to delete previously
                    writer.addColumn("b", ColumnType.SYMBOL);

                    // SymbolMap must be cleared when we try to do add values to new column
                    appendTwoSymbols(writer, rnd, 2);
                    writer.commit();

                    // now assert what reader sees
                    Assert.assertTrue(reader.reload());
                    Assert.assertEquals(N * 2, reader.size());

                    rnd.reset();
                    cursor.toTop();
                    counter = 0;
                    while (cursor.hasNext()) {
                        Assert.assertEquals(rnd.nextChars(10), record.getSym(0));
                        if (counter < N) {
                            // roll random generator to make sure it returns same values
                            rnd.nextChars(15);
                            Assert.assertNull(record.getSym(1));
                        } else {
                            Assert.assertEquals(rnd.nextChars(15), record.getSym(1));
                        }
                        counter++;
                    }

                    Assert.assertEquals(N * 2, counter);
                }
            }

            Assert.assertTrue(ff.wasCalled());
        });
    }

    @Test
    public void testUnsuccessfulRemoveAndReloadSymTwice() throws Exception {
        TestUtils.assertMemoryLeak(() -> {

            // create table with two string columns
            try (TableModel model = new TableModel(configuration, "x", PartitionBy.NONE).col("a", ColumnType.SYMBOL).col("b", ColumnType.SYMBOL)) {
                CairoTestUtils.create(model);
            }

            Rnd rnd = new Rnd();
            final int N = 1000;
            // make sure we forbid deleting column "b" files
            TestFilesFacade ff = new TestFilesFacade() {
                int counter = 5;

                @Override
                public boolean remove(LPSZ name) {
                    if (counter > 0 && (
                            (
                                    Chars.endsWith(name, "b.i") ||
                                            Chars.endsWith(name, "b.d") ||
                                            Chars.endsWith(name, "b.o") ||
                                            Chars.endsWith(name, "b.k") ||
                                            Chars.endsWith(name, "b.c") ||
                                            Chars.endsWith(name, "b.v")
                            )
                    )) {
                        counter--;
                        return false;
                    }
                    return super.remove(name);
                }

                @Override
                public boolean wasCalled() {
                    return counter < 1;
                }
            };

            CairoConfiguration configuration = new DefaultCairoConfiguration(root) {
                @Override
                public FilesFacade getFilesFacade() {
                    return ff;
                }
            };

            // populate table and delete column
            try (TableWriter writer = newTableWriter(configuration, "x", metrics)) {
                appendTwoSymbols(writer, rnd, 1);
                writer.commit();

                try (TableReader reader = newTableReader(configuration, "x")) {
                    long counter = 0;

                    rnd.reset();
                    RecordCursor cursor = reader.getCursor();
                    Record record = cursor.getRecord();
                    while (cursor.hasNext()) {
                        Assert.assertEquals(rnd.nextChars(10), record.getSym(0));
                        Assert.assertEquals(rnd.nextChars(15), record.getSym(1));
                        counter++;
                    }

                    Assert.assertEquals(N, counter);

                    // this should write metadata without column "b" but will ignore
                    // file delete failures
                    writer.removeColumn("b");

                    reader.reload();

                    // now when we add new column by same name it must not pick up files we failed to delete previously
                    writer.addColumn("b", ColumnType.SYMBOL);

                    // SymbolMap must be cleared when we try to do add values to new column
                    appendTwoSymbols(writer, rnd, 2);
                    writer.commit();

                    // now assert what reader sees
                    Assert.assertTrue(reader.reload());
                    Assert.assertEquals(N * 2, reader.size());

                    rnd.reset();
                    cursor.toTop();
                    counter = 0;
                    while (cursor.hasNext()) {
                        Assert.assertEquals(rnd.nextChars(10), record.getSym(0));
                        if (counter < N) {
                            // roll random generator to make sure it returns same values
                            rnd.nextChars(15);
                            Assert.assertNull(record.getSym(1));
                        } else {
                            Assert.assertEquals(rnd.nextChars(15), record.getSym(1));
                        }
                        counter++;
                    }

                    Assert.assertEquals(N * 2, counter);
                }
            }

            Assert.assertTrue(ff.wasCalled());
        });
    }

    @Test
    public void testUnsuccessfulRemoveExplicitColCloseAndReloadSym() throws Exception {
        TestUtils.assertMemoryLeak(() -> {

            // create table with two string columns
            try (TableModel model = new TableModel(configuration, "x", PartitionBy.NONE).col("a", ColumnType.SYMBOL).col("b", ColumnType.SYMBOL)) {
                CairoTestUtils.create(model);
            }

            Rnd rnd = new Rnd();
            final int N = 1000;
            // make sure we forbid deleting column "b" files
            TestFilesFacade ff = new TestFilesFacade() {
                int counter = 5;

                @Override
                public boolean remove(LPSZ name) {
                    if (counter > 0 && (
                            (
                                    Chars.endsWith(name, "b.i") ||
                                            Chars.endsWith(name, "b.d") ||
                                            Chars.endsWith(name, "b.o") ||
                                            Chars.endsWith(name, "b.k") ||
                                            Chars.endsWith(name, "b.c") ||
                                            Chars.endsWith(name, "b.v")
                            )
                    )) {
                        counter--;
                        return false;
                    }
                    return super.remove(name);
                }

                @Override
                public boolean wasCalled() {
                    return counter < 1;
                }
            };

            CairoConfiguration configuration = new DefaultCairoConfiguration(root) {
                @Override
                public FilesFacade getFilesFacade() {
                    return ff;
                }
            };

            // populate table and delete column
            try (TableWriter writer = newTableWriter(configuration, "x", metrics)) {
                appendTwoSymbols(writer, rnd, 1);
                writer.commit();

                try (TableReader reader = newTableReader(configuration, "x")) {
                    long counter = 0;

                    rnd.reset();
                    RecordCursor cursor = reader.getCursor();
                    final Record record = cursor.getRecord();
                    while (cursor.hasNext()) {
                        Assert.assertEquals(rnd.nextChars(10), record.getSym(0));
                        Assert.assertEquals(rnd.nextChars(15), record.getSym(1));
                        counter++;
                    }

                    Assert.assertEquals(N, counter);

                    // this should write metadata without column "b" but will ignore
                    // file delete failures
                    writer.removeColumn("b");

                    reader.closeColumnForRemove("b");

                    // now when we add new column by same name it must not pick up files we failed to delete previously
                    writer.addColumn("b", ColumnType.SYMBOL);

                    // SymbolMap must be cleared when we try to do add values to new column
                    appendTwoSymbols(writer, rnd, 2);
                    writer.commit();

                    // now assert what reader sees
                    Assert.assertTrue(reader.reload());
                    Assert.assertEquals(N * 2, reader.size());

                    rnd.reset();
                    cursor.toTop();
                    counter = 0;
                    while (cursor.hasNext()) {
                        Assert.assertEquals(rnd.nextChars(10), record.getSym(0));
                        if (counter < N) {
                            // roll random generator to make sure it returns same values
                            rnd.nextChars(15);
                            Assert.assertNull(record.getSym(1));
                        } else {
                            Assert.assertEquals(rnd.nextChars(15), record.getSym(1));
                        }
                        counter++;
                    }

                    Assert.assertEquals(N * 2, counter);
                }
            }

            Assert.assertTrue(ff.wasCalled());
        });
    }

    @Test
    public void testUnsuccessfulRemoveLastSym() throws Exception {
        TestUtils.assertMemoryLeak(() -> {

            // create table with two string columns
            try (TableModel model = new TableModel(configuration, "x", PartitionBy.NONE).col("a", ColumnType.SYMBOL).col("b", ColumnType.SYMBOL)) {
                CairoTestUtils.create(model);
            }

            Rnd rnd = new Rnd();
            final int N = 1000;
            // make sure we forbid deleting column "b" files
            TestFilesFacade ff = new TestFilesFacade() {
                int counter = 5;

                @Override
                public boolean remove(LPSZ name) {
                    if (counter > 0 && (
                            (
                                    Chars.endsWith(name, "b.i") ||
                                            Chars.endsWith(name, "b.d") ||
                                            Chars.endsWith(name, "b.o") ||
                                            Chars.endsWith(name, "b.k") ||
                                            Chars.endsWith(name, "b.c") ||
                                            Chars.endsWith(name, "b.v")
                            )
                    )) {
                        counter--;
                        return false;
                    }
                    return super.remove(name);
                }

                @Override
                public boolean wasCalled() {
                    return counter < 1;
                }
            };

            CairoConfiguration configuration = new DefaultCairoConfiguration(root) {
                @Override
                public FilesFacade getFilesFacade() {
                    return ff;
                }
            };

            // populate table and delete column
            try (TableWriter writer = newTableWriter(configuration, "x", metrics)) {
                appendTwoSymbols(writer, rnd, 1);
                writer.commit();

                try (TableReader reader = newTableReader(configuration, "x")) {
                    long counter = 0;

                    rnd.reset();
                    RecordCursor cursor = reader.getCursor();
                    final Record record = cursor.getRecord();
                    while (cursor.hasNext()) {
                        Assert.assertEquals(rnd.nextChars(10), record.getSym(0));
                        Assert.assertEquals(rnd.nextChars(15), record.getSym(1));
                        counter++;
                    }

                    Assert.assertEquals(N, counter);

                    // this should write metadata without column "b" but will ignore
                    // file delete failures
                    writer.removeColumn("b");

                    Assert.assertTrue(reader.reload());

                    Assert.assertEquals(N, reader.size());

                    rnd.reset();
                    cursor.toTop();
                    counter = 0;
                    while (cursor.hasNext()) {
                        Assert.assertEquals(rnd.nextChars(10), record.getSym(0));
                        // roll random generator to make sure it returns same values
                        rnd.nextChars(15);
                        counter++;
                    }

                    Assert.assertEquals(N, counter);
                }
            }

            Assert.assertTrue(ff.wasCalled());
        });
    }

<<<<<<< HEAD
    private static Path getPath(String tableName) {
        CharSequence systemTableName = engine.getSystemTableName(tableName);
        return new Path().of(engine.getConfiguration().getRoot()).concat(systemTableName).concat(TableUtils.META_FILE_NAME).$();
    }

    static boolean isSamePartition(long timestampA, long timestampB, int partitionBy) {
        switch (partitionBy) {
            case PartitionBy.NONE:
                return true;
            case PartitionBy.DAY:
                return Timestamps.floorDD(timestampA) == Timestamps.floorDD(timestampB);
            case PartitionBy.MONTH:
                return Timestamps.floorMM(timestampA) == Timestamps.floorMM(timestampB);
            case PartitionBy.YEAR:
                return Timestamps.floorYYYY(timestampA) == Timestamps.floorYYYY(timestampB);
            case PartitionBy.HOUR:
                return Timestamps.floorHH(timestampA) == Timestamps.floorHH(timestampB);
            default:
                throw CairoException.critical(0).put("Cannot compare timestamps for unsupported partition type: [").put(partitionBy).put(']');
        }
    }

=======
>>>>>>> 24e45f2e
    private static long allocBlob() {
        return Unsafe.malloc(blobLen, MemoryTag.NATIVE_DEFAULT);
    }

    private static void assertBin(Record r, Rnd exp, long blob, int index) {
        if (exp.nextBoolean()) {
            exp.nextChars(blob, blobLen / 2);
            Assert.assertEquals(blobLen, r.getBinLen(index));
            BinarySequence sq = r.getBin(index);
            for (int l = 0; l < blobLen; l++) {
                byte b = sq.byteAt(l);
                boolean result = Unsafe.getUnsafe().getByte(blob + l) != b;
                if (result) {
                    Assert.fail("Error at [" + l + "]: expected=" + Unsafe.getUnsafe().getByte(blob + l) + ", actual=" + b);
                }
            }
        } else {
            Assert.assertEquals(TableUtils.NULL_LEN, r.getBinLen(index));
        }
    }

    private static void assertNullStr(Record r, int index) {
        Assert.assertNull(r.getStr(index));
        Assert.assertNull(r.getStrB(index));
        Assert.assertEquals(TableUtils.NULL_LEN, r.getStrLen(index));
    }

    private static void assertStrColumn(CharSequence expected, Record r, int index) {
        TestUtils.assertEquals(expected, r.getStr(index));
        TestUtils.assertEquals(expected, r.getStrB(index));
        Assert.assertNotSame(r.getStr(index), r.getStrB(index));
        Assert.assertEquals(expected.length(), r.getStrLen(index));
    }

    private static void freeBlob(long blob) {
        Unsafe.free(blob, blobLen, MemoryTag.NATIVE_DEFAULT);
    }

    private static String padHexLong(long value) {
        String s = Long.toHexString(value);
        if (s.length() % 2 == 0) {
            return s;
        }
        return "0" + s;
    }

    private void appendTwoSymbols(TableWriter writer, Rnd rnd, int index2) {
        for (int i = 0; i < 1000; i++) {
            TableWriter.Row row = writer.newRow();
            row.putSym(0, rnd.nextChars(10));
            row.putSym(index2, rnd.nextChars(15));
            row.append();
        }
    }

    private void assertBatch2(int count, long increment, long ts, long blob, TableReader reader) {
        RecordCursor cursor = reader.getCursor();
        Rnd exp = new Rnd();
        long ts2 = assertPartialCursor(cursor, exp, ts, increment, blob, 3L * count, (r, rnd13, ts13, blob13) -> {
            BATCH1_ASSERTER.assertRecord(r, rnd13, ts13, blob13);
            BATCH2_BEFORE_ASSERTER.assertRecord(r, rnd13, ts13, blob13);
        });
        assertPartialCursor(cursor, exp, ts2, increment, blob, count, BATCH2_ASSERTER);
    }

    private void assertBatch3(int count, long increment, long ts, long blob, TableReader reader) {
        Rnd exp = new Rnd();
        long ts2;
        RecordCursor cursor = reader.getCursor();
        ts2 = assertPartialCursor(cursor, exp, ts, increment, blob, 3L * count, (r, rnd1, ts1, blob1) -> {
            BATCH1_ASSERTER.assertRecord(r, rnd1, ts1, blob1);
            BATCH2_BEFORE_ASSERTER.assertRecord(r, rnd1, ts1, blob1);
            BATCH3_BEFORE_ASSERTER.assertRecord(r, rnd1, ts1, blob1);
        });

        ts2 = assertPartialCursor(cursor, exp, ts2, increment, blob, count, (r, rnd12, ts12, blob12) -> {
            BATCH2_ASSERTER.assertRecord(r, rnd12, ts12, blob12);
            BATCH3_BEFORE_ASSERTER.assertRecord(r, rnd12, ts12, blob12);
        });

        assertPartialCursor(cursor, exp, ts2, increment, blob, count, BATCH3_ASSERTER);
    }

    private void assertBatch4(int count, long increment, long ts, long blob, TableReader reader) {
        Rnd exp;
        long ts2;
        exp = new Rnd();
        RecordCursor cursor = reader.getCursor();
        ts2 = assertPartialCursor(cursor, exp, ts, increment, blob, 3L * count, (r, rnd1, ts1, blob1) -> {
            BATCH1_ASSERTER.assertRecord(r, rnd1, ts1, blob1);
            BATCH2_BEFORE_ASSERTER.assertRecord(r, rnd1, ts1, blob1);
            BATCH3_BEFORE_ASSERTER.assertRecord(r, rnd1, ts1, blob1);
            BATCH4_BEFORE_ASSERTER.assertRecord(r, rnd1, ts1, blob1);
        });

        ts2 = assertPartialCursor(cursor, exp, ts2, increment, blob, count, (r, rnd12, ts12, blob12) -> {
            BATCH2_ASSERTER.assertRecord(r, rnd12, ts12, blob12);
            BATCH3_BEFORE_ASSERTER.assertRecord(r, rnd12, ts12, blob12);
            BATCH4_BEFORE_ASSERTER.assertRecord(r, rnd12, ts12, blob12);
        });

        ts2 = assertPartialCursor(cursor, exp, ts2, increment, blob, count, (r, rnd14, ts14, blob14) -> {
            BATCH4_BEFORE_ASSERTER.assertRecord(r, rnd14, ts14, blob14);
            BATCH3_ASSERTER.assertRecord(r, rnd14, ts14, blob14);
        });

        assertPartialCursor(cursor, exp, ts2, increment, blob, count, BATCH4_ASSERTER);
    }

    private long assertBatch5(int count, long increment, long ts, long blob, RecordCursor cursor, Rnd exp) {
        long ts2;

        cursor.toTop();
        ts2 = assertPartialCursor(cursor, exp, ts, increment, blob, 3L * count, (r, rnd1, ts1, blob1) -> {
            BATCH1_ASSERTER.assertRecord(r, rnd1, ts1, blob1);
            BATCH2_BEFORE_ASSERTER.assertRecord(r, rnd1, ts1, blob1);
            BATCH3_BEFORE_ASSERTER.assertRecord(r, rnd1, ts1, blob1);
            BATCH5_BEFORE_ASSERTER.assertRecord(r, rnd1, ts1, blob1);
        });

        ts2 = assertPartialCursor(cursor, exp, ts2, increment, blob, count, (r, rnd1, ts1, blob1) -> {
            BATCH2_ASSERTER.assertRecord(r, rnd1, ts1, blob1);
            BATCH3_BEFORE_ASSERTER.assertRecord(r, rnd1, ts1, blob1);
            BATCH5_BEFORE_ASSERTER.assertRecord(r, rnd1, ts1, blob1);
        });

        ts2 = assertPartialCursor(cursor, exp, ts2, increment, blob, count, (r, rnd1, ts1, blob1) -> {
            BATCH5_BEFORE_ASSERTER.assertRecord(r, rnd1, ts1, blob1);
            BATCH3_ASSERTER.assertRecord(r, rnd1, ts1, blob1);
        });

        return assertPartialCursor(cursor, exp, ts2, increment, blob, count, BATCH5_ASSERTER);
    }

    private void assertBatch6(int count, long increment, long ts, long blob, RecordCursor cursor) {
        Rnd exp;
        long ts2;
        exp = new Rnd();
        cursor.toTop();
        ts2 = assertBatch5(count, increment, ts, blob, cursor, exp);
        assertPartialCursor(cursor, exp, ts2, increment, blob, count, BATCH6_ASSERTER);
    }

    private void assertBatch7(int count, long increment, long ts, long blob, RecordCursor cursor) {
        cursor.toTop();
        Rnd exp = new Rnd();
        long ts2 = assertPartialCursor(cursor, exp, ts, increment, blob, 3L * count, (r, rnd1, ts1, blob1) -> {
            BATCH1_7_ASSERTER.assertRecord(r, rnd1, ts1, blob1);
            BATCH_2_7_BEFORE_ASSERTER.assertRecord(r, rnd1, ts1, blob1);
            BATCH_3_7_BEFORE_ASSERTER.assertRecord(r, rnd1, ts1, blob1);
            BATCH_4_7_BEFORE_ASSERTER.assertRecord(r, rnd1, ts1, blob1);
        });

        ts2 = assertPartialCursor(cursor, exp, ts2, increment, blob, count, (r, rnd1, ts1, blob1) -> {
            BATCH2_7_ASSERTER.assertRecord(r, rnd1, ts1, blob1);
            BATCH_3_7_BEFORE_ASSERTER.assertRecord(r, rnd1, ts1, blob1);
            BATCH_4_7_BEFORE_ASSERTER.assertRecord(r, rnd1, ts1, blob1);
        });

        ts2 = assertPartialCursor(cursor, exp, ts2, increment, blob, count, (r, rnd1, ts1, blob1) -> {
            BATCH3_7_ASSERTER.assertRecord(r, rnd1, ts1, blob1);
            BATCH_4_7_BEFORE_ASSERTER.assertRecord(r, rnd1, ts1, blob1);
        });

        ts2 = assertPartialCursor(cursor, exp, ts2, increment, blob, count, BATCH5_7_ASSERTER);
        assertPartialCursor(cursor, exp, ts2, increment, blob, count, BATCH6_7_ASSERTER);
    }

    private void assertBatch8(int count, long increment, long ts, long blob, RecordCursor cursor) {
        cursor.toTop();
        Rnd exp = new Rnd();
        long ts2 = assertPartialCursor(cursor, exp, ts, increment, blob, 3L * count, (r, rnd1, ts1, blob1) -> {
            BATCH1_7_ASSERTER.assertRecord(r, rnd1, ts1, blob1);
            BATCH_2_7_BEFORE_ASSERTER.assertRecord(r, rnd1, ts1, blob1);
            BATCH_3_7_BEFORE_ASSERTER.assertRecord(r, rnd1, ts1, blob1);
            BATCH_4_7_BEFORE_ASSERTER.assertRecord(r, rnd1, ts1, blob1);
        });

        ts2 = assertPartialCursor(cursor, exp, ts2, increment, blob, count, (r, rnd1, ts1, blob1) -> {
            BATCH2_7_ASSERTER.assertRecord(r, rnd1, ts1, blob1);
            BATCH_3_7_BEFORE_ASSERTER.assertRecord(r, rnd1, ts1, blob1);
            BATCH_4_7_BEFORE_ASSERTER.assertRecord(r, rnd1, ts1, blob1);
        });

        ts2 = assertPartialCursor(cursor, exp, ts2, increment, blob, count, (r, rnd1, ts1, blob1) -> {
            BATCH3_7_ASSERTER.assertRecord(r, rnd1, ts1, blob1);
            BATCH_4_7_BEFORE_ASSERTER.assertRecord(r, rnd1, ts1, blob1);
        });

        ts2 = assertPartialCursor(cursor, exp, ts2, increment, blob, count, BATCH5_7_ASSERTER);
        ts2 = assertPartialCursor(cursor, exp, ts2, increment, blob, count, BATCH6_7_ASSERTER);
        assertPartialCursor(cursor, exp, ts2, increment, blob, count, BATCH8_ASSERTER);
    }

    private void assertBatch9(int count, long increment, long ts, long blob, RecordCursor cursor) {
        cursor.toTop();
        Rnd exp = new Rnd();
        long ts2 = assertPartialCursor(cursor, exp, ts, increment, blob, 3L * count, (r, rnd1, ts1, blob1) -> {
            BATCH1_9_ASSERTER.assertRecord(r, rnd1, ts1, blob1);
            BATCH_2_9_BEFORE_ASSERTER.assertRecord(r, rnd1, ts1, blob1);
            BATCH_3_9_BEFORE_ASSERTER.assertRecord(r, rnd1, ts1, blob1);
            BATCH_4_9_BEFORE_ASSERTER.assertRecord(r, rnd1, ts1, blob1);
        });

        ts2 = assertPartialCursor(cursor, exp, ts2, increment, blob, count, (r, rnd1, ts1, blob1) -> {
            BATCH2_9_ASSERTER.assertRecord(r, rnd1, ts1, blob1);
            BATCH_3_9_BEFORE_ASSERTER.assertRecord(r, rnd1, ts1, blob1);
            BATCH_4_9_BEFORE_ASSERTER.assertRecord(r, rnd1, ts1, blob1);
        });

        ts2 = assertPartialCursor(cursor, exp, ts2, increment, blob, count, (r, rnd1, ts1, blob1) -> {
            BATCH3_9_ASSERTER.assertRecord(r, rnd1, ts1, blob1);
            BATCH_4_9_BEFORE_ASSERTER.assertRecord(r, rnd1, ts1, blob1);
        });

        ts2 = assertPartialCursor(cursor, exp, ts2, increment, blob, count, BATCH5_9_ASSERTER);
        ts2 = assertPartialCursor(cursor, exp, ts2, increment, blob, count, BATCH6_9_ASSERTER);
        ts2 = assertPartialCursor(cursor, exp, ts2, increment, blob, count, BATCH8_9_ASSERTER);
        assertPartialCursor(cursor, exp, ts2, increment, blob, count, BATCH9_ASSERTER);
    }

    private void assertCursor(RecordCursor cursor, long ts, long increment, long blob, long expectedSize, RecordAssert asserter) {
        Rnd rnd = new Rnd();
        final Record record = cursor.getRecord();
        cursor.toTop();
        int count = 0;
        long timestamp = ts;
        LongList rows = new LongList((int) expectedSize);

        while (count < expectedSize && cursor.hasNext()) {
            count++;
            asserter.assertRecord(record, rnd, timestamp += increment, blob);
            rows.add(record.getRowId());
        }
        // did our loop run?
        Assert.assertEquals(expectedSize, count);

        // assert rowid access, method 3
        rnd.reset();
        timestamp = ts;
        final Record rec = cursor.getRecordB();
        for (int i = 0; i < count; i++) {
            cursor.recordAt(rec, rows.getQuick(i));
            asserter.assertRecord(rec, rnd, timestamp += increment, blob);
        }
    }

    private long assertPartialCursor(RecordCursor cursor, Rnd rnd, long ts, long increment, long blob, long expectedSize, RecordAssert asserter) {
        int count = 0;
        Record record = cursor.getRecord();
        while (count < expectedSize && cursor.hasNext()) {
            count++;
            asserter.assertRecord(record, rnd, ts += increment, blob);
        }
        // did our loop run?
        Assert.assertEquals(expectedSize, count);
        return ts;
    }

    private void createTable(String tableName, int partitionBy) {
        try (TableModel model = new TableModel(configuration, tableName, partitionBy)) {
            model.timestamp();
            CairoTestUtils.create(model);
        }
    }

    private long testAppend(TableWriter writer, Rnd rnd, long ts, int count, long inc, long blob, int testPartitionSwitch, FieldGenerator generator) {
        long size = writer.size();

        long timestamp = writer.getMaxTimestamp();

        for (int i = 0; i < count; i++) {
            TableWriter.Row r = writer.newRow(ts += inc);
            generator.generate(r, rnd, ts, blob);
            r.append();
        }
        writer.commit();

        if (testPartitionSwitch == MUST_SWITCH) {
            Assert.assertFalse(isSamePartition(timestamp, writer.getMaxTimestamp(), writer.getPartitionBy()));
        } else if (testPartitionSwitch == MUST_NOT_SWITCH) {
            Assert.assertTrue(isSamePartition(timestamp, writer.getMaxTimestamp(), writer.getPartitionBy()));
        }

        Assert.assertEquals(size + count, writer.size());
        return ts;
    }

    private long testAppend(Rnd rnd, CairoConfiguration configuration, long ts, int count, long inc, long blob, int testPartitionSwitch) {
        try (TableWriter writer = newTableWriter(configuration, "all", metrics)) {
            return testAppend(writer, rnd, ts, count, inc, blob, testPartitionSwitch, TableReaderTest.BATCH1_GENERATOR);
        }
    }

    private void testCloseColumn(int partitionBy, int count, long increment, String column, RecordAssert assertAfter) throws Exception {
        final Rnd rnd = new Rnd();
        final LongList fds = new LongList();
        String dcol = column + ".d";
        String icol = column + ".i";

        TestFilesFacade ff = new TestFilesFacade() {

            boolean called = false;

            @Override
            public boolean close(long fd) {
                fds.remove(fd);
                return super.close(fd);
            }

            @Override
            public long openRO(LPSZ name) {
                long fd = super.openRO(name);
                if (Chars.endsWith(name, dcol) || Chars.endsWith(name, icol)) {
                    fds.add(fd);
                    called = true;
                }
                return fd;
            }

            @Override
            public boolean wasCalled() {
                return called;
            }


        };

        long blob = allocBlob();
        try {
            TestUtils.assertMemoryLeak(() -> {
                CairoTestUtils.createAllTable(engine, partitionBy);
                long ts = TimestampFormatUtils.parseTimestamp("2013-03-04T00:00:00.000Z");

                CairoConfiguration configuration = new DefaultCairoConfiguration(root) {
                    @Override
                    public FilesFacade getFilesFacade() {
                        return ff;
                    }
                };
                testAppend(rnd, configuration, ts, count, increment, blob, 0);

                try (TableReader reader = newTableReader(configuration, "all")) {
                    RecordCursor cursor = reader.getCursor();
                    assertCursor(cursor, ts, increment, blob, count, BATCH1_ASSERTER);
                    reader.closeColumnForRemove(column);
                    assertCursor(cursor, ts, increment, blob, count, assertAfter);
                }

                Assert.assertTrue(ff.wasCalled());
                Assert.assertEquals(0, fds.size());
            });
        } finally {
            freeBlob(blob);
        }
    }

    private void testConcurrentReloadMultiplePartitions(int partitionBy, long stride) throws Exception {
        TestUtils.assertMemoryLeak(() -> {
            final int N = 1024_0000;

            // model table
            try (TableModel model = new TableModel(configuration, "w", partitionBy).col("l", ColumnType.LONG).timestamp()) {
                CairoTestUtils.create(model);
            }

            final int threads = 2;
            final CyclicBarrier startBarrier = new CyclicBarrier(threads);
            final CountDownLatch stopLatch = new CountDownLatch(threads);
            final AtomicInteger errors = new AtomicInteger(0);

            // start writer
            new Thread(() -> {
                try {
                    startBarrier.await();
                    long timestampUs = TimestampFormatUtils.parseTimestamp("2017-12-11T00:00:00.000Z");
                    try (TableWriter writer = newTableWriter(configuration, "w", metrics)) {
                        for (int i = 0; i < N; i++) {
                            TableWriter.Row row = writer.newRow(timestampUs);
                            row.putLong(0, i);
                            row.append();
                            writer.commit();
                            timestampUs += stride;
                        }
                    }
                } catch (Exception e) {
                    e.printStackTrace();
                    errors.incrementAndGet();
                } finally {
                    stopLatch.countDown();
                }
            }).start();

            // start reader
            new Thread(() -> {
                try {
                    startBarrier.await();
                    try (TableReader reader = newTableReader(configuration, "w")) {
                        RecordCursor cursor = reader.getCursor();
                        final Record record = cursor.getRecord();
                        sink.clear();
                        ((Sinkable) record).toSink(sink);
                        TestUtils.assertEquals("TableReaderRecord [columnBase=0, recordIndex=-1]", sink);
                        do {
                            // we deliberately ignore result of reload()
                            // to create more race conditions
                            reader.reload();
                            cursor.toTop();
                            int count = 0;
                            while (cursor.hasNext()) {
                                if (count++ != record.getLong(0)) {
                                    sink.clear();
                                    sink.put("Test [count=").put(count--).put(", rec=").put(record.getLong(0)).put(']').put(',');
                                    ((Sinkable) record).toSink(sink);
                                    Assert.fail(sink.toString());
                                }
                            }

                            if (count == N) {
                                break;
                            }
                        } while (true);
                    }
                } catch (Throwable e) {
                    e.printStackTrace();
                    errors.incrementAndGet();
                } finally {
                    stopLatch.countDown();
                }
            }).start();

            Assert.assertTrue(stopLatch.await(120, TimeUnit.SECONDS));
            Assert.assertEquals(0, errors.get());

            // check that we had multiple partitions created during the test
            try (TableReader reader = newTableReader(configuration, "w")) {
                Assert.assertTrue(reader.getPartitionCount() > 10);
            }
        });
    }

    private void testReload(int partitionBy, int count, long inct, final int testPartitionSwitch) throws Exception {
        final long increment = inct * 1000;

        CairoTestUtils.createAllTable(engine, partitionBy);

        TestUtils.assertMemoryLeak(() -> {
            Rnd rnd = new Rnd();

            long ts = TimestampFormatUtils.parseTimestamp("2013-03-04T00:00:00.000Z");

            long blob = allocBlob();
            try {

                // test if reader behaves correctly when table is empty

                try (TableReader reader = newTableReader(configuration, "all")) {
                    // can we reload empty table?
                    Assert.assertFalse(reader.reload());
                    // reader can see all the rows ? Meaning none?
                    assertCursor(reader.getCursor(), ts, increment, blob, 0, null);
                }

                try (TableReader reader = newTableReader(configuration, "all")) {

                    RecordCursor cursor = reader.getCursor();
                    // this combination of reload/iterate/reload is deliberate
                    // we make sure that reload() behavior is not affected by
                    // iterating empty result set
                    Assert.assertFalse(reader.reload());
                    assertCursor(cursor, ts, increment, blob, 0, null);
                    Assert.assertFalse(reader.reload());

                    // create table with first batch populating all columns (there could be null values too)
                    long nextTs = testAppend(rnd, configuration, ts, count, increment, blob, 0);

                    // can we reload from empty to first batch?
                    Assert.assertTrue(reader.reload());

                    // make sure we can see first batch right after table is open
                    assertCursor(cursor, ts, increment, blob, count, BATCH1_ASSERTER);

                    // create another reader to make sure it can load data from constructor
                    try (TableReader reader2 = newTableReader(configuration, "all")) {
                        // make sure we can see first batch right after table is open
                        assertCursor(reader2.getCursor(), ts, increment, blob, count, BATCH1_ASSERTER);
                    }

                    // try to reload when table hasn't changed
                    Assert.assertFalse(reader.reload());

                    // add second batch to test if reload of open table will pick it up
                    nextTs = testAppend(rnd, configuration, nextTs, count, increment, blob, testPartitionSwitch);

                    // if we don't reload reader it should still see first batch
                    // reader can see all the rows ?
                    cursor.toTop();
                    assertPartialCursor(cursor, new Rnd(), ts, increment, blob, count / 4, BATCH1_ASSERTER);

                    // reload should be successful because we have new data in the table
                    Assert.assertTrue(reader.reload());

                    // check if we can see second batch after reader was reloaded
                    assertCursor(cursor, ts, increment, blob, 2L * count, BATCH1_ASSERTER);

                    // writer will inflate last partition in order to optimise appends
                    // reader must be able to cope with that
                    try (TableWriter writer = newTableWriter(configuration, "all", metrics)) {

                        // this is a bit of paranoid check, but make sure our reader doesn't flinch when new writer is open
                        assertCursor(cursor, ts, increment, blob, 2L * count, BATCH1_ASSERTER);

                        // also make sure that there is nothing to reload, we've not done anything to data after all
                        Assert.assertFalse(reader.reload());

                        // check that we can still see two batches after no-op reload
                        // we rule out possibility of reload() corrupting table state
                        assertCursor(cursor, ts, increment, blob, 2L * count, BATCH1_ASSERTER);

                        // just for no reason add third batch
                        nextTs = testAppend(writer, rnd, nextTs, count, increment, blob, 0, BATCH1_GENERATOR);

                        // table must be able to reload now
                        Assert.assertTrue(reader.reload());

                        // and we should see three batches of data
                        assertCursor(cursor, ts, increment, blob, 3L * count, BATCH1_ASSERTER);

                        // this is where things get interesting
                        // add single column
                        writer.addColumn("str2", ColumnType.STRING);

                        // populate table with fourth batch, this time we also populate new column
                        // we expect that values of new column will be NULL for first three batches and non-NULL for fourth
                        nextTs = testAppend(writer, rnd, nextTs, count, increment, blob, 0, BATCH2_GENERATOR);

                        // reload table, check if it was positive effort
                        Assert.assertTrue(reader.reload());

                        // two-step assert checks 3/4 rows checking that new column is NUL
                        // the last 1/3 is checked including new column
                        // this is why we need to use same random state and timestamp
                        assertBatch2(count, increment, ts, blob, reader);

                        // good job we got as far as this
                        // lets now add another column and populate fifth batch, including new column
                        // reading this table will ensure tops are preserved

                        writer.addColumn("int2", ColumnType.INT);

                        nextTs = testAppend(writer, rnd, nextTs, count, increment, blob, 0, BATCH3_GENERATOR);

                        Assert.assertTrue(reader.reload());

                        assertBatch3(count, increment, ts, blob, reader);

                        // now append more columns that would overflow column buffer and force table to use different
                        // algo when retaining resources

                        writer.addColumn("short2", ColumnType.SHORT);
                        writer.addColumn("bool2", ColumnType.BOOLEAN);
                        writer.addColumn("byte2", ColumnType.BYTE);
                        writer.addColumn("float2", ColumnType.FLOAT);
                        writer.addColumn("double2", ColumnType.DOUBLE);
                        writer.addColumn("sym2", ColumnType.SYMBOL);
                        writer.addColumn("long2", ColumnType.LONG);
                        writer.addColumn("date2", ColumnType.DATE);
                        writer.addColumn("bin2", ColumnType.BINARY);

                        // populate new columns and start asserting batches, which would assert that new columns are
                        // retrospectively "null" in existing records
                        nextTs = testAppend(writer, rnd, nextTs, count, increment, blob, 0, BATCH4_GENERATOR);

                        Assert.assertTrue(reader.reload());

                        assertBatch4(count, increment, ts, blob, reader);

                        // now delete last column

                        if (configuration.getFilesFacade().isRestrictedFileSystem()) {
                            reader.closeColumnForRemove("bin2");
                        }

                        writer.removeColumn("bin2");

                        Assert.assertTrue(reader.reload());

                        // and assert that all columns that have not been deleted contain correct values

                        assertBatch5(count, increment, ts, blob, cursor, new Rnd());

                        // append all columns excluding the one we just deleted
                        nextTs = testAppend(writer, rnd, nextTs, count, increment, blob, 0, BATCH6_GENERATOR);

                        Assert.assertTrue(reader.reload());

                        // and assert that all columns that have not been deleted contain correct values
                        assertBatch6(count, increment, ts, blob, cursor);

                        if (configuration.getFilesFacade().isRestrictedFileSystem()) {
                            reader.closeColumnForRemove("int");
                        }

                        // remove first column and add new column by same name
                        writer.removeColumn("int");
                        writer.addColumn("int", ColumnType.INT);

                        Assert.assertTrue(reader.reload());

                        assertBatch7(count, increment, ts, blob, cursor);

                        Assert.assertFalse(reader.reload());

                        nextTs = testAppend(writer, rnd, nextTs, count, increment, blob, 0, BATCH8_GENERATOR);

                        Assert.assertTrue(reader.reload());

                        assertBatch8(count, increment, ts, blob, cursor);

                        if (configuration.getFilesFacade().isRestrictedFileSystem()) {
                            reader.closeColumnForRemove("sym");
                        }

                        writer.removeColumn("sym");
                        writer.addColumn("sym", ColumnType.SYMBOL);
                        Assert.assertTrue(reader.reload());

                        testAppend(writer, rnd, nextTs, count, increment, blob, 0, BATCH9_GENERATOR);

                        Assert.assertTrue(reader.reload());

                        assertBatch9(count, increment, ts, blob, cursor);

                    }
                }
            } finally {
                freeBlob(blob);
            }
        });
    }

    private void testRemoveActivePartition(int partitionBy, NextPartitionTimestampProvider provider, CharSequence partitionNameToDelete) throws Exception {
        TestUtils.assertMemoryLeak(() -> {
            final int N = 100;
            final int N_PARTITIONS = 5;
            final long stride = 100;
            final int bandStride = 1000;
            final String tableName = "table_by_" + PartitionBy.toString(partitionBy);

            int totalCount = 0;
            long timestampUs = TimestampFormatUtils.parseTimestamp("2017-12-11T00:00:00.000Z");

            // model table
            try (TableModel model = new TableModel(configuration, tableName, partitionBy).col("l", ColumnType.LONG).timestamp()) {
                CairoTestUtils.create(model);
            }

            try (TableWriter writer = newTableWriter(configuration, tableName, metrics)) {

                for (int k = 0; k < N_PARTITIONS; k++) {
                    long band = k * bandStride;
                    for (int i = 0; i < N; i++) {
                        TableWriter.Row row = writer.newRow(timestampUs);
                        row.putLong(0, band + i);
                        row.append();
                        timestampUs += stride;
                    }
                    writer.commit();
                    timestampUs = provider.getNext(timestampUs);
                }

                final int expectedSize = N_PARTITIONS * N;
                Assert.assertEquals(expectedSize, writer.size());


                // now open table reader having partition gap
                try (TableReader reader = newTableReader(configuration, tableName)) {

                    Assert.assertEquals(expectedSize, reader.size());
                    RecordCursor cursor = reader.getCursor();
                    Record record = cursor.getRecord();
                    while (cursor.hasNext()) {
                        record.getLong(0);
                        totalCount++;
                    }
                    Assert.assertEquals(expectedSize, totalCount);

                    DateFormat fmt = PartitionBy.getPartitionDirFormatMethod(partitionBy);
                    Assert.assertTrue(
                            // active partition
                            writer.removePartition(fmt.parse(partitionNameToDelete, null))
                    );

                    // check writer
                    final long newExpectedSize = (N_PARTITIONS - 1) * N;
                    Assert.assertEquals(newExpectedSize, writer.size());

                    // check reader
                    reader.reload();
                    totalCount = 0;
                    Assert.assertEquals(newExpectedSize, reader.size());
                    cursor = reader.getCursor();
                    record = cursor.getRecord();
                    while (cursor.hasNext()) {
                        record.getLong(0);
                        totalCount++;
                    }
                    Assert.assertEquals(newExpectedSize, totalCount);
                }
            }
        });
    }

    private void testRemovePartition(int partitionBy, CharSequence partitionNameToDelete, int affectedBand, NextPartitionTimestampProvider provider) throws Exception {
        TestUtils.assertMemoryLeak(() -> {
            int N = 100;
            int N_PARTITIONS = 5;
            long timestampUs = TimestampFormatUtils.parseTimestamp("2017-12-11T10:00:00.000Z");
            long stride = 100;
            int bandStride = 1000;
            int totalCount = 0;

            // model table
            try (TableModel model = new TableModel(configuration, "w", partitionBy).col("l", ColumnType.LONG).timestamp()) {
                CairoTestUtils.create(model);
            }

            try (TableWriter writer = newTableWriter(configuration, "w", metrics)) {

                for (int k = 0; k < N_PARTITIONS; k++) {
                    long band = k * bandStride;
                    for (int i = 0; i < N; i++) {
                        TableWriter.Row row = writer.newRow(timestampUs);
                        row.putLong(0, band + i);
                        row.append();
                        writer.commit();
                        timestampUs += stride;
                    }
                    timestampUs = provider.getNext(timestampUs);
                }

                Assert.assertEquals(N * N_PARTITIONS, writer.size());

                DateFormat fmt = PartitionBy.getPartitionDirFormatMethod(partitionBy);
                final long timestamp = fmt.parse(partitionNameToDelete, null);

                Assert.assertTrue(writer.removePartition(timestamp));
                Assert.assertFalse(writer.removePartition(timestamp));

                Assert.assertEquals(N * (N_PARTITIONS - 1), writer.size());
            }

            // now open table reader having partition gap
            try (TableReader reader = newTableReader(configuration, "w")) {

                Assert.assertEquals(N * (N_PARTITIONS - 1), reader.size());

                int previousBand = -1;
                int bandCount = 0;
                RecordCursor cursor = reader.getCursor();
                final Record record = cursor.getRecord();
                while (cursor.hasNext()) {
                    long value = record.getLong(0);
                    int band = (int) ((value / bandStride) * bandStride);
                    if (band != previousBand) {
                        // make sure we don#t pick up deleted partition
                        Assert.assertNotEquals(affectedBand, band);
                        if (previousBand != -1) {
                            Assert.assertEquals(N, bandCount);
                        }
                        previousBand = band;
                        bandCount = 0;
                    }
                    bandCount++;
                    totalCount++;
                }
                Assert.assertEquals(N, bandCount);
            }

            Assert.assertEquals(N * (N_PARTITIONS - 1), totalCount);
        });
    }

    private void testRemovePartitionReload(int partitionBy, CharSequence partitionNameToDelete, int affectedBand, NextPartitionTimestampProvider provider) throws Exception {
        TestUtils.assertMemoryLeak(() -> {
            int N = 100;
            int N_PARTITIONS = 5;
            long timestampUs = TimestampFormatUtils.parseTimestamp("2017-12-11T00:00:00.000Z");
            long stride = 100;
            int bandStride = 1000;
            int totalCount = 0;

            // model table
            try (TableModel model = new TableModel(configuration, "w", partitionBy).col("l", ColumnType.LONG).timestamp()) {
                CairoTestUtils.create(model);
            }

            try (TableWriter writer = newTableWriter(configuration, "w", metrics)) {

                for (int k = 0; k < N_PARTITIONS; k++) {
                    long band = k * bandStride;
                    for (int i = 0; i < N; i++) {
                        TableWriter.Row row = writer.newRow(timestampUs);
                        row.putLong(0, band + i);
                        row.append();
                        writer.commit();
                        timestampUs += stride;
                    }
                    timestampUs = provider.getNext(timestampUs);
                }

                Assert.assertEquals(N * N_PARTITIONS, writer.size());

                // now open table reader having partition gap
                try (TableReader reader = newTableReader(configuration, "w")) {

                    Assert.assertEquals(N * N_PARTITIONS, reader.size());
                    RecordCursor cursor = reader.getCursor();
                    Record record = cursor.getRecord();
                    while (cursor.hasNext()) {
                        record.getLong(0);
                        totalCount++;
                    }
                    Assert.assertEquals(N * N_PARTITIONS, totalCount);


                    DateFormat fmt = PartitionBy.getPartitionDirFormatMethod(partitionBy);
                    Assert.assertTrue(
                            writer.removePartition(fmt.parse(partitionNameToDelete, null))
                    );

                    Assert.assertEquals(N * (N_PARTITIONS - 1), writer.size());

                    reader.reload();

                    totalCount = 0;

                    Assert.assertEquals(N * (N_PARTITIONS - 1), reader.size());

                    int previousBand = -1;
                    int bandCount = 0;
                    cursor = reader.getCursor();
                    record = cursor.getRecord();
                    while (cursor.hasNext()) {
                        long value = record.getLong(0);
                        int band = (int) ((value / bandStride) * bandStride);
                        if (band != previousBand) {
                            // make sure we don#t pick up deleted partition
                            Assert.assertNotEquals(affectedBand, band);
                            if (previousBand != -1) {
                                Assert.assertEquals(N, bandCount);
                            }
                            previousBand = band;
                            bandCount = 0;
                        }
                        bandCount++;
                        totalCount++;
                    }
                    Assert.assertEquals(N, bandCount);
                }
            }

            Assert.assertEquals(N * (N_PARTITIONS - 1), totalCount);
        });
    }

    private void testTableCursor(long inc) throws NumericException {
        Rnd rnd = new Rnd();
        int N = 100;
        long ts = TimestampFormatUtils.parseTimestamp("2013-03-04T00:00:00.000Z") / 1000;
        long blob = allocBlob();
        try {
            testAppend(rnd, configuration, ts, N, inc, blob, 0);
            final LongList rows = new LongList();
            try (TableReader reader = newTableReader(configuration, "all")) {
                Assert.assertEquals(N, reader.size());

                RecordCursor cursor = reader.getCursor();
                final Record record = cursor.getRecord();
                assertCursor(cursor, ts, inc, blob, N, BATCH1_ASSERTER);

                cursor.toTop();
                while (cursor.hasNext()) {
                    rows.add(record.getRowId());
                }

                Rnd exp = new Rnd();
                final Record rec = cursor.getRecordB();
                for (int i = 0, n = rows.size(); i < n; i++) {
                    cursor.recordAt(rec, rows.getQuick(i));
                    BATCH1_ASSERTER.assertRecord(rec, exp, ts += inc, blob);
                }
            }
        } finally {
            freeBlob(blob);
        }
    }

    private void testTableCursor() throws NumericException {
        testTableCursor(60 * 60000);
    }

    static boolean isSamePartition(long timestampA, long timestampB, int partitionBy) {
        switch (partitionBy) {
            case PartitionBy.NONE:
                return true;
            case PartitionBy.DAY:
                return Timestamps.floorDD(timestampA) == Timestamps.floorDD(timestampB);
            case PartitionBy.MONTH:
                return Timestamps.floorMM(timestampA) == Timestamps.floorMM(timestampB);
            case PartitionBy.YEAR:
                return Timestamps.floorYYYY(timestampA) == Timestamps.floorYYYY(timestampB);
            case PartitionBy.HOUR:
                return Timestamps.floorHH(timestampA) == Timestamps.floorHH(timestampB);
            default:
                throw CairoException.critical(0).put("Cannot compare timestamps for unsupported partition type: [").put(partitionBy).put(']');
        }
    }

    @FunctionalInterface
    private interface FieldGenerator {
        void generate(TableWriter.Row r, Rnd rnd, long ts, long blob);
    }

    @FunctionalInterface
    private interface NextPartitionTimestampProvider {
        long getNext(long current);
    }

    private interface RecordAssert {
        void assertRecord(Record r, Rnd rnd, long ts, long blob);
    }
}<|MERGE_RESOLUTION|>--- conflicted
+++ resolved
@@ -3602,31 +3602,6 @@
         });
     }
 
-<<<<<<< HEAD
-    private static Path getPath(String tableName) {
-        CharSequence systemTableName = engine.getSystemTableName(tableName);
-        return new Path().of(engine.getConfiguration().getRoot()).concat(systemTableName).concat(TableUtils.META_FILE_NAME).$();
-    }
-
-    static boolean isSamePartition(long timestampA, long timestampB, int partitionBy) {
-        switch (partitionBy) {
-            case PartitionBy.NONE:
-                return true;
-            case PartitionBy.DAY:
-                return Timestamps.floorDD(timestampA) == Timestamps.floorDD(timestampB);
-            case PartitionBy.MONTH:
-                return Timestamps.floorMM(timestampA) == Timestamps.floorMM(timestampB);
-            case PartitionBy.YEAR:
-                return Timestamps.floorYYYY(timestampA) == Timestamps.floorYYYY(timestampB);
-            case PartitionBy.HOUR:
-                return Timestamps.floorHH(timestampA) == Timestamps.floorHH(timestampB);
-            default:
-                throw CairoException.critical(0).put("Cannot compare timestamps for unsupported partition type: [").put(partitionBy).put(']');
-        }
-    }
-
-=======
->>>>>>> 24e45f2e
     private static long allocBlob() {
         return Unsafe.malloc(blobLen, MemoryTag.NATIVE_DEFAULT);
     }
@@ -3663,6 +3638,11 @@
 
     private static void freeBlob(long blob) {
         Unsafe.free(blob, blobLen, MemoryTag.NATIVE_DEFAULT);
+    }
+
+    private static Path getPath(String tableName) {
+        CharSequence systemTableName = engine.getSystemTableName(tableName);
+        return new Path().of(engine.getConfiguration().getRoot()).concat(systemTableName).concat(TableUtils.META_FILE_NAME).$();
     }
 
     private static String padHexLong(long value) {
