--- conflicted
+++ resolved
@@ -1955,13 +1955,8 @@
         assertMemoryLeak(() -> {
             try (Path temp = new Path()) {
                 temp.of(engine.getConfiguration().getRoot()).concat("dummy_non_existing_path").$();
-<<<<<<< HEAD
                 ff = new TestFilesFacadeImpl() {
-                    long metaFd = -1;
-=======
-                ff = new FilesFacadeImpl() {
                     int metaFd = -1;
->>>>>>> bd8fcffc
 
                     @Override
                     public long length(int fd) {
@@ -4073,12 +4068,7 @@
                     assertCursor(reader.getCursor(), ts, increment, blob, 0, null);
                 }
 
-<<<<<<< HEAD
                 try (TableReader reader = newTableReader(configuration, "all")) {
-
-=======
-                try (TableReader reader = new TableReader(configuration, "all")) {
->>>>>>> bd8fcffc
                     RecordCursor cursor = reader.getCursor();
                     // this combination of reload/iterate/reload is deliberate
                     // we make sure that reload() behavior is not affected by
