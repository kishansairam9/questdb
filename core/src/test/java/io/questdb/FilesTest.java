--- conflicted
+++ resolved
@@ -579,7 +579,43 @@
     }
 
     @Test
-<<<<<<< HEAD
+    public void testSoftLinkAsciiName() throws Exception {
+        assertSoftLinkDoesNotPreserveFileContent("some_column.d");
+    }
+
+    @Test
+    public void testSoftLinkNonAsciiName() throws Exception {
+        assertSoftLinkDoesNotPreserveFileContent("いくつかの列.d");
+    }
+
+    @Test
+    public void testSoftLinkDoesNotFailWhenSrcDoesNotExist() throws Exception {
+        assertMemoryLeak(() -> {
+            File tmpFolder = temporaryFolder.newFolder("soft");
+            String fileName = "いくつかの列.d";
+            try (
+                    Path srcFilePath = new Path().of(tmpFolder.getAbsolutePath()).concat(fileName).$();
+                    Path softLinkFilePath = new Path().of(tmpFolder.getAbsolutePath()).concat(fileName).put(".1").$();
+            ) {
+                Assert.assertEquals(0, Files.softLink(srcFilePath, softLinkFilePath));
+
+                // check that when listing it we can actually find it
+                File link = new File(softLinkFilePath.toString());
+                List<File> files = Arrays.asList(link.getParentFile().listFiles());
+                Assert.assertEquals(fileName + ".1", files.get(0).getName());
+
+                // however
+                Assert.assertFalse(link.exists());
+                Assert.assertFalse(link.canRead());
+                Assert.assertEquals(-1, Files.openRO(softLinkFilePath));
+                Assert.assertTrue(Files.remove(softLinkFilePath));
+            } finally {
+                temporaryFolder.delete();
+            }
+        });
+    }
+
+    @Test
     public void testSendFileOver2GBWithOffset() throws Exception {
         assertMemoryLeak(() -> {
             File temp = temporaryFolder.newFile();
@@ -635,40 +671,6 @@
                     Files.remove(path1);
                     Files.remove(path2);
                 }
-=======
-    public void testSoftLinkAsciiName() throws Exception {
-        assertSoftLinkDoesNotPreserveFileContent("some_column.d");
-    }
-
-    @Test
-    public void testSoftLinkNonAsciiName() throws Exception {
-        assertSoftLinkDoesNotPreserveFileContent("いくつかの列.d");
-    }
-
-    @Test
-    public void testSoftLinkDoesNotFailWhenSrcDoesNotExist() throws Exception {
-        assertMemoryLeak(() -> {
-            File tmpFolder = temporaryFolder.newFolder("soft");
-            String fileName = "いくつかの列.d";
-            try (
-                    Path srcFilePath = new Path().of(tmpFolder.getAbsolutePath()).concat(fileName).$();
-                    Path softLinkFilePath = new Path().of(tmpFolder.getAbsolutePath()).concat(fileName).put(".1").$();
-            ) {
-                Assert.assertEquals(0, Files.softLink(srcFilePath, softLinkFilePath));
-
-                // check that when listing it we can actually find it
-                File link = new File(softLinkFilePath.toString());
-                List<File> files = Arrays.asList(link.getParentFile().listFiles());
-                Assert.assertEquals(fileName + ".1", files.get(0).getName());
-
-                // however
-                Assert.assertFalse(link.exists());
-                Assert.assertFalse(link.canRead());
-                Assert.assertEquals(-1, Files.openRO(softLinkFilePath));
-                Assert.assertTrue(Files.remove(softLinkFilePath));
-            } finally {
-                temporaryFolder.delete();
->>>>>>> cf02a9eb
             }
         });
     }
