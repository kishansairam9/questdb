/*******************************************************************************
 *     ___                  _   ____  ____
 *    / _ \ _   _  ___  ___| |_|  _ \| __ )
 *   | | | | | | |/ _ \/ __| __| | | |  _ \
 *   | |_| | |_| |  __/\__ \ |_| |_| | |_) |
 *    \__\_\\__,_|\___||___/\__|____/|____/
 *
 *  Copyright (c) 2014-2019 Appsicle
 *  Copyright (c) 2019-2022 QuestDB
 *
 *  Licensed under the Apache License, Version 2.0 (the "License");
 *  you may not use this file except in compliance with the License.
 *  You may obtain a copy of the License at
 *
 *  http://www.apache.org/licenses/LICENSE-2.0
 *
 *  Unless required by applicable law or agreed to in writing, software
 *  distributed under the License is distributed on an "AS IS" BASIS,
 *  WITHOUT WARRANTIES OR CONDITIONS OF ANY KIND, either express or implied.
 *  See the License for the specific language governing permissions and
 *  limitations under the License.
 *
 ******************************************************************************/

package io.questdb.test.tools;

import io.questdb.Metrics;
import io.questdb.QuestDBNode;
import io.questdb.cairo.*;
import io.questdb.cairo.sql.Record;
import io.questdb.cairo.sql.*;
import io.questdb.cutlass.text.TextImportRequestJob;
import io.questdb.griffin.*;
import io.questdb.griffin.model.IntervalUtils;
import io.questdb.log.Log;
import io.questdb.log.LogRecord;
import io.questdb.mp.WorkerPool;
import io.questdb.mp.WorkerPoolConfiguration;
import io.questdb.network.Net;
import io.questdb.network.NetworkFacade;
import io.questdb.network.NetworkFacadeImpl;
import io.questdb.std.*;
import io.questdb.std.datetime.microtime.TimestampFormatUtils;
import io.questdb.std.datetime.microtime.Timestamps;
import io.questdb.std.datetime.millitime.DateFormatUtils;
import io.questdb.std.str.CharSink;
import io.questdb.std.str.MutableCharSink;
import io.questdb.std.str.Path;
import io.questdb.std.str.StringSink;
import org.hamcrest.MatcherAssert;
import org.jetbrains.annotations.NotNull;
import org.jetbrains.annotations.Nullable;
import org.junit.Assert;

import java.io.*;
import java.net.URISyntaxException;
import java.net.URL;
import java.sql.Timestamp;
import java.util.UUID;
import java.util.concurrent.CyclicBarrier;
import java.util.concurrent.TimeUnit;
import java.util.concurrent.atomic.AtomicInteger;

import static org.hamcrest.Matchers.is;
import static org.hamcrest.Matchers.lessThanOrEqualTo;

public final class TestUtils {

    public static final RecordCursorPrinter printer = new RecordCursorPrinter();
    private static final RecordCursorPrinter printerWithTypes = new RecordCursorPrinter().withTypes(true);
    private static final StringSink sink = new StringSink();

    private TestUtils() {
    }

    public static boolean areEqual(BinarySequence a, BinarySequence b) {
        if (a == b) return true;
        if (a == null || b == null) return false;

        if (a.length() != b.length()) return false;
        for (int i = 0; i < a.length(); i++) {
            if (a.byteAt(i) != b.byteAt(i)) return false;
        }
        return true;
    }

    public static void assertConnect(int fd, long sockAddr) {
        long rc = connect(fd, sockAddr);
        if (rc != 0) {
            Assert.fail("could not connect, errno=" + Os.errno());
        }
    }

    public static void assertConnect(NetworkFacade nf, int fd, long pSockAddr) {
        long rc = nf.connect(fd, pSockAddr);
        if (rc != 0) {
            Assert.fail("could not connect, errno=" + nf.errno());
        }
    }

    public static void assertConnectAddrInfo(int fd, long sockAddrInfo) {
        long rc = connectAddrInfo(fd, sockAddrInfo);
        if (rc != 0) {
            Assert.fail("could not connect, errno=" + Os.errno());
        }
    }

    public static void assertContains(CharSequence _this, CharSequence that) {
        if (Chars.contains(_this, that)) {
            return;
        }
        Assert.fail("'" + _this.toString() + "' does not contain: " + that);
    }

    public static void assertCursor(CharSequence expected, RecordCursor cursor, RecordMetadata metadata, boolean header, MutableCharSink sink) {
        printCursor(cursor, metadata, header, sink, printer);
        assertEquals(expected, sink);
    }

    public static void assertEquals(
            RecordCursor cursorExpected,
            RecordMetadata metadataExpected,
            RecordCursor cursorActual,
            RecordMetadata metadataActual,
            boolean symbolsAsStrings
    ) {
        assertEquals(metadataExpected, metadataActual, symbolsAsStrings);
        Record r = cursorExpected.getRecord();
        Record l = cursorActual.getRecord();
        final int timestampIndex = metadataActual.getTimestampIndex();

        long timestampValue = -1;
        BytecodeAssembler asm = null;
        EntityColumnFilter entityColumnFilter;
        RecordSink recordSink;
        long chainLO = -1;
        long chainRO = -1;
        RecordChain chainL = null;
        RecordChain chainR = null;
        AssertionError deferred = null;
        RecordMetadata symAsStrTypes = null;

        try {
            long rowIndex = 0;
            while (cursorExpected.hasNext()) {
                if (!cursorActual.hasNext()) {
                    Assert.fail("Actual cursor does not have record at " + rowIndex);
                }
                rowIndex++;
                if (timestampValue != -1) {
                    // we are or were stashing record with the same timestamp
                    long tsL = l.getTimestamp(timestampIndex);
                    long tsR = r.getTimestamp(timestampIndex);

                    if (tsL == timestampValue && tsR == timestampValue) {
                        // store both records
                        chainLO = chainL.put(l, chainLO);
                        chainRO = chainR.put(r, chainRO);
                        continue;
                    }

                    // check if we can bail out early because current record timestamps do not match
                    if (tsL != tsR) {
                        throw new AssertionError(
                                String.format(
                                        "Row %d column %s[%s] %s",
                                        rowIndex,
                                        metadataActual.getColumnName(timestampIndex),
                                        ColumnType.TIMESTAMP,
                                        "timestamp mismatch"
                                )
                        );
                    }

                    // compare chains
                    chainL.toTop();
                    Record chainLR = chainL.getRecord();
                    Record chainRR = chainR.getRecord();
                    long recordsScanned = 0;
                    long recordsMatched = 0;
                    while (chainL.hasNext()) {
                        recordsScanned++;
                        chainR.toTop();
                        while (chainR.hasNext()) {
                            try {
                                assertColumnValues(symAsStrTypes, symAsStrTypes, chainLR, chainRR, 0, false);
                                recordsMatched++;
                            } catch (AssertionError ignore) {
                                // ignore
                            }
                        }
                    }

                    if (recordsMatched < recordsScanned) {
                        throw deferred;
                    }

                    // something changed, reset the store
                    timestampValue = -1;
                    // reset chain offsets
                    chainLO = -1;
                    chainRO = -1;

                    chainL.clear();
                    chainR.clear();
                }
                try {
                    assertColumnValues(metadataExpected, metadataActual, l, r, rowIndex, symbolsAsStrings);
                } catch (AssertionError e) {
                    // Assertion error could be to do with unstable sort order,
                    // lets try to eliminate this.
                    if (timestampIndex == -1) {
                        // cannot do anything with tables without timestamp
                        throw e;
                    } else {
                        long tsL = l.getTimestamp(timestampIndex);
                        long tsR = r.getTimestamp(timestampIndex);
                        if (tsL != tsR) {
                            // timestamps are not matching, bail out
                            throw e;
                        }

                        // will throw this later if our reordering doesn't work

                        deferred = e;

                        // this is first time we experienced this error
                        // do we have chains ?

                        timestampValue = tsL;

                        if (asm == null) {
                            asm = new BytecodeAssembler();
                            entityColumnFilter = new EntityColumnFilter();
                            entityColumnFilter.of(metadataActual.getColumnCount());
                            recordSink = RecordSinkFactory.getInstance(asm, metadataActual, entityColumnFilter, true);
                            symAsStrTypes = copySymAstStr(metadataActual);
                            chainL = new RecordChain(symAsStrTypes, recordSink, 1024 * 1024, Integer.MAX_VALUE);
                            chainR = new RecordChain(symAsStrTypes, recordSink, 1024 * 1024, Integer.MAX_VALUE);
                        }

                        // store both records
                        chainLO = chainL.put(l, chainLO);
                        chainRO = chainR.put(r, chainRO);
                    }
                }
            }

            Assert.assertFalse("Expected cursor misses record " + rowIndex, cursorActual.hasNext());
        } finally {
            Misc.free(chainL);
            Misc.free(chainR);
        }
    }

    public static void assertEquals(File a, File b) {
        try (Path path = new Path()) {
            path.of(a.getAbsolutePath()).$();
<<<<<<< HEAD
            long fda = TestFilesFacadeImpl.INSTANCE.openRO(path);
=======
            int fda = Files.openRO(path);
>>>>>>> bd8fcffc
            Assert.assertNotEquals(-1, fda);

            try {
                path.of(b.getAbsolutePath()).$();
<<<<<<< HEAD
                long fdb = TestFilesFacadeImpl.INSTANCE.openRO(path);
=======
                int fdb = Files.openRO(path);
>>>>>>> bd8fcffc
                Assert.assertNotEquals(-1, fdb);
                try {

                    Assert.assertEquals(Files.length(fda), Files.length(fdb));

                    long bufa = Unsafe.malloc(4096, MemoryTag.NATIVE_DEFAULT);
                    long bufb = Unsafe.malloc(4096, MemoryTag.NATIVE_DEFAULT);

                    long offset = 0;
                    try {

                        while (true) {
                            long reada = Files.read(fda, bufa, 4096, offset);
                            long readb = Files.read(fdb, bufb, 4096, offset);
                            Assert.assertEquals(reada, readb);

                            if (reada == 0) {
                                break;
                            }

                            offset += reada;

                            for (int i = 0; i < reada; i++) {
                                Assert.assertEquals(Unsafe.getUnsafe().getByte(bufa + i), Unsafe.getUnsafe().getByte(bufb + i));
                            }
                        }
                    } finally {
                        Unsafe.free(bufa, 4096, MemoryTag.NATIVE_DEFAULT);
                        Unsafe.free(bufb, 4096, MemoryTag.NATIVE_DEFAULT);
                    }
                } finally {
                    TestFilesFacadeImpl.INSTANCE.close(fdb);
                }
            } finally {
                TestFilesFacadeImpl.INSTANCE.close(fda);
            }
        }
    }

    public static void assertEquals(File a, CharSequence actual) {
        try (Path path = new Path()) {
            path.of(a.getAbsolutePath()).$();
<<<<<<< HEAD
            long fda = TestFilesFacadeImpl.INSTANCE.openRO(path);
=======
            int fda = Files.openRO(path);
>>>>>>> bd8fcffc
            Assert.assertNotEquals(-1, fda);

            try {
                long bufa = Unsafe.malloc(4096, MemoryTag.NATIVE_DEFAULT);
                final long str = toMemory(actual);
                long offset = 0;
                long strp = str;
                try {

                    while (true) {
                        long reada = Files.read(fda, bufa, 4096, offset);

                        if (reada == 0) {
                            break;
                        }

                        for (int i = 0; i < reada; i++) {
                            byte b = Unsafe.getUnsafe().getByte(bufa + i);
                            if (b == 13) {
                                continue;
                            }
                            byte bb = Unsafe.getUnsafe().getByte(strp);
                            strp++;
                            if (b != bb) {
                                Assert.fail(
                                        "expected: '" + (char) (bb) + "'(" + bb + ")" +
                                                ", actual: '" + (char) (b) + "'(" + b + ")" +
                                                ", at: " + (offset + i - 1));
                            }
                        }

                        offset += reada;
                    }

                    Assert.assertEquals(strp - str, actual.length());
                } finally {
                    Unsafe.free(bufa, 4096, MemoryTag.NATIVE_DEFAULT);
                    Unsafe.free(str, actual.length(), MemoryTag.NATIVE_DEFAULT);
                }
            } finally {
                TestFilesFacadeImpl.INSTANCE.close(fda);
            }
        }
    }

    public static void assertEquals(CharSequence expected, Sinkable actual) {
        sink.clear();
        actual.toSink(sink);
        assertEquals(null, expected, sink);
    }

    public static void assertEquals(CharSequence expected, CharSequence actual) {
        assertEquals(null, expected, actual);
    }

    public static void assertEquals(String message, CharSequence expected, CharSequence actual) {
        if (expected == null && actual == null) {
            return;
        }

        if (expected != null && actual == null) {
            Assert.fail("Expected: \n`" + expected + "`but have NULL");
        }

        if (expected == null) {
            Assert.fail("Expected: NULL but have \n`" + actual + "`\n");
        }

        if (expected.length() != actual.length()) {
            Assert.assertEquals(message, expected, actual);
        }

        for (int i = 0; i < expected.length(); i++) {
            if (expected.charAt(i) != actual.charAt(i)) {
                Assert.assertEquals(message, expected, actual);
            }
        }
    }

    public static void assertEquals(BinarySequence bs, BinarySequence actBs, long actualLen) {
        if (bs == null) {
            Assert.assertNull(actBs);
            Assert.assertEquals(-1, actualLen);
        } else {
            Assert.assertEquals(bs.length(), actBs.length());
            Assert.assertEquals(bs.length(), actualLen);
            for (long l = 0, z = bs.length(); l < z; l++) {
                byte b1 = bs.byteAt(l);
                byte b2 = actBs.byteAt(l);
                if (b1 != b2) {
                    Assert.fail("Failed comparison at [" + l + "], expected: " + b1 + ", actual: " + b2);
                }
                Assert.assertEquals(bs.byteAt(l), actBs.byteAt(l));
            }
        }
    }

    public static void assertEquals(LongList expected, LongList actual) {
        Assert.assertEquals(expected.size(), actual.size());
        for (int i = 0, n = expected.size(); i < n; i++) {
            if (expected.getQuick(i) != actual.getQuick(i)) {
                Assert.assertEquals("index " + i, expected.getQuick(i), actual.getQuick(i));
            }
        }
    }

    public static void assertEquals(
            SqlCompiler compiler,
            SqlExecutionContext sqlExecutionContext,
            String expectedSql,
            String actualSql
    ) throws SqlException {
        try (
                RecordCursorFactory f1 = compiler.compile(expectedSql, sqlExecutionContext).getRecordCursorFactory();
                RecordCursorFactory f2 = compiler.compile(actualSql, sqlExecutionContext).getRecordCursorFactory();
                RecordCursor c1 = f1.getCursor(sqlExecutionContext);
                RecordCursor c2 = f2.getCursor(sqlExecutionContext)
        ) {
            assertEquals(c1, f1.getMetadata(), c2, f2.getMetadata(), true);
        }
    }

    public static void assertEqualsIgnoreCase(CharSequence expected, CharSequence actual) {
        assertEqualsIgnoreCase(null, expected, actual);
    }

    public static void assertEqualsIgnoreCase(String message, CharSequence expected, CharSequence actual) {
        if (expected == null && actual == null) {
            return;
        }

        if (expected != null && actual == null) {
            Assert.fail("Expected: \n`" + expected + "`but have NULL");
        }

        if (expected == null) {
            Assert.fail("Expected: NULL but have \n`" + actual + "`\n");
        }

        if (expected.length() != actual.length()) {
            Assert.assertEquals(message, expected, actual);
        }

        for (int i = 0; i < expected.length(); i++) {
            if (Character.toLowerCase(expected.charAt(i)) != Character.toLowerCase(actual.charAt(i))) {
                Assert.assertEquals(message, expected, actual);
            }
        }
    }

    public static void assertEventually(Runnable assertion) {
        assertEventually(assertion, 30);
    }

    public static void assertEventually(Runnable assertion, int timeoutSeconds) {
        long maxSleepingTimeMillis = 1000;
        long nextSleepingTimeMillis = 10;
        long startTime = System.nanoTime();
        long deadline = startTime + TimeUnit.SECONDS.toNanos(timeoutSeconds);
        for (; ; ) {
            try {
                assertion.run();
                return;
            } catch (AssertionError error) {
                if (System.nanoTime() >= deadline) {
                    throw error;
                }
            }
            Os.sleep(nextSleepingTimeMillis);
            nextSleepingTimeMillis = Math.min(maxSleepingTimeMillis, nextSleepingTimeMillis << 1);
        }
    }

    public static void assertFileContentsEquals(Path expected, Path actual) throws IOException {
        try (BufferedInputStream expectedStream = new BufferedInputStream(new FileInputStream(expected.toString()));
             BufferedInputStream actualStream = new BufferedInputStream(new FileInputStream(actual.toString()))) {
            int byte1, byte2;
            long length = 0;
            do {
                length++;
                byte1 = expectedStream.read();
                byte2 = actualStream.read();
            } while (byte1 == byte2 && byte1 > 0);

            if (byte1 != byte2) {
                Assert.fail("Files are different at offset " + (length - 1));
            }
        }
    }

    public static void assertIndexBlockCapacity(SqlExecutionContext sqlExecutionContext, CairoEngine engine, String tableName, String columnName) {

        engine.releaseAllReaders();
        TableToken tt = engine.getTableToken(tableName);
        try (TableReader rdr = engine.getReader(sqlExecutionContext.getCairoSecurityContext(), tt)) {
            TableReaderMetadata metadata = rdr.getMetadata();
            int symIndex = metadata.getColumnIndex(columnName);

            if (metadata.isColumnIndexed(symIndex)) {
                int expectedCapacity = metadata.getIndexValueBlockCapacity(symIndex);

                for (int partitionIndex = 0; partitionIndex < rdr.getPartitionCount(); partitionIndex++) {
                    BitmapIndexReader bitmapIndexReader = rdr.getBitmapIndexReader(0, symIndex, BitmapIndexReader.DIR_BACKWARD);
                    Assert.assertEquals(expectedCapacity, bitmapIndexReader.getValueBlockCapacity() + 1);
                }
            }
        }
    }

    public static void assertMemoryLeak(LeakProneCode runnable) throws Exception {
        Path.clearThreadLocals();
        long mem = Unsafe.getMemUsed();
        long[] memoryUsageByTag = new long[MemoryTag.SIZE];
        for (int i = MemoryTag.MMAP_DEFAULT; i < MemoryTag.SIZE; i++) {
            memoryUsageByTag[i] = Unsafe.getMemUsedByTag(i);
        }

        Assert.assertTrue("Initial file unsafe mem should be >= 0", mem >= 0);
        long fileCount = Files.getOpenFileCount();
        String fileDebugInfo = Files.getOpenFdDebugInfo();
        Assert.assertTrue("Initial file count should be >= 0", fileCount >= 0);

        int addrInfoCount = Net.getAllocatedAddrInfoCount();
        Assert.assertTrue("Initial allocated addrinfo count should be >= 0", addrInfoCount >= 0);

        int sockAddrCount = Net.getAllocatedSockAddrCount();
        Assert.assertTrue("Initial allocated sockaddr count should be >= 0", sockAddrCount >= 0);

        runnable.run();
        Path.clearThreadLocals();
        if (fileCount != Files.getOpenFileCount()) {
            Assert.assertEquals("file descriptors, expected: " + fileDebugInfo + ", actual: " + Files.getOpenFdDebugInfo(), fileCount, Files.getOpenFileCount());
        }

        // Checks that the same tag used for allocation and freeing native memory
        long memAfter = Unsafe.getMemUsed();
        Assert.assertTrue(memAfter > -1);
        if (mem != memAfter) {
            for (int i = MemoryTag.MMAP_DEFAULT; i < MemoryTag.SIZE; i++) {
                long actualMemByTag = Unsafe.getMemUsedByTag(i);
                if (memoryUsageByTag[i] != actualMemByTag) {
                    Assert.assertEquals("Memory usage by tag: " + MemoryTag.nameOf(i) + ", difference: " + (actualMemByTag - memoryUsageByTag[i]), memoryUsageByTag[i], actualMemByTag);
                    Assert.assertTrue(actualMemByTag > -1);
                }
            }
            Assert.assertEquals(mem, memAfter);
        }

        int addrInfoCountAfter = Net.getAllocatedAddrInfoCount();
        Assert.assertTrue(addrInfoCountAfter > -1);
        if (addrInfoCount != addrInfoCountAfter) {
            Assert.fail("AddrInfo allocation count before the test: " + addrInfoCount + ", after the test: " + addrInfoCountAfter);
        }

        int sockAddrCountAfter = Net.getAllocatedSockAddrCount();
        Assert.assertTrue(sockAddrCountAfter > -1);
        if (sockAddrCount != sockAddrCountAfter) {
            Assert.fail("SockAddr allocation count before the test: " + sockAddrCount + ", after the test: " + sockAddrCountAfter);
        }
    }

    public static void assertReader(CharSequence expected, TableReader reader, MutableCharSink sink) {
        assertCursor(
                expected,
                reader.getCursor(),
                reader.getMetadata(),
                true,
                sink
        );
    }

    public static void assertSql(
            SqlCompiler compiler,
            SqlExecutionContext sqlExecutionContext,
            CharSequence sql,
            MutableCharSink sink,
            CharSequence expected
    ) throws SqlException {
        printSql(
                compiler,
                sqlExecutionContext,
                sql,
                sink
        );
        assertEquals(expected, sink);
    }

    public static void assertSqlCursors(SqlCompiler compiler, SqlExecutionContext sqlExecutionContext, String expected, String actual, Log log) throws SqlException {
        assertSqlCursors(compiler, sqlExecutionContext, expected, actual, log, false);
    }

    public static void assertSqlCursors(SqlCompiler compiler, SqlExecutionContext sqlExecutionContext, String expected, String actual, Log log, boolean symbolsAsStrings) throws SqlException {
        try (RecordCursorFactory factory = compiler.compile(expected, sqlExecutionContext).getRecordCursorFactory()) {
            try (RecordCursorFactory factory2 = compiler.compile(actual, sqlExecutionContext).getRecordCursorFactory()) {
                try (RecordCursor cursor1 = factory.getCursor(sqlExecutionContext)) {
                    try (RecordCursor cursor2 = factory2.getCursor(sqlExecutionContext)) {
                        assertEquals(cursor1, factory.getMetadata(), cursor2, factory2.getMetadata(), symbolsAsStrings);
                    }
                } catch (AssertionError e) {
                    log.error().$(e).$();
                    try (RecordCursor expectedCursor = factory.getCursor(sqlExecutionContext)) {
                        try (RecordCursor actualCursor = factory2.getCursor(sqlExecutionContext)) {
                            log.xDebugW().$();

                            LogRecordSinkAdapter recordSinkAdapter = new LogRecordSinkAdapter();
                            LogRecord record = log.xDebugW().$("java.lang.AssertionError: expected:<");
                            printer.printHeaderNoNl(factory.getMetadata(), recordSinkAdapter.of(record));
                            record.$();
                            printer.print(expectedCursor, factory.getMetadata(), false, log);

                            record = log.xDebugW().$("> but was:<");
                            printer.printHeaderNoNl(factory2.getMetadata(), recordSinkAdapter.of(record));
                            record.$();

                            printer.print(actualCursor, factory2.getMetadata(), false, log);
                            log.xDebugW().$(">").$();
                        }
                    }
                    throw e;
                }
            }
        }
    }

    public static void assertSqlCursors(QuestDBNode node, ObjList<QuestDBNode> nodes, String expected, String actual, Log log, boolean symbolsAsStrings) throws SqlException {
        try (RecordCursorFactory factory = node.getSqlCompiler().compile(expected, node.getSqlExecutionContext()).getRecordCursorFactory()) {
            for (int i = 0, n = nodes.size(); i < n; i++) {
                final QuestDBNode dbNode = nodes.get(i);
                try (RecordCursorFactory factory2 = dbNode.getSqlCompiler().compile(actual, dbNode.getSqlExecutionContext()).getRecordCursorFactory()) {
                    try (RecordCursor cursor1 = factory.getCursor(node.getSqlExecutionContext())) {
                        try (RecordCursor cursor2 = factory2.getCursor(dbNode.getSqlExecutionContext())) {
                            assertEquals(cursor1, factory.getMetadata(), cursor2, factory2.getMetadata(), symbolsAsStrings);
                        }
                    } catch (AssertionError e) {
                        log.error().$(e).$();
                        try (RecordCursor expectedCursor = factory.getCursor(node.getSqlExecutionContext())) {
                            try (RecordCursor actualCursor = factory2.getCursor(dbNode.getSqlExecutionContext())) {
                                log.xDebugW().$();

                                LogRecordSinkAdapter recordSinkAdapter = new LogRecordSinkAdapter();
                                LogRecord record = log.xDebugW().$("java.lang.AssertionError: expected:<");
                                printer.printHeaderNoNl(factory.getMetadata(), recordSinkAdapter.of(record));
                                record.$();
                                printer.print(expectedCursor, factory.getMetadata(), false, log);

                                record = log.xDebugW().$("> but was:<");
                                printer.printHeaderNoNl(factory2.getMetadata(), recordSinkAdapter.of(record));
                                record.$();

                                printer.print(actualCursor, factory2.getMetadata(), false, log);
                                log.xDebugW().$(">").$();
                            }
                        }
                        throw e;
                    }
                }
            }
        }
    }

    public static void assertSqlWithTypes(
            SqlCompiler compiler,
            SqlExecutionContext sqlExecutionContext,
            CharSequence sql,
            MutableCharSink sink,
            CharSequence expected
    ) throws SqlException {
        printSqlWithTypes(
                compiler,
                sqlExecutionContext,
                sql,
                sink
        );
        assertEquals(expected, sink);
    }

    public static void await(CyclicBarrier barrier) {
        try {
            barrier.await();
        } catch (Throwable ignore) {
        }
    }

    public static long connect(int fd, long sockAddr) {
        Assert.assertTrue(fd > -1);
        return Net.connect(fd, sockAddr);
    }

    public static long connectAddrInfo(int fd, long sockAddrInfo) {
        Assert.assertTrue(fd > -1);
        return Net.connectAddrInfo(fd, sockAddrInfo);
    }

    public static void copyDirectory(Path src, Path dst, int dirMode) {
        if (Files.mkdirs(dst, dirMode) != 0) {
            Assert.fail("Cannot create " + dst + ". Error: " + Os.errno());
        }
        FilesFacade ff = TestFilesFacadeImpl.INSTANCE;
        Assert.assertEquals(0, ff.copyRecursive(src, dst, dirMode));
    }

    public static void copyMimeTypes(String targetDir) throws IOException {
        try (InputStream stream = TestUtils.class.getResourceAsStream("/site/conf/mime.types")) {
            Assert.assertNotNull(stream);
            final File target = new File(targetDir, "conf/mime.types");
            Assert.assertTrue(target.getParentFile().mkdirs());
            try (FileOutputStream fos = new FileOutputStream(target)) {
                byte[] buffer = new byte[1024 * 1204];
                int len;
                while ((len = stream.read(buffer)) > 0) {
                    fos.write(buffer, 0, len);
                }
            }
        }
    }

    public static void createPopulateTable(
            SqlCompiler compiler,
            SqlExecutionContext sqlExecutionContext,
            TableModel tableModel,
            int totalRows,
            String startDate,
            int partitionCount
    ) throws NumericException, SqlException {
        createPopulateTable(
                tableModel.getTableName(),
                compiler,
                sqlExecutionContext,
                tableModel,
                totalRows,
                startDate,
                partitionCount
        );
    }

    public static void createPopulateTable(
            CharSequence tableName,
            SqlCompiler compiler,
            SqlExecutionContext sqlExecutionContext,
            TableModel tableModel,
            int totalRows,
            String startDate,
            int partitionCount
    ) throws NumericException, SqlException {
        compiler.compile(
                createPopulateTableStmt(
                        tableName,
                        tableModel,
                        totalRows,
                        startDate,
                        partitionCount
                ),
                sqlExecutionContext
        );
    }

    public static String createPopulateTableStmt(
            CharSequence tableName,
            TableModel tableModel,
            int totalRows,
            String startDate,
            int partitionCount
    ) throws NumericException {
        long fromTimestamp = IntervalUtils.parseFloorPartialTimestamp(startDate);
        long increment = partitionIncrement(tableModel, fromTimestamp, totalRows, partitionCount);
        if (PartitionBy.isPartitioned(tableModel.getPartitionBy())) {
            final PartitionBy.PartitionAddMethod partitionAddMethod = PartitionBy.getPartitionAddMethod(tableModel.getPartitionBy());
            assert partitionAddMethod != null;
            long toTs = partitionAddMethod.calculate(fromTimestamp, partitionCount) - fromTimestamp - Timestamps.SECOND_MICROS;
            increment = totalRows > 0 ? Math.max(toTs / totalRows, 1) : 0;
        }

        StringBuilder sql = new StringBuilder();
        StringBuilder indexes = new StringBuilder();
        sql.append("create table ").append(tableName).append(" as (").append(Misc.EOL).append("select").append(Misc.EOL);
        for (int i = 0; i < tableModel.getColumnCount(); i++) {
            int colType = ColumnType.tagOf(tableModel.getColumnType(i));
            CharSequence colName = tableModel.getColumnName(i);
            switch (colType) {
                case ColumnType.INT:
                    sql.append("cast(x as int) ").append(colName);
                    break;
                case ColumnType.STRING:
                    sql.append("CAST(x as STRING) ").append(colName);
                    break;
                case ColumnType.LONG:
                    sql.append("x ").append(colName);
                    break;
                case ColumnType.DOUBLE:
                    sql.append("x / 1000.0 ").append(colName);
                    break;
                case ColumnType.TIMESTAMP:
                    sql.append("CAST(").append(fromTimestamp).append("L AS TIMESTAMP) + x * ").append(increment).append("  ").append(colName);
                    break;
                case ColumnType.SYMBOL:
                    sql.append("rnd_symbol(4,4,4,2) ").append(colName);
                    if (tableModel.isIndexed(i)) {
                        indexes.append(",index(").append(colName).append(") ");
                    }
                    break;
                case ColumnType.BOOLEAN:
                    sql.append("rnd_boolean() ").append(colName);
                    break;
                case ColumnType.FLOAT:
                    sql.append("CAST(x / 1000.0 AS FLOAT) ").append(colName);
                    break;
                case ColumnType.DATE:
                    sql.append("CAST(").append(fromTimestamp).append("L AS DATE) ").append(colName);
                    break;
                case ColumnType.LONG256:
                    sql.append("CAST(x AS LONG256) ").append(colName);
                    break;
                case ColumnType.BYTE:
                    sql.append("CAST(x AS BYTE) ").append(colName);
                    break;
                case ColumnType.CHAR:
                    sql.append("CAST(x AS CHAR) ").append(colName);
                    break;
                case ColumnType.SHORT:
                    sql.append("CAST(x AS SHORT) ").append(colName);
                    break;
                default:
                    throw new UnsupportedOperationException();
            }
            if (i < tableModel.getColumnCount() - 1) {
                sql.append("," + Misc.EOL);
            }
        }

        sql.append(Misc.EOL + "from long_sequence(").append(totalRows).append(")");
        sql.append(")" + Misc.EOL);
        sql.append(indexes);
        if (tableModel.getTimestampIndex() != -1) {
            CharSequence timestampCol = tableModel.getColumnName(tableModel.getTimestampIndex());
            sql.append(" timestamp(").append(timestampCol).append(")");
        }
        if (PartitionBy.isPartitioned(tableModel.getPartitionBy())) {
            sql.append(" Partition By ").append(PartitionBy.toString(tableModel.getPartitionBy()));
        }
        return sql.toString();
    }

    public static void createTestPath(CharSequence root) {
        try (Path path = new Path().of(root).$()) {
            if (Files.exists(path)) {
                return;
            }
            Files.mkdirs(path.of(root).slash$(), 509);
        }
    }

    public static Timestamp createTimestamp(long epochMicros) {
        // constructor requires epoch millis
        Timestamp ts = new Timestamp(epochMicros / 1000);
        ts.setNanos((int) ((epochMicros % 1_000_000) * 1000));
        return ts;
    }

    public static void drainTextImportJobQueue(CairoEngine engine) throws Exception {
        try (TextImportRequestJob processingJob = new TextImportRequestJob(engine, 1, null)) {
            while (processingJob.run(0)) {
                Os.pause();
            }
        }
    }

    public static void execute(
            @Nullable WorkerPool pool,
            CustomisableRunnable runnable,
            CairoConfiguration configuration,
            Metrics metrics,
            Log log
    ) throws Exception {
        final int workerCount = pool != null ? pool.getWorkerCount() : 1;
        try (
                final CairoEngine engine = new CairoEngine(configuration, metrics);
                final SqlCompiler compiler = new SqlCompiler(engine);
                final SqlExecutionContext sqlExecutionContext = new SqlExecutionContextImpl(engine, workerCount)
        ) {
            try {
                if (pool != null) {
                    setupWorkerPool(pool, engine);
                    pool.start(log);
                }

                runnable.run(engine, compiler, sqlExecutionContext);
            } finally {
                if (pool != null) {
                    pool.halt();
                }
            }
            Assert.assertEquals(0, engine.getBusyWriterCount());
            Assert.assertEquals(0, engine.getBusyReaderCount());
        }
    }

    public static void execute(
            @Nullable WorkerPool pool,
            CustomisableRunnable runner,
            CairoConfiguration configuration,
            Log log
    ) throws Exception {
        execute(pool, runner, configuration, Metrics.disabled(), log);
    }

    @NotNull
    public static Rnd generateRandom(Log log) {
        return generateRandom(log, System.nanoTime(), System.currentTimeMillis());
    }

    @NotNull
    public static Rnd generateRandom(Log log, long s0, long s1) {
        log.info().$("random seeds: ").$(s0).$("L, ").$(s1).$('L').$();
        System.out.printf("random seeds: %dL, %dL%n", s0, s1);
        return new Rnd(s0, s1);
    }

    public static String getCsvRoot() {
        URL rootSource = TestUtils.class.getResource("/csv/test-import.csv");
        try {
            assert rootSource != null : "huh, somebody deleted from test-import.csv?";
            return new File(rootSource.toURI()).getParent();
        } catch (URISyntaxException e) {
            throw new AssertionError("missing test-import.csv", e);
        }
    }

    public static int getJavaVersion() {
        String version = System.getProperty("java.version");
        if (version.startsWith("1.")) {
            version = version.substring(2, 3);
        } else {
            int dot = version.indexOf(".");
            if (dot != -1) {
                version = version.substring(0, dot);
            }
        }
        return Integer.parseInt(version);
    }

    @NotNull
    public static NetworkFacade getSendDelayNetworkFacade(int startDelayDelayAfter) {
        return new NetworkFacadeImpl() {
            final AtomicInteger totalSent = new AtomicInteger();

            @Override
            public int send(int fd, long buffer, int bufferLen) {
                if (startDelayDelayAfter == 0) {
                    return super.send(fd, buffer, bufferLen);
                }

                int sentNow = totalSent.get();
                if (bufferLen > 0) {
                    if (sentNow >= startDelayDelayAfter) {
                        totalSent.set(0);
                        return 0;
                    }

                    int result = super.send(fd, buffer, Math.min(bufferLen, startDelayDelayAfter - sentNow));
                    totalSent.addAndGet(result);
                    return result;
                }
                return 0;
            }
        };
    }

    public static void insert(SqlCompiler compiler, SqlExecutionContext sqlExecutionContext, CharSequence insertSql) throws SqlException {
        CompiledQuery compiledQuery = compiler.compile(insertSql, sqlExecutionContext);
        Assert.assertNotNull(compiledQuery.getInsertOperation());
        final InsertOperation insertOperation = compiledQuery.getInsertOperation();
        try (InsertMethod insertMethod = insertOperation.createMethod(sqlExecutionContext)) {
            insertMethod.execute();
            insertMethod.commit();
        }
    }

    public static String insertFromSelectPopulateTableStmt(
            TableModel tableModel,
            int totalRows,
            String startDate,
            int partitionCount
    ) throws NumericException {
        long fromTimestamp = IntervalUtils.parseFloorPartialTimestamp(startDate);
        long increment = partitionIncrement(tableModel, fromTimestamp, totalRows, partitionCount);

        StringBuilder insertFromSelect = new StringBuilder();
        insertFromSelect.append("INSERT INTO ").append(tableModel.getTableName()).append(" SELECT").append(Misc.EOL);
        for (int i = 0; i < tableModel.getColumnCount(); i++) {
            CharSequence colName = tableModel.getColumnName(i);
            switch (ColumnType.tagOf(tableModel.getColumnType(i))) {
                case ColumnType.INT:
                    insertFromSelect.append("CAST(x as INT) ").append(colName);
                    break;
                case ColumnType.STRING:
                    insertFromSelect.append("CAST(x as STRING) ").append(colName);
                    break;
                case ColumnType.LONG:
                    insertFromSelect.append("x ").append(colName);
                    break;
                case ColumnType.DOUBLE:
                    insertFromSelect.append("x / 1000.0 ").append(colName);
                    break;
                case ColumnType.TIMESTAMP:
                    insertFromSelect.append("CAST(").append(fromTimestamp).append("L AS TIMESTAMP) + x * ").append(increment).append("  ").append(colName);
                    break;
                case ColumnType.SYMBOL:
                    insertFromSelect.append("rnd_symbol(4,4,4,2) ").append(colName);
                    break;
                case ColumnType.BOOLEAN:
                    insertFromSelect.append("rnd_boolean() ").append(colName);
                    break;
                case ColumnType.FLOAT:
                    insertFromSelect.append("CAST(x / 1000.0 AS FLOAT) ").append(colName);
                    break;
                case ColumnType.DATE:
                    insertFromSelect.append("CAST(").append(fromTimestamp).append("L AS DATE) ").append(colName);
                    break;
                case ColumnType.LONG256:
                    insertFromSelect.append("CAST(x AS LONG256) ").append(colName);
                    break;
                case ColumnType.BYTE:
                    insertFromSelect.append("CAST(x AS BYTE) ").append(colName);
                    break;
                case ColumnType.CHAR:
                    insertFromSelect.append("CAST(x AS CHAR) ").append(colName);
                    break;
                case ColumnType.SHORT:
                    insertFromSelect.append("CAST(x AS SHORT) ").append(colName);
                    break;
                default:
                    throw new UnsupportedOperationException();
            }
            if (i < tableModel.getColumnCount() - 1) {
                insertFromSelect.append("," + Misc.EOL);
            }
        }
        insertFromSelect.append(Misc.EOL + "FROM long_sequence(").append(totalRows).append(")");
        insertFromSelect.append(")" + Misc.EOL);
        return insertFromSelect.toString();
    }

    public static void printColumn(Record r, RecordMetadata m, int i, CharSink sink) {
        printColumn(r, m, i, sink, false);
    }

    public static void printColumn(Record r, RecordMetadata m, int i, CharSink sink, boolean printTypes) {
        final int columnType = m.getColumnType(i);
        switch (ColumnType.tagOf(columnType)) {
            case ColumnType.DATE:
                DateFormatUtils.appendDateTime(sink, r.getDate(i));
                break;
            case ColumnType.TIMESTAMP:
                TimestampFormatUtils.appendDateTimeUSec(sink, r.getTimestamp(i));
                break;
            case ColumnType.DOUBLE:
                sink.put(r.getDouble(i), Numbers.MAX_SCALE);
                break;
            case ColumnType.FLOAT:
                sink.put(r.getFloat(i), 4);
                break;
            case ColumnType.INT:
                sink.put(r.getInt(i));
                break;
            case ColumnType.NULL:
                sink.put("null");
                break;
            case ColumnType.STRING:
                r.getStr(i, sink);
                break;
            case ColumnType.SYMBOL:
                sink.put(r.getSym(i));
                break;
            case ColumnType.SHORT:
                sink.put(r.getShort(i));
                break;
            case ColumnType.CHAR:
                char c = r.getChar(i);
                if (c > 0) {
                    sink.put(c);
                }
                break;
            case ColumnType.LONG:
                sink.put(r.getLong(i));
                break;
            case ColumnType.GEOBYTE:
                putGeoHash(r.getGeoByte(i), ColumnType.getGeoHashBits(columnType), sink);
                break;
            case ColumnType.GEOSHORT:
                putGeoHash(r.getGeoShort(i), ColumnType.getGeoHashBits(columnType), sink);
                break;
            case ColumnType.GEOINT:
                putGeoHash(r.getGeoInt(i), ColumnType.getGeoHashBits(columnType), sink);
                break;
            case ColumnType.GEOLONG:
                putGeoHash(r.getGeoLong(i), ColumnType.getGeoHashBits(columnType), sink);
                break;
            case ColumnType.BYTE:
                sink.put(r.getByte(i));
                break;
            case ColumnType.BOOLEAN:
                sink.put(r.getBool(i));
                break;
            case ColumnType.BINARY:
                Chars.toSink(r.getBin(i), sink);
                break;
            case ColumnType.LONG256:
                r.getLong256(i, sink);
                break;
            case ColumnType.LONG128:
                long long128Hi = r.getLong128Hi(i);
                long long128Lo = r.getLong128Lo(i);
                if (!Long128Util.isNull(long128Hi, long128Lo)) {
                    UUID guid = new UUID(long128Hi, long128Lo);
                    sink.put(guid.toString());
                }
                break;
            default:
                break;
        }
        if (printTypes) {
            sink.put(':').put(ColumnType.nameOf(columnType));
        }
    }

    public static void printCursor(RecordCursor cursor, RecordMetadata metadata, boolean header, MutableCharSink sink, RecordCursorPrinter printer) {
        sink.clear();
        printer.print(cursor, metadata, header, sink);
    }

    public static void printSql(
            SqlCompiler compiler,
            SqlExecutionContext sqlExecutionContext,
            CharSequence sql,
            MutableCharSink sink
    ) throws SqlException {
        try (RecordCursorFactory factory = compiler.compile(sql, sqlExecutionContext).getRecordCursorFactory()) {
            try (RecordCursor cursor = factory.getCursor(sqlExecutionContext)) {
                printCursor(cursor, factory.getMetadata(), true, sink, printer);
            }
        }
    }

    public static void printSqlWithTypes(
            SqlCompiler compiler,
            SqlExecutionContext sqlExecutionContext,
            CharSequence sql,
            MutableCharSink sink
    ) throws SqlException {
        try (RecordCursorFactory factory = compiler.compile(sql, sqlExecutionContext).getRecordCursorFactory()) {
            try (RecordCursor cursor = factory.getCursor(sqlExecutionContext)) {
                printCursor(cursor, factory.getMetadata(), true, sink, printerWithTypes);
            }
        }
    }

    public static String readStringFromFile(File file) {
        try {
            try (FileInputStream fis = new FileInputStream(file)) {
                byte[] buffer
                        = new byte[(int) fis.getChannel().size()];
                int totalRead = 0;
                int read;
                while (totalRead < buffer.length
                        && (read = fis.read(buffer, totalRead, buffer.length - totalRead)) > 0) {
                    totalRead += read;
                }
                return new String(buffer, Files.UTF_8);
            }
        } catch (IOException e) {
            throw new RuntimeException("Cannot read from " + file.getAbsolutePath(), e);
        }
    }

    public static void removeTestPath(CharSequence root) {
        final Path path = Path.getThreadLocal(root);
        final int rc = TestFilesFacadeImpl.INSTANCE.rmdir(path.slash$());
        MatcherAssert.assertThat("Test dir cleanup error, rc=" + rc, rc, is(lessThanOrEqualTo(0)));
    }

    public static void runWithTextImportRequestJob(CairoEngine engine, LeakProneCode task) throws Exception {
        WorkerPoolConfiguration config = new WorkerPoolConfiguration() {
            @Override
            public int[] getWorkerAffinity() {
                return new int[1];
            }

            @Override
            public int getWorkerCount() {
                return 1;
            }

            @Override
            public boolean haltOnError() {
                return true;
            }
        };
        WorkerPool pool = new WorkerPool(config, Metrics.disabled().health());
        TextImportRequestJob processingJob = new TextImportRequestJob(engine, 1, null);
        try {
            pool.assign(processingJob);
            pool.freeOnExit(processingJob);
            pool.start(null);
            task.run();
        } finally {
            pool.halt();
        }
    }

    public static void setupWorkerPool(WorkerPool workerPool, CairoEngine cairoEngine) throws SqlException {
        O3Utils.setupWorkerPool(workerPool, cairoEngine, null, null);
    }

    public static long toMemory(CharSequence sequence) {
        long ptr = Unsafe.malloc(sequence.length(), MemoryTag.NATIVE_DEFAULT);
        Chars.asciiStrCpy(sequence, sequence.length(), ptr);
        return ptr;
    }

    // used in tests
    public static void writeStringToFile(File file, String s) throws IOException {
        try (FileOutputStream fos = new FileOutputStream(file)) {
            fos.write(s.getBytes(Files.UTF_8));
        }
    }

    private static void assertColumnValues(
            RecordMetadata metadataExpected,
            RecordMetadata metadataActual,
            Record lr,
            Record rr,
            long rowIndex,
            boolean symbolsAsStrings
    ) {
        int columnType = 0;
        for (int i = 0, n = metadataExpected.getColumnCount(); i < n; i++) {
            String columnName = metadataExpected.getColumnName(i);
            try {
                columnType = metadataExpected.getColumnType(i);
                int tagType = ColumnType.tagOf(columnType);
                switch (tagType) {
                    case ColumnType.DATE:
                        Assert.assertEquals(rr.getDate(i), lr.getDate(i));
                        break;
                    case ColumnType.TIMESTAMP:
                        Assert.assertEquals(rr.getTimestamp(i), lr.getTimestamp(i));
                        break;
                    case ColumnType.DOUBLE:
                        Assert.assertEquals(rr.getDouble(i), lr.getDouble(i), Numbers.MAX_SCALE);
                        break;
                    case ColumnType.FLOAT:
                        Assert.assertEquals(rr.getFloat(i), lr.getFloat(i), 4);
                        break;
                    case ColumnType.INT:
                        Assert.assertEquals(rr.getInt(i), lr.getInt(i));
                        break;
                    case ColumnType.GEOINT:
                        Assert.assertEquals(rr.getGeoInt(i), lr.getGeoInt(i));
                        break;
                    case ColumnType.STRING:
                        CharSequence actual = symbolsAsStrings && ColumnType.isSymbol(metadataActual.getColumnType(i)) ? lr.getSym(i) : lr.getStr(i);
                        CharSequence expected = rr.getStr(i);
                        TestUtils.assertEquals(expected, actual);
                        break;
                    case ColumnType.SYMBOL:
                        Assert.assertEquals(rr.getSym(i), lr.getSym(i));
                        break;
                    case ColumnType.SHORT:
                        Assert.assertEquals(rr.getShort(i), lr.getShort(i));
                        break;
                    case ColumnType.CHAR:
                        Assert.assertEquals(rr.getChar(i), lr.getChar(i));
                        break;
                    case ColumnType.GEOSHORT:
                        Assert.assertEquals(rr.getGeoShort(i), lr.getGeoShort(i));
                        break;
                    case ColumnType.LONG:
                        Assert.assertEquals(rr.getLong(i), lr.getLong(i));
                        break;
                    case ColumnType.GEOLONG:
                        Assert.assertEquals(rr.getGeoLong(i), lr.getGeoLong(i));
                        break;
                    case ColumnType.GEOBYTE:
                        Assert.assertEquals(rr.getGeoByte(i), lr.getGeoByte(i));
                        break;
                    case ColumnType.BYTE:
                        Assert.assertEquals(rr.getByte(i), lr.getByte(i));
                        break;
                    case ColumnType.BOOLEAN:
                        Assert.assertEquals(rr.getBool(i), lr.getBool(i));
                        break;
                    case ColumnType.BINARY:
                        Assert.assertTrue(areEqual(rr.getBin(i), lr.getBin(i)));
                        break;
                    case ColumnType.LONG256:
                        assertEquals(rr.getLong256A(i), lr.getLong256A(i));
                        break;
                    case ColumnType.LONG128:
                        Assert.assertEquals(rr.getLong128Hi(i), lr.getLong128Hi(i));
                        Assert.assertEquals(rr.getLong128Lo(i), lr.getLong128Lo(i));
                        break;
                    default:
                        // Unknown record type.
                        assert false;
                        break;
                }
            } catch (AssertionError e) {
                throw new AssertionError(String.format("Row %d column %s[%s] %s", rowIndex, columnName, ColumnType.nameOf(columnType), e.getMessage()));
            }
        }
    }

    private static void assertEquals(Long256 expected, Long256 actual) {
        if (expected == actual) return;
        if (actual == null) {
            Assert.fail("Expected " + toHexString(expected) + ", but was: null");
        }

        if (expected.getLong0() != actual.getLong0()
                || expected.getLong1() != actual.getLong1()
                || expected.getLong2() != actual.getLong2()
                || expected.getLong3() != actual.getLong3()) {
            Assert.assertEquals(toHexString(expected), toHexString(actual));
        }
    }

    private static void assertEquals(RecordMetadata metadataExpected, RecordMetadata metadataActual, boolean symbolsAsStrings) {
        Assert.assertEquals("Column count must be same", metadataExpected.getColumnCount(), metadataActual.getColumnCount());
        for (int i = 0, n = metadataExpected.getColumnCount(); i < n; i++) {
            Assert.assertEquals("Column name " + i, metadataExpected.getColumnName(i), metadataActual.getColumnName(i));
            int columnType1 = metadataExpected.getColumnType(i);
            columnType1 = symbolsAsStrings && ColumnType.isSymbol(columnType1) ? ColumnType.STRING : columnType1;
            int columnType2 = metadataActual.getColumnType(i);
            columnType2 = symbolsAsStrings && ColumnType.isSymbol(columnType2) ? ColumnType.STRING : columnType2;
            Assert.assertEquals("Column type " + i, columnType1, columnType2);
        }
    }

    private static RecordMetadata copySymAstStr(RecordMetadata src) {
        final GenericRecordMetadata metadata = new GenericRecordMetadata();
        for (int i = 0, n = src.getColumnCount(); i < n; i++) {
            metadata.add(
                    new TableColumnMetadata(
                            src.getColumnName(i),
                            src.getColumnType(i) != ColumnType.SYMBOL ? src.getColumnType(i) : ColumnType.STRING
                    )
            );
        }
        metadata.setTimestampIndex(src.getTimestampIndex());
        return metadata;
    }

    private static long partitionIncrement(TableModel tableModel, long fromTimestamp, int totalRows, int partitionCount) {
        long increment = 0;
        if (PartitionBy.isPartitioned(tableModel.getPartitionBy())) {
            final PartitionBy.PartitionAddMethod partitionAddMethod = PartitionBy.getPartitionAddMethod(tableModel.getPartitionBy());
            assert partitionAddMethod != null;
            long toTs = partitionAddMethod.calculate(fromTimestamp, partitionCount) - fromTimestamp - Timestamps.SECOND_MICROS;
            increment = totalRows > 0 ? Math.max(toTs / totalRows, 1) : 0;
        }
        return increment;
    }

    private static void putGeoHash(long hash, int bits, CharSink sink) {
        if (hash == GeoHashes.NULL) {
            return;
        }
        if (bits % 5 == 0) {
            GeoHashes.appendCharsUnsafe(hash, bits / 5, sink);
        } else {
            GeoHashes.appendBinaryStringUnsafe(hash, bits, sink);
        }
    }

    private static String toHexString(Long256 expected) {
        return Long.toHexString(expected.getLong0()) + " " +
                Long.toHexString(expected.getLong1()) + " " +
                Long.toHexString(expected.getLong2()) + " " +
                Long.toHexString(expected.getLong3());
    }

    @FunctionalInterface
    public interface LeakProneCode {
        void run() throws Exception;
    }
}<|MERGE_RESOLUTION|>--- conflicted
+++ resolved
@@ -256,20 +256,12 @@
     public static void assertEquals(File a, File b) {
         try (Path path = new Path()) {
             path.of(a.getAbsolutePath()).$();
-<<<<<<< HEAD
-            long fda = TestFilesFacadeImpl.INSTANCE.openRO(path);
-=======
-            int fda = Files.openRO(path);
->>>>>>> bd8fcffc
+            int fda = TestFilesFacadeImpl.INSTANCE.openRO(path);
             Assert.assertNotEquals(-1, fda);
 
             try {
                 path.of(b.getAbsolutePath()).$();
-<<<<<<< HEAD
-                long fdb = TestFilesFacadeImpl.INSTANCE.openRO(path);
-=======
-                int fdb = Files.openRO(path);
->>>>>>> bd8fcffc
+                int fdb = TestFilesFacadeImpl.INSTANCE.openRO(path);
                 Assert.assertNotEquals(-1, fdb);
                 try {
 
@@ -312,11 +304,7 @@
     public static void assertEquals(File a, CharSequence actual) {
         try (Path path = new Path()) {
             path.of(a.getAbsolutePath()).$();
-<<<<<<< HEAD
-            long fda = TestFilesFacadeImpl.INSTANCE.openRO(path);
-=======
-            int fda = Files.openRO(path);
->>>>>>> bd8fcffc
+            int fda = TestFilesFacadeImpl.INSTANCE.openRO(path);
             Assert.assertNotEquals(-1, fda);
 
             try {
