--- conflicted
+++ resolved
@@ -1180,14 +1180,9 @@
     }
 
     public static void removeTestPath(CharSequence root) {
-<<<<<<< HEAD
-        Path path = Path.getThreadLocal(root);
-        MatcherAssert.assertThat("Test dir cleanup", TestFilesFacadeImpl.INSTANCE.rmdir(path.slash$()), is(lessThanOrEqualTo(0)));
-=======
         final Path path = Path.getThreadLocal(root);
-        final int rc = Files.rmdir(path.slash$());
+        final int rc = TestFilesFacadeImpl.INSTANCE.rmdir(path.slash$());
         MatcherAssert.assertThat("Test dir cleanup error, rc=" + rc, rc, is(lessThanOrEqualTo(0)));
->>>>>>> 63659bf9
     }
 
     public static void runWithTextImportRequestJob(CairoEngine engine, LeakProneCode task) throws Exception {
