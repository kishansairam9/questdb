/*******************************************************************************
 *     ___                  _   ____  ____
 *    / _ \ _   _  ___  ___| |_|  _ \| __ )
 *   | | | | | | |/ _ \/ __| __| | | |  _ \
 *   | |_| | |_| |  __/\__ \ |_| |_| | |_) |
 *    \__\_\\__,_|\___||___/\__|____/|____/
 *
 *  Copyright (c) 2014-2019 Appsicle
 *  Copyright (c) 2019-2022 QuestDB
 *
 *  Licensed under the Apache License, Version 2.0 (the "License");
 *  you may not use this file except in compliance with the License.
 *  You may obtain a copy of the License at
 *
 *  http://www.apache.org/licenses/LICENSE-2.0
 *
 *  Unless required by applicable law or agreed to in writing, software
 *  distributed under the License is distributed on an "AS IS" BASIS,
 *  WITHOUT WARRANTIES OR CONDITIONS OF ANY KIND, either express or implied.
 *  See the License for the specific language governing permissions and
 *  limitations under the License.
 *
 ******************************************************************************/

package org.questdb;

import io.questdb.cairo.ColumnType;
import io.questdb.cairo.SingleColumnType;
import io.questdb.cairo.map.CompactMap;
import io.questdb.cairo.map.FastMap;
import io.questdb.cairo.map.MapKey;
import io.questdb.cairo.map.MapValue;
import io.questdb.std.Rnd;
import org.openjdk.jmh.annotations.*;
import org.openjdk.jmh.runner.Runner;
import org.openjdk.jmh.runner.RunnerException;
import org.openjdk.jmh.runner.options.Options;
import org.openjdk.jmh.runner.options.OptionsBuilder;

import java.util.concurrent.TimeUnit;

@State(Scope.Thread)
@BenchmarkMode(Mode.AverageTime)
@OutputTimeUnit(TimeUnit.MICROSECONDS)
public class QMapWriteLongBenchmark {

    private static final double loadFactor = 0.9;
<<<<<<< HEAD
    private static FastMap map = new FastMap(1024 * 1024, new SingleColumnType(ColumnType.LONG), new SingleColumnType(ColumnType.LONG), 64, 0.5f, 1024);
    private static CompactMap qmap = new CompactMap(1024 * 1024, new SingleColumnType(ColumnType.LONG), new SingleColumnType(ColumnType.LONG), 64, loadFactor, 1024, Integer.MAX_VALUE);
=======
    private static final FastMap map = new FastMap(1024 * 1024, new SingleColumnType(ColumnType.LONG), new SingleColumnType(ColumnType.LONG), 64, 0.5f, 1024);
    private static final CompactMap qmap = new CompactMap(1024 * 1024, new SingleColumnType(ColumnType.LONG), new SingleColumnType(ColumnType.LONG), 64, loadFactor, 1024, Integer.MAX_VALUE);
>>>>>>> de18feb3
    private final Rnd rnd = new Rnd();

    public static void main(String[] args) throws RunnerException {
        Options opt = new OptionsBuilder()
                .include(QMapWriteLongBenchmark.class.getSimpleName())
                .warmupIterations(5)
                .measurementIterations(5)
                .forks(1)
                .build();

        new Runner(opt).run();
    }

    @Benchmark
    public long baseline() {
        return rnd.nextLong();
    }

    @Setup(Level.Iteration)
    public void reset() {
        System.out.print(" [q=" + qmap.size() + ", l=" + map.size() + ", cap=" + qmap.getKeyCapacity() + "] ");
        map.clear();
        qmap.clear();
        rnd.reset();
    }

    @Benchmark
    public void testDirectMap() {
        MapKey key = map.withKey();
        key.putLong(rnd.nextLong());
        MapValue values = key.createValue();
        values.putLong(0, 20);
    }

    @Benchmark
    public void testQMap() {
        MapKey key = qmap.withKey();
        key.putLong(rnd.nextLong());
        MapValue value = key.createValue();
        value.putLong(0, 20);
    }
}<|MERGE_RESOLUTION|>--- conflicted
+++ resolved
@@ -45,13 +45,8 @@
 public class QMapWriteLongBenchmark {
 
     private static final double loadFactor = 0.9;
-<<<<<<< HEAD
-    private static FastMap map = new FastMap(1024 * 1024, new SingleColumnType(ColumnType.LONG), new SingleColumnType(ColumnType.LONG), 64, 0.5f, 1024);
-    private static CompactMap qmap = new CompactMap(1024 * 1024, new SingleColumnType(ColumnType.LONG), new SingleColumnType(ColumnType.LONG), 64, loadFactor, 1024, Integer.MAX_VALUE);
-=======
     private static final FastMap map = new FastMap(1024 * 1024, new SingleColumnType(ColumnType.LONG), new SingleColumnType(ColumnType.LONG), 64, 0.5f, 1024);
     private static final CompactMap qmap = new CompactMap(1024 * 1024, new SingleColumnType(ColumnType.LONG), new SingleColumnType(ColumnType.LONG), 64, loadFactor, 1024, Integer.MAX_VALUE);
->>>>>>> de18feb3
     private final Rnd rnd = new Rnd();
 
     public static void main(String[] args) throws RunnerException {
